--- conflicted
+++ resolved
@@ -71,12 +71,8 @@
 
 	\note .timestep.xml will be apended to the end of \a base_fname when analyze() is called.
 */
-<<<<<<< HEAD
 HOOMDDumpWriter::HOOMDDumpWriter(boost::shared_ptr<SystemDefinition> sysdef, std::string base_fname)
-=======
-HOOMDDumpWriter::HOOMDDumpWriter(boost::shared_ptr<ParticleData> pdata, std::string base_fname)
->>>>>>> 57e92332
-	: Analyzer(pdata), m_base_fname(base_fname), m_output_position(true), m_output_image(false), m_output_velocity(false), m_output_mass(false), m_output_diameter(false), m_output_type(false), m_output_bond(false), m_output_angle(false), m_output_wall(false)
+	: Analyzer(sysdef), m_base_fname(base_fname), m_output_position(true), m_output_image(false), m_output_velocity(false), m_output_mass(false), m_output_diameter(false), m_output_type(false), m_output_bond(false), m_output_angle(false), m_output_wall(false)
 	{
 	}
 
@@ -321,8 +317,8 @@
 	// if the angle flag is true, output the angles to the xml file
 	if (m_output_angle)
 		{
-		f << "<angle num=\"" << m_pdata->getAngleData()->getNumAngles() << "\">" << endl;
-		shared_ptr<AngleData> angle_data = m_pdata->getAngleData();
+		f << "<angle num=\"" << m_sysdef->getAngleData()->getNumAngles() << "\">" << endl;
+		shared_ptr<AngleData> angle_data = m_sysdef->getAngleData();
 		
 		// loop over all angles and write them out
 		for (unsigned int i = 0; i < angle_data->getNumAngles(); i++)
