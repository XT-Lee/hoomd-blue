--- conflicted
+++ resolved
@@ -8,10 +8,6 @@
 #include "Profiler.h"
 
 #include <memory>
-<<<<<<< HEAD
-#include <boost/utility.hpp>
-=======
->>>>>>> 4a2611ce
 
 #ifndef __UPDATER_H__
 #define __UPDATER_H__
