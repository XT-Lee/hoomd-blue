--- conflicted
+++ resolved
@@ -53,40 +53,16 @@
     ImproperData::Snapshot improper_data;    //!< The improper data
     ConstraintData::Snapshot constraint_data;//!< The constraint data
     PairData::Snapshot pair_data;            //!< The pair data
-<<<<<<< HEAD
+
+    // TOOD: alchemy, replace this with the new setup
     std::vector<IntegratorVariables> integrator_data;  //!< The integrator data
     std::vector<AlchemyParticles> alchemy_data;  //!< The alchemical data
-
-    bool has_particle_data;                //!< True if snapshot contains particle data
-    bool has_bond_data;                    //!< True if snapshot contains bond data
-    bool has_angle_data;                   //!< True if snapshot contains angle data
-    bool has_dihedral_data;                //!< True if snapshot contains dihedral data
-    bool has_improper_data;                //!< True if snapshot contains improper data
-    bool has_constraint_data;              //!< True if snapshot contains constraint data
-    bool has_pair_data;                    //!< True if snapshot contains pair data
-    bool has_integrator_data;              //!< True if snapshot contains integrator data
     bool has_alchemy_data;              //!< True if snapshot contains integrator data
-=======
->>>>>>> 8be324b3
 
     //! Constructor
     SnapshotSystemData()
         {
         dimensions = 3;
-<<<<<<< HEAD
-
-        //! By default, all fields are used for initialization (even if they are empty)
-        has_particle_data = true;
-        has_bond_data = true;
-        has_angle_data = true;
-        has_dihedral_data = true;
-        has_improper_data = true;
-        has_constraint_data = true;
-        has_pair_data = true;
-        has_integrator_data = true;
-        has_alchemy_data = false; //TODO: should this be true?
-=======
->>>>>>> 8be324b3
         }
 
     // Replicate the system along three spatial dimensions
