from __future__ import division, print_function
from hoomd import *
from hoomd import hpmc
import unittest
import os
import numpy

context.initialize()

def create_empty(**kwargs):
    snap = data.make_snapshot(**kwargs);
    return init.read_snapshot(snap);

# Tests to ensure that all particle types can be created

class validate_test(unittest.TestCase):
    def setUp(self):
        self.system = create_empty(N=2, box=data.boxdim(L=10, dimensions=2), particle_types=['A', 'B'])

        self.mc = hpmc.integrate.convex_polygon(seed=10);
        self.mc.shape_param.set('A', vertices=[(-0.5, -0.5), (0.5, -0.5), (0.5, 0.5), (-0.5, 0.5)]);

        context.current.sorter.set_params(grid=8)

    def test_sanity_check(self):
        # check 1, see if there are any overlaps. There should be none as the square is oriented along the box and L>1
        self.system.particles[0].position = (0,0,0);
        self.system.particles[0].orientation = (1,0,0,0);

        self.system.particles[1].position = (1.5,1.5,1.5);
        self.system.particles[1].orientation = (1,0,0,0);

        # verify that the particle is created correctly
        self.assertRaises(RuntimeError, run, 1);
        self.mc.shape_param.set('B', vertices=[(-0.5, -0.5), (0.5, -0.5), (0.5, 0.5), (-0.5, 0.5)]);
        run(1)
        # verify that there are no overlaps
        self.assertEqual(self.mc.count_overlaps(), 0);

    def tearDown(self):
        del self.mc
        del self.system
        context.initialize()


class convex_polygon_test(unittest.TestCase):
    def setUp(self):
        self.system = create_empty(N=1, box=data.boxdim(L=10, dimensions=2), particle_types=['A'])

        self.mc = hpmc.integrate.convex_polygon(seed=10);
        self.mc.shape_param.set('A', vertices=[(-0.5, -0.5), (0.5, -0.5), (0.5, 0.5), (-0.5, 0.5)]);

        context.current.sorter.set_params(grid=8)

    def test_convex_polygon(self):
        # check 1, see if there are any overlaps. There should be none as the square is oriented along the box and L>1
        self.system.particles[0].position = (0,0,0);
        self.system.particles[0].orientation = (1,0,0,0);

        # verify that the particle is created correctly
        run(1);

        # verify that there are no overlaps
        self.assertEqual(self.mc.count_overlaps(), 0);

    def tearDown(self):
        del self.mc
        del self.system
        context.initialize()

class simple_polygon_test(unittest.TestCase):
    def setUp(self):
        self.system = create_empty(N=1, box=data.boxdim(L=10, dimensions=2), particle_types=['A'])

        self.mc = hpmc.integrate.simple_polygon(seed=10);
        self.mc.shape_param.set('A', vertices=[(-0.5, -0.5), (0.5, -0.5), (0.0, 0.0), (0.5, 0.5), (-0.5, 0.5)]);

        context.current.sorter.set_params(grid=8)

    def test_simple_polygon(self):
        # check 1, see if there are any overlaps. There should be none as the square is oriented along the box and L>1
        self.system.particles[0].position = (0,0,0);
        self.system.particles[0].orientation = (1,0,0,0);

        # verify that the particle is created correctly
        run(1);

        # verify that there are no overlaps
        self.assertEqual(self.mc.count_overlaps(), 0);

    def tearDown(self):
        del self.mc
        del self.system
        context.initialize();

class convex_polyhedron_test(unittest.TestCase):
    def setUp(self):
        self.system = create_empty(N=1, box=data.boxdim(L=10, dimensions=2), particle_types=['A'])

        self.mc = hpmc.integrate.convex_polyhedron(seed=10);
        self.mc.shape_param.set('A', vertices=[(-2,-1,-1),
                                               (-2,1,-1),
                                               (-2,-1,1),
                                               (-2,1,1),
                                               (2,-1,-1),
                                               (2,1,-1),
                                               (2,-1,1),
                                               (2,1,1)]);

        context.current.sorter.set_params(grid=8)

    def test_convex_polyhedron(self):
        # check 1, see if there are any overlaps. There should be none as the square is oriented along the box and L>1
        self.system.particles[0].position = (0,0,0);
        self.system.particles[0].orientation = (1,0,0,0);

        # verify that the particle is created correctly
        run(1);

        # verify that there are no overlaps
        self.assertEqual(self.mc.count_overlaps(), 0);

    def tearDown(self):
        del self.mc
        del self.system
        context.initialize();

class sphere_test(unittest.TestCase):
    def setUp(self):
        self.system = create_empty(N=1, box=data.boxdim(L=10, dimensions=2), particle_types=['A'])

        self.mc = hpmc.integrate.sphere(seed=10);
        self.mc.shape_param.set('A', diameter=1.0)

        context.current.sorter.set_params(grid=8)

    def test_sphere(self):
        # check 1, see if there are any overlaps. There should be none as the square is oriented along the box and L>1
        self.system.particles[0].position = (0,0,0);
        self.system.particles[0].orientation = (1,0,0,0);

        # verify that the particle is created correctly
        run(1);

        # verify that there are no overlaps
        self.assertEqual(self.mc.count_overlaps(), 0);

    def tearDown(self):
        del self.mc
        del self.system
        context.initialize();

class sphere_union_test(unittest.TestCase):
    def setUp(self):
        self.system = create_empty(N=1, box=data.boxdim(L=10, dimensions=3), particle_types=['A'])

        self.mc = hpmc.integrate.sphere_union(seed=10);
        self.mc.shape_param.set('A', diameters=[1.0, 1.0], centers=[(-0.25, 0, 0), (0.25, 0, 0)], capacity=16);

        context.current.sorter.set_params(grid=8)

    def test_sphere_union(self):
        # check 1, see if there are any overlaps. There should be none as the square is oriented along the box and L>1
        self.system.particles[0].position = (0,0,0);
        self.system.particles[0].orientation = (1,0,0,0);

        # verify that the particle is created correctly
        run(1);

        # verify that there are no overlaps
        self.assertEqual(self.mc.count_overlaps(), 0);

    def tearDown(self):
        del self.mc
        del self.system
        context.initialize();

class convex_spheropolyhedron_union_test(unittest.TestCase):
    def setUp(self):
        self.system = create_empty(N=1, box=data.boxdim(L=10, dimensions=3), particle_types=['A','B'])

        self.system.particles[0].position = (0,0,0);
        self.system.particles[0].orientation = (1,0,0,0);


        hs = 0.5
        self.cube_verts = [[-hs,-hs,-hs],
                      [-hs,-hs,hs],
                      [-hs,hs,-hs],
                      [-hs,hs,hs],
                      [hs,-hs,-hs],
                      [hs,-hs,hs],
                      [hs,hs,-hs],
                      [hs,hs,hs]]

        # positions of cubes in dimer coordinates
        self.cubes = numpy.array([[-hs, 0, 0],[hs, 0, 0]])
        # rotate cubes in dimer by 90 degrees about the x axis. shouldn't make a difference.
        self.cube_ors = numpy.array([[numpy.cos(numpy.pi/2./2.),numpy.sin(numpy.pi/2./2.),0.,0.],
                                [numpy.cos(numpy.pi/2./2.),numpy.sin(numpy.pi/2./2.),0.,0.]])
        self.sweep_radii = [0.5,0.2]



        context.current.sorter.set_params(grid=8)

    def test_convex_spheropolyhedron_union(self):
        self.mc = hpmc.integrate.convex_spheropolyhedron_union(seed=10);
        self.mc.shape_param.set('A', vertices=[self.cube_verts, self.cube_verts], centers=self.cubes, orientations=self.cube_ors, sweep_radii=self.sweep_radii);
        self.mc.shape_param.set('B', vertices=[self.cube_verts], centers=[(0,0,0)], orientations=[(1,0,0,0)]);

        # verify that the particle is created correctly
        run(1);

        # verify that there are no overlaps
        self.assertEqual(self.mc.count_overlaps(), 0);

    def test_convexpolyhedron_union(self):
        self.mc = hpmc.integrate.convex_polyhedron_union(seed=10);
        self.mc.shape_param.set('A', vertices=[self.cube_verts, self.cube_verts], centers=self.cubes, orientations=self.cube_ors,sweep_radii=self.sweep_radii);
        self.mc.shape_param.set('B', vertices=[self.cube_verts], centers=[(0,0,0)], orientations=[(1,0,0,0)]);

        # verify that the particle is created correctly
        run(1);

        # verify that there are no overlaps
        self.assertEqual(self.mc.count_overlaps(), 0);

<<<<<<< HEAD
    def test_convexpolyhedron_union_implicit(self):
        self.mc = hpmc.integrate.convex_spheropolyhedron_union(seed=10,implicit=True);
        self.mc.shape_param.set('A', vertices=[self.cube_verts, self.cube_verts], centers=self.cubes, orientations=self.cube_ors,sweep_radii=self.sweep_radii);
        self.mc.shape_param.set('B', vertices=[self.cube_verts], centers=[(0,0,0)], orientations=[(1,0,0,0)]);
        self.mc.set_params(nR=0, depletant_type='B')

        # verify that the particle is created correctly
        run(1);

        # verify that there are no overlaps
        self.assertEqual(self.mc.count_overlaps(), 0);

=======
>>>>>>> e047a983
    def test_convexpolyhedron_union_implicit_new(self):
        self.mc = hpmc.integrate.convex_spheropolyhedron_union(seed=10,implicit=True, depletant_mode='overlap_regions');
        self.mc.shape_param.set('A', vertices=[self.cube_verts, self.cube_verts], centers=self.cubes, orientations=self.cube_ors,sweep_radii=self.sweep_radii);
        self.mc.shape_param.set('B', vertices=[self.cube_verts], centers=[(0,0,0)], orientations=[(1,0,0,0)]);
        self.mc.set_params(nR=0, depletant_type='B')

        # verify that the particle is created correctly
        run(1);

        # verify that there are no overlaps
        self.assertEqual(self.mc.count_overlaps(), 0);

    def tearDown(self):
        del self.mc
        del self.system
        context.initialize();

class convex_spheropolygon_test(unittest.TestCase):
    def setUp(self):
        self.system = create_empty(N=1, box=data.boxdim(L=10, dimensions=2), particle_types=['A'])

        self.mc = hpmc.integrate.convex_spheropolygon(seed=10);
        self.mc.shape_param.set('A', vertices=[(-0.5, -0.5), (0.5, -0.5), (0.5, 0.5), (-0.5, 0.5)]);

        context.current.sorter.set_params(grid=8)

    def test_convex_spheropolygon(self):
        # check 1, see if there are any overlaps. There should be none as the square is oriented along the box and L>1
        self.system.particles[0].position = (0,0,0);
        self.system.particles[0].orientation = (1,0,0,0);

        # verify that the particle is created correctly
        run(1);

        # verify that there are no overlaps
        self.assertEqual(self.mc.count_overlaps(), 0);

    def tearDown(self):
        del self.mc
        del self.system
        context.initialize()

class polyhedron_test(unittest.TestCase):
    def setUp(self):
        self.system = create_empty(N=1, box=data.boxdim(L=10, dimensions=2), particle_types=['A'])

        self.mc = hpmc.integrate.polyhedron(seed=10);
        import math
        v = [(-0.5, -0.5, 0), (-0.5, 0.5, 0), (0.5, -0.5, 0), (0.5, 0.5, 0), (0,0, 1.0/math.sqrt(2)),(0,0,-1.0/math.sqrt(2))];
        f = [(0,4,1),(1,4,2),(2,4,3),(3,4,0),(0,5,1),(1,5,2),(2,5,3),(3,5,0)]
        self.mc.shape_param.set('A', vertices=v, faces=f)

        context.current.sorter.set_params(grid=8)

    def test_polyhedron(self):
        # check 1, see if there are any overlaps. There should be none as the square is oriented along the box and L>1
        self.system.particles[0].position = (0,0,0);
        self.system.particles[0].orientation = (1,0,0,0);

        # verify that the particle is created correctly
        run(1);

        # verify that there are no overlaps
        self.assertEqual(self.mc.count_overlaps(), 0);

    def tearDown(self):
        del self.mc
        del self.system
        context.initialize();

# apparently not all params are being set here, but I do not see proper documentation
# so it is just commented out until it is updated by the author
class faceted_sphere_test(unittest.TestCase):
    def setUp(self):
        self.system = create_empty(N=1, box=data.boxdim(L=10, dimensions=2), particle_types=['A'])

        self.mc = hpmc.integrate.faceted_sphere(seed=10);
        self.mc.shape_param.set('A', normals=[(-1,0,0),
                                              (1,0,0),
                                              (0,1,0,),
                                              (0,-1,0),
                                              (0,0,1),
                                              (0,0,-1)],
                                    offsets=[-1]*6,
                                    vertices=[(-1,-1,-1),(-1,-1,1),(-1,1,-1),(-1,1,1),(1,-1,-1),(1,-1,1),(1,1,-1),(1,1,1)],
                                    diameter=2,
                                    origin=(0,0,0));

        context.current.sorter.set_params(grid=8)

    def test_faceted_sphere(self):
        # check 1, see if there are any overlaps. There should be none as the square is oriented along the box and L>1
        self.system.particles[0].position = (0,0,0);
        self.system.particles[0].orientation = (1,0,0,0);

        # verify that the particle is created correctly
        run(1);

        # verify that there are no overlaps
        self.assertEqual(self.mc.count_overlaps(), 0);

    def tearDown(self):
        del self.mc
        del self.system
        context.initialize();

class convex_spheropolyhedron_test(unittest.TestCase):
    def setUp(self):
        self.system = create_empty(N=1, box=data.boxdim(L=10, dimensions=2), particle_types=['A'])

        self.mc = hpmc.integrate.convex_spheropolyhedron(seed=10);
        self.mc.shape_param.set('A', vertices=[(-2,-1,-1),
                                               (-2,1,-1),
                                               (-2,-1,1),
                                               (-2,1,1),
                                               (2,-1,-1),
                                               (2,1,-1),
                                               (2,-1,1),
                                               (2,1,1)]);

        context.current.sorter.set_params(grid=8)

    def test_convex_spheropolyhedron(self):
        # check 1, see if there are any overlaps. There should be none as the square is oriented along the box and L>1
        self.system.particles[0].position = (0,0,0);
        self.system.particles[0].orientation = (1,0,0,0);

        # verify that the particle is created correctly
        run(1);

        # verify that there are no overlaps
        self.assertEqual(self.mc.count_overlaps(), 0);

    def tearDown(self):
        del self.mc
        del self.system
        context.initialize();

class ellipsoid_test(unittest.TestCase):
    def setUp(self):
        self.system = create_empty(N=1, box=data.boxdim(L=10, dimensions=2), particle_types=['A'])

        self.mc = hpmc.integrate.ellipsoid(seed=10);
        self.mc.shape_param.set('A', a=0.5, b=0.25, c=0.125);

        context.current.sorter.set_params(grid=8)

    def test_ellipsoid(self):
        # check 1, see if there are any overlaps. There should be none as the square is oriented along the box and L>1
        self.system.particles[0].position = (0,0,0);
        self.system.particles[0].orientation = (1,0,0,0);

        # verify that the particle is created correctly
        run(1);

        # verify that there are no overlaps
        self.assertEqual(self.mc.count_overlaps(), 0);

    def tearDown(self):
        del self.mc
        del self.system
        context.initialize();

class sphinx_test(unittest.TestCase):
    def setUp(self):
        self.system = create_empty(N=1, box=data.boxdim(L=10, dimensions=2), particle_types=['A'])

        self.mc = hpmc.integrate.sphinx(seed=10);
        self.mc.shape_param.set('A', diameters=[2,-2.2,-2.2], centers=[(0,0,0), (0,0,1.15), (0,0,-1.15)], \
                           colors=['ff','ffff00','ffff00']);

        context.current.sorter.set_params(grid=8)

    def test_sphinx(self):
        # check 1, see if there are any overlaps. There should be none as the square is oriented along the box and L>1
        self.system.particles[0].position = (0,0,0);
        self.system.particles[0].orientation = (1,0,0,0);

        # verify that the particle is created correctly
        run(1);

        # verify that there are no overlaps
        self.assertEqual(self.mc.count_overlaps(), 0);

    def tearDown(self):
        del self.mc
        del self.system
        context.initialize();


if __name__ == '__main__':
    unittest.main(argv = ['test.py', '-v'])<|MERGE_RESOLUTION|>--- conflicted
+++ resolved
@@ -226,21 +226,6 @@
         # verify that there are no overlaps
         self.assertEqual(self.mc.count_overlaps(), 0);
 
-<<<<<<< HEAD
-    def test_convexpolyhedron_union_implicit(self):
-        self.mc = hpmc.integrate.convex_spheropolyhedron_union(seed=10,implicit=True);
-        self.mc.shape_param.set('A', vertices=[self.cube_verts, self.cube_verts], centers=self.cubes, orientations=self.cube_ors,sweep_radii=self.sweep_radii);
-        self.mc.shape_param.set('B', vertices=[self.cube_verts], centers=[(0,0,0)], orientations=[(1,0,0,0)]);
-        self.mc.set_params(nR=0, depletant_type='B')
-
-        # verify that the particle is created correctly
-        run(1);
-
-        # verify that there are no overlaps
-        self.assertEqual(self.mc.count_overlaps(), 0);
-
-=======
->>>>>>> e047a983
     def test_convexpolyhedron_union_implicit_new(self):
         self.mc = hpmc.integrate.convex_spheropolyhedron_union(seed=10,implicit=True, depletant_mode='overlap_regions');
         self.mc.shape_param.set('A', vertices=[self.cube_verts, self.cube_verts], centers=self.cubes, orientations=self.cube_ors,sweep_radii=self.sweep_radii);
