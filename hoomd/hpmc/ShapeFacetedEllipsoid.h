// Copyright (c) 2009-2019 The Regents of the University of Michigan
// This file is part of the HOOMD-blue project, released under the BSD 3-Clause License.

#include "hoomd/HOOMDMath.h"
#include "hoomd/BoxDim.h"
#include "HPMCPrecisionSetup.h"
#include "hoomd/VectorMath.h"
#include "ShapeSphere.h"
#include "XenoCollide3D.h"
#include "ShapeConvexPolyhedron.h"
#include "hoomd/AABB.h"
#include "OBB.h"

#ifndef __SHAPE_FACETED_SPHERE_H__
#define __SHAPE_FACETED_SPHERE_H__

/*! \file ShapeFacetedEllipsoid.h
    \brief Defines the faceted ellipsoid shape
*/

/*! The faceted ellipoid is defined by the intersection of an ellipsoid of half axes a,b,c with
 * planes given by the face normals n and offsets b, obeying the equation:
 *
 * r.n + b <= 0
 *
 * Intersections of planes within the ellipsoid volume are accounted for.
 * Internally, the overlap check works by computing the support function for an ellipsoid
 * deformed into a unit sphere.
 *
 */
// need to declare these class methods with __device__ qualifiers when building in nvcc
// DEVICE is __device__ when included in nvcc and blank when included into the host compiler
#ifdef NVCC
#define DEVICE __device__
#define HOSTDEVICE __host__ __device__
#else
#define DEVICE
#define HOSTDEVICE
#endif

namespace hpmc
{

namespace detail
{

//! Data structure for intersection planes
/*! \ingroup hpmc_data_structs */
struct faceted_ellipsoid_params : param_base
    {
    //! Empty constructor
    faceted_ellipsoid_params()
        : a(1.0), b(1.0), c(1.0), N(0), ignore(1)
        { }

    #ifndef NVCC
    faceted_ellipsoid_params(unsigned int n_facet, bool managed )
        : a(1.0), b(1.0), c(1.0), N(n_facet), ignore(0)
        {
        n = ManagedArray<vec3<OverlapReal> >(n_facet, managed);
        offset = ManagedArray<OverlapReal> (n_facet, managed);
        }
    #endif

    poly3d_verts verts;           //!< Vertices of the polyhedron
    poly3d_verts additional_verts;//!< Vertices of the polyhedron edge-sphere intersection
    ManagedArray<vec3<OverlapReal> > n;              //!< Normal vectors of planes
    ManagedArray<OverlapReal> offset;                //!< Offset of every plane
    OverlapReal a;                                   //!< First half-axis
    OverlapReal b;                                   //!< Second half-axis
    OverlapReal c;                                   //!< Third half-axis
    vec3<OverlapReal> origin;                        //!< Origin shift
    unsigned int N;                                  //!< Number of cut planes
    unsigned int ignore;                             //!< Bitwise ignore flag for stats, overlaps. 1 will ignore, 0 will not ignore
                                                     //   First bit is ignore overlaps, Second bit is ignore statistics

    //! Load dynamic data members into shared memory and increase pointer
    /*! \param ptr Pointer to load data to (will be incremented)
        \param available_bytes Size of remaining shared memory allocation
     */
    HOSTDEVICE void load_shared(char *& ptr, unsigned int &available_bytes) const
        {
        n.load_shared(ptr,available_bytes);
        offset.load_shared(ptr,available_bytes);
        verts.load_shared(ptr,available_bytes);
        additional_verts.load_shared(ptr, available_bytes);
        }

    #ifdef ENABLE_CUDA
    //! Attach managed memory to CUDA stream
    void attach_to_stream(cudaStream_t stream) const
        {
        n.attach_to_stream(stream);
        offset.attach_to_stream(stream);
        verts.attach_to_stream(stream);
        additional_verts.attach_to_stream(stream);
        }
    #endif
    } __attribute__((aligned(32)));

//! Support function for ShapeFacetedEllipsoid
/* \ingroup minkowski
*/
class SupportFuncFacetedEllipsoid
    {
    public:
        //! Construct a support function for a faceted sphere
        /*! \param _params Parameters of the faceted sphere
        */
        DEVICE SupportFuncFacetedEllipsoid(const faceted_ellipsoid_params& _params,
            const OverlapReal& _sweep_radius)
            : params(_params), sweep_radius(_sweep_radius)
            {
            }

        DEVICE inline bool isInside(const vec3<OverlapReal>& v,unsigned int plane) const
            {
            // is this vertex masked by a plane?
            vec3<OverlapReal> np = params.n[plane];

            // transform plane normal into the coordinate system of the unit sphere
            // so that dot(np,v) has dimensions of b [length], since v is a unit vector
            np.x *= params.a; np.y *= params.b; np.z *= params.c;
            OverlapReal b = params.offset[plane];

            // is current supporting vertex inside the half-space defined by this plane?
            return (dot(np,v) + b <= OverlapReal(0.0));
            }


        //! Compute the support function
        /*! \param n Normal vector input (in the local frame)
            \returns Local coords of the point furthest in the direction of n
        */
        DEVICE vec3<OverlapReal> operator() (const vec3<OverlapReal>& n_in) const
            {
            // transform support direction into coordinate system of the unit sphere
            vec3<OverlapReal> n(n_in);
            n.x *= params.a; n.y *= params.b; n.z *= params.c;

            OverlapReal nsq = dot(n,n);
            vec3<OverlapReal> n_sphere = n*fast::rsqrt(nsq);

            vec3<OverlapReal> max_vec = n_sphere;
            bool have_vertex = true;

            unsigned int n_planes = params.N;
            for (unsigned int i = 0; i < n_planes; ++i)
                {
                if (! isInside(max_vec,i))
                    {
                    have_vertex = false;
                    break;
                    }
                }

            // iterate over intersecting planes
            for (unsigned int i = 0; i < n_planes; i++)
                {
                vec3<OverlapReal> n_p = params.n[i];
                // transform plane normal into the coordinate system of the unit sphere
                n_p.x *= params.a; n_p.y *= params.b; n_p.z *= params.c;

                OverlapReal np_sq = dot(n_p,n_p);
                OverlapReal b = params.offset[i];

                // compute supporting vertex on intersection boundary (circle)
                // between plane and sphere
                OverlapReal alpha = dot(n_sphere,n_p);
                OverlapReal arg = (OverlapReal(1.0)-alpha*alpha/np_sq);
                vec3<OverlapReal> v;
                if (arg >= OverlapReal(SMALL))
                    {
                    OverlapReal arg2 = OverlapReal(1.0)-b*b/np_sq;
                    OverlapReal invgamma = fast::sqrt(arg2/arg);

                    // Intersection vertex that maximizes support function
                    v = invgamma*(n_sphere-alpha/np_sq*n_p)-n_p*b/np_sq;
                    }
                else
                    {
                    // degenerate case
                    v = -b*n_p/np_sq;
                    }

                bool valid = true;
                for (unsigned int j = 0; j < n_planes; ++j)
                    {
                    if (i!=j && !isInside(v,j))
                        {
                        valid = false;
                        break;
                        }
                    }

                if (valid && (!have_vertex || dot(v,n) > dot(max_vec,n)))
                    {
                    max_vec = v;
                    have_vertex = true;
                    }
                }

            // plane-plane-sphere intersection vertices
            if (params.additional_verts.N)
                {
                detail::SupportFuncConvexPolyhedron s(params.additional_verts);
                vec3<OverlapReal> v = s(n);

                if (! have_vertex || dot(v,n)>dot(max_vec,n))
                    {
                    max_vec = v;
                    have_vertex = true;
                    }
                }

            // plane-plane intersections from user input
            if (params.verts.N)
                {
                detail::SupportFuncConvexPolyhedron s(params.verts);
                vec3<OverlapReal> v = s(n);
                if (dot(v,v) <= OverlapReal(1.0) && (!have_vertex || dot(v,n) > dot(max_vec,n)))
                    {
                    max_vec = v;
                    have_vertex = true;
                    }
                }

            // transform vertex on unit sphere back onto ellipsoid surface
            max_vec.x *= params.a; max_vec.y *= params.b; max_vec.z *= params.c;

            // origin shift
            max_vec -= params.origin;

            // extend out by sweep radius
            return max_vec + (sweep_radius * fast::rsqrt(dot(n_in,n_in))) * n_in;
            }

    private:
<<<<<<< HEAD
        const faceted_ellipsoid_params& params;      //!< Definition of faceted sphere
        const OverlapReal sweep_radius;             //!< The radius of a sphere sweeping the shape
=======
        const faceted_ellipsoid_params& params;      //!< Definition of faceted ellipsoid
>>>>>>> e08d70df
    };



} // end namespace detail


//! Faceted sphere shape template
/*! ShapeFacetedEllipsoid implements IntegratorHPMC's shape protocol for a sphere that is truncated
    by a set of planes, defined through their plane equations n_i*x = n_i^2.

    The parameter defining the sphere is just a single Scalar, the sphere radius.

    \ingroup shape
*/
struct ShapeFacetedEllipsoid
    {
    //! Define the parameter type
    typedef detail::faceted_ellipsoid_params param_type;

    //! Initialize a shape at a given position
    DEVICE ShapeFacetedEllipsoid(const quat<Scalar>& _orientation, const param_type& _params)
        : orientation(_orientation), params(_params)
        { }

    //! Does this shape have an orientation
    DEVICE bool hasOrientation() { return params.N > 0; }

    //!Ignore flag for acceptance statistics
    DEVICE bool ignoreStatistics() const { return params.ignore; }

    //! Get the circumsphere diameter
    DEVICE OverlapReal getCircumsphereDiameter() const
        {
        return OverlapReal(2)*detail::max(params.a, detail::max(params.b, params.c));
        }

    //! Get the in-sphere radius
    DEVICE OverlapReal getInsphereRadius() const
        {
        return 0.0;
        }

    //! Return the bounding box of the shape in world coordinates
    DEVICE detail::AABB getAABB(const vec3<Scalar>& pos) const
        {
<<<<<<< HEAD
        //OverlapReal max_axis = detail::max(axes.x, detail::max(axes.y, axes.z));
        //return detail::AABB(pos, max_axis);

        // use support function of the ellipsoid to determine the furthest extent in each direction
        detail::SupportFuncFacetedEllipsoid sfunc(params, 0.0);
=======
        // use support function of the ellipsoid to determine the furthest extent in each direction
        detail::SupportFuncFacetedEllipsoid sfunc(params);
>>>>>>> e08d70df

        vec3<OverlapReal> e_x(1,0,0);
        vec3<OverlapReal> e_y(0,1,0);
        vec3<OverlapReal> e_z(0,0,1);
        quat<OverlapReal> q(orientation);
        vec3<OverlapReal> s_x = rotate(q, sfunc(rotate(conj(q),e_x))+vec3<OverlapReal>(params.origin));
        vec3<OverlapReal> s_y = rotate(q, sfunc(rotate(conj(q),e_y))+vec3<OverlapReal>(params.origin));
        vec3<OverlapReal> s_z = rotate(q, sfunc(rotate(conj(q),e_z))+vec3<OverlapReal>(params.origin));

        // translate out from the position by the furthest extent
        vec3<Scalar> upper(pos.x + s_x.x, pos.y + s_y.y, pos.z + s_z.z);
        // the furthest extent is symmetrical
        vec3<Scalar> lower(pos.x - s_x.x, pos.y - s_y.y, pos.z - s_z.z);

        return detail::AABB(lower, upper);
        }

    //! Return a tight fitting OBB
    DEVICE detail::OBB getOBB(const vec3<Scalar>& pos) const
        {
<<<<<<< HEAD
        detail::SupportFuncFacetedEllipsoid sfunc(params, 0.0);
=======
        detail::SupportFuncFacetedEllipsoid sfunc(params);
>>>>>>> e08d70df
        vec3<OverlapReal> e_x(1,0,0);
        vec3<OverlapReal> e_y(0,1,0);
        vec3<OverlapReal> e_z(0,0,1);
        vec3<OverlapReal> s_x = sfunc(e_x)+vec3<OverlapReal>(params.origin);
        vec3<OverlapReal> s_y = sfunc(e_y)+vec3<OverlapReal>(params.origin);
        vec3<OverlapReal> s_z = sfunc(e_z)+vec3<OverlapReal>(params.origin);

        detail::OBB obb;
        obb.center = pos;
        obb.rotation = orientation;
        obb.lengths.x = s_x.x;
        obb.lengths.y = s_y.y;
        obb.lengths.z = s_z.z;
        return obb;
        }

    //! Returns true if this shape splits the overlap check over several threads of a warp using threadIdx.x
    HOSTDEVICE static bool isParallel() { return false; }

    //! Returns true if the overlap check supports sweeping both shapes by a sphere of given radius
    HOSTDEVICE static bool supportsSweepRadius()
        {
        return true;
        }

    /*!
     * Generate the intersections points of polyhedron edges with the sphere
     */
    DEVICE static void initializeVertices(param_type& _params, bool managed)
        {
        #ifndef NVCC
        _params.additional_verts = detail::poly3d_verts(2*_params.N*_params.N, managed);
        _params.additional_verts.diameter = OverlapReal(2.0); // for unit sphere
        _params.additional_verts.N = 0;

        // iterate over unique pairs of planes
        for (unsigned int i = 0; i < _params.N; ++i)
            {
            vec3<OverlapReal> n_p(_params.n[i]);
            // transform plane normal into the coordinate system of the unit sphere
            n_p.x *= _params.a; n_p.y *= _params.b; n_p.z *= _params.c;

            OverlapReal b(_params.offset[i]);

            for (unsigned int j = i+1; j < _params.N; ++j)
                {
                vec3<OverlapReal> np2(_params.n[j]);
                // transform plane normal into the coordinate system of the unit sphere
                np2.x *= _params.a; np2.y *= _params.b; np2.z *= _params.c;

                OverlapReal b2 = _params.offset[j];
                OverlapReal np2_sq = dot(np2,np2);

                // determine intersection line between plane i and plane j

                // point on intersection line closest to center of sphere
                OverlapReal dotp = dot(np2,n_p);
                OverlapReal denom = dotp*dotp-dot(n_p,n_p)*np2_sq;
                OverlapReal lambda0 = OverlapReal(2.0)*(b2*dotp - b*np2_sq)/denom;
                OverlapReal lambda1 = OverlapReal(2.0)*(-b2*dot(n_p,n_p)+b*dotp)/denom;

                vec3<OverlapReal> r = -(lambda0*n_p+lambda1*np2)/OverlapReal(2.0);

                // if the line does not intersect the sphere, ignore
                if (dot(r,r) > OverlapReal(1.0))
                    continue;

                // the line intersects with the sphere at two points, one of
                // maximizes the support function
                vec3<OverlapReal> c01 = cross(n_p,np2);
                OverlapReal s = fast::sqrt((OverlapReal(1.0)-dot(r,r))*dot(c01,c01));

                OverlapReal t0 = (-dot(r,c01)-s)/dot(c01,c01);
                OverlapReal t1 = (-dot(r,c01)+s)/dot(c01,c01);

                vec3<OverlapReal> v1 = r+t0*c01;
                vec3<OverlapReal> v2 = r+t1*c01;

                // check first point
                bool allowed = true;
                for (unsigned int k = 0; k < _params.N; ++k)
                    {
                    if (k == i || k == j) continue;

                    vec3<OverlapReal> np3(_params.n[k]);
                    // transform plane normal into the coordinate system of the unit sphere
                    np3.x *= _params.a; np3.y *= _params.b; np3.z *= _params.c;

                    OverlapReal b3(_params.offset[k]);

                    // is this vertex inside the volume bounded by all halfspaces?
                    if (dot(np3,v1) + b3 > OverlapReal(0.0))
                        {
                        allowed = false;
                        break;
                        }
                    }

                if (allowed && dot(v1,v1) <= OverlapReal(1.0+SMALL))
                    {
                    _params.additional_verts.x[_params.additional_verts.N] = v1.x;
                    _params.additional_verts.y[_params.additional_verts.N] = v1.y;
                    _params.additional_verts.z[_params.additional_verts.N] = v1.z;
                    _params.additional_verts.N++;
                    }

                // check second point
                allowed = true;
                for (unsigned int k = 0; k < _params.N; ++k)
                    {
                    if (k == i || k == j) continue;

                    vec3<OverlapReal> np3(_params.n[k]);
                    // transform plane normal into the coordinate system of the unit sphere
                    np3.x *= _params.a; np3.y *= _params.b; np3.z *= _params.c;

                    OverlapReal b3(_params.offset[k]);

                    // is this vertex inside the volume bounded by all halfspaces?
                    if (dot(np3,v2) + b3 > OverlapReal(0.0))
                        {
                        allowed = false;
                        break;
                        }
                    }

                if (allowed && dot(v2,v2) <= (OverlapReal(1.0+SMALL)))
                    {
                    _params.additional_verts.x[_params.additional_verts.N] = v2.x;
                    _params.additional_verts.y[_params.additional_verts.N] = v2.y;
                    _params.additional_verts.z[_params.additional_verts.N] = v2.z;
                    _params.additional_verts.N++;
                    }
                }
            }
        #endif
        }

    quat<Scalar> orientation;    //!< Orientation of the sphere (unused)

    const param_type& params;           //!< Faceted sphere parameters
    };

//! Check if circumspheres overlap
/*! \param r_ab Vector defining the position of shape b relative to shape a (r_b - r_a)
    \param a first shape
    \param b second shape
    \returns true if the circumspheres of both shapes overlap

    \ingroup shape
*/
DEVICE inline bool check_circumsphere_overlap(const vec3<Scalar>& r_ab, const ShapeFacetedEllipsoid& a,
    const ShapeFacetedEllipsoid &b)
    {
    OverlapReal DaDb = a.getCircumsphereDiameter() + b.getCircumsphereDiameter();
    vec3<OverlapReal> dr(r_ab);

    return (dot(dr,dr) <= DaDb*DaDb/OverlapReal(4.0));
    }

//! Overlap of faceted spheres
/*! \param r_ab Vector defining the position of shape b relative to shape a (r_b - r_a)
    \param a first shape
    \param b second shape
    \param err in/out variable incremented when error conditions occur in the overlap test
    \param sweep_radius Additional sphere radius to sweep the shapes with
    \returns true when *a* and *b* overlap, and false when they are disjoint

    \ingroup shape
*/
template <>
DEVICE inline bool test_overlap<ShapeFacetedEllipsoid, ShapeFacetedEllipsoid>(const vec3<Scalar>& r_ab, const ShapeFacetedEllipsoid& a, const ShapeFacetedEllipsoid& b,
    unsigned int& err, Scalar sweep_radius_a, Scalar sweep_radius_b)
    {
    vec3<OverlapReal> dr(r_ab);

    OverlapReal DaDb = a.getCircumsphereDiameter() + b.getCircumsphereDiameter();
    return detail::xenocollide_3d(detail::SupportFuncFacetedEllipsoid(a.params, sweep_radius_a),
                           detail::SupportFuncFacetedEllipsoid(b.params, sweep_radius_b),
                           rotate(conj(quat<OverlapReal>(a.orientation)), dr + rotate(quat<OverlapReal>(b.orientation),b.params.origin))-a.params.origin,
                           conj(quat<OverlapReal>(a.orientation))* quat<OverlapReal>(b.orientation),
                           DaDb/2.0,
                           err);

    /*
    return detail::gjke_3d(detail::SupportFuncFacetedEllipsoid(a.params),
                           detail::SupportFuncFacetedEllipsoid(b.params),
                           rotate(conj(quat<OverlapReal>(a.orientation)), dr),
                           conj(quat<OverlapReal>(a.orientation))* quat<OverlapReal>(b.orientation),
                           DaDb/2.0,
                           err);
    */
    }

}; // end namespace hpmc

#endif //__SHAPE_FACETED_SPHERE_H__<|MERGE_RESOLUTION|>--- conflicted
+++ resolved
@@ -236,12 +236,8 @@
             }
 
     private:
-<<<<<<< HEAD
-        const faceted_ellipsoid_params& params;      //!< Definition of faceted sphere
+        const faceted_ellipsoid_params& params;      //!< Definition of faceted ellipsoid
         const OverlapReal sweep_radius;             //!< The radius of a sphere sweeping the shape
-=======
-        const faceted_ellipsoid_params& params;      //!< Definition of faceted ellipsoid
->>>>>>> e08d70df
     };
 
 
@@ -288,16 +284,8 @@
     //! Return the bounding box of the shape in world coordinates
     DEVICE detail::AABB getAABB(const vec3<Scalar>& pos) const
         {
-<<<<<<< HEAD
-        //OverlapReal max_axis = detail::max(axes.x, detail::max(axes.y, axes.z));
-        //return detail::AABB(pos, max_axis);
-
         // use support function of the ellipsoid to determine the furthest extent in each direction
         detail::SupportFuncFacetedEllipsoid sfunc(params, 0.0);
-=======
-        // use support function of the ellipsoid to determine the furthest extent in each direction
-        detail::SupportFuncFacetedEllipsoid sfunc(params);
->>>>>>> e08d70df
 
         vec3<OverlapReal> e_x(1,0,0);
         vec3<OverlapReal> e_y(0,1,0);
@@ -318,11 +306,7 @@
     //! Return a tight fitting OBB
     DEVICE detail::OBB getOBB(const vec3<Scalar>& pos) const
         {
-<<<<<<< HEAD
         detail::SupportFuncFacetedEllipsoid sfunc(params, 0.0);
-=======
-        detail::SupportFuncFacetedEllipsoid sfunc(params);
->>>>>>> e08d70df
         vec3<OverlapReal> e_x(1,0,0);
         vec3<OverlapReal> e_y(0,1,0);
         vec3<OverlapReal> e_z(0,0,1);
