#ifndef __UPDATER_MUVT_H__
#define __UPDATER_MUVT_H__


#include "hoomd/Updater.h"
#include "hoomd/VectorMath.h"
#include "hoomd/Variant.h"
#include "hoomd/HOOMDMPI.h"

#include "Moves.h"
#include "IntegratorHPMCMono.h"
#include "hoomd/RandomNumbers.h"

#ifndef NVCC
#include <pybind11/pybind11.h>
#endif

namespace hpmc
{

/*!
 * This class implements an Updater for simulations in the grand-canonical ensemble (mu-V-T).
 *
 * Gibbs ensemble integration between two MPI partitions is also supported.
 */
template<class Shape>
class UpdaterMuVT : public Updater
    {
    public:
        //! Constructor
        UpdaterMuVT(std::shared_ptr<SystemDefinition> sysdef,
            std::shared_ptr<IntegratorHPMCMono<Shape> > mc,
            unsigned int seed,
            unsigned int npartition);
        virtual ~UpdaterMuVT();

        //! The entry method for this updater
        /*! \param timestep Current simulation step
         */
        virtual void update(unsigned int timestep);

        //! Set the fugacity of a particle type
        /*! \param type The type id for which to set the fugacity
         * \param fugacity The value of the fugacity (variant)
         */
        void setFugacity(unsigned int type, std::shared_ptr<Variant> fugacity)
            {
            assert(type < m_pdata->getNTypes());
            m_fugacity[type] = fugacity;
            }

        //! Set maximum factor for volume rescaling (Gibbs ensemble only)
        void setMaxVolumeRescale(Scalar fac)
            {
            m_max_vol_rescale = fac;
            }

        //! Set ratio of volume moves to exchange/transfer moves (Gibbs ensemble only)
        void setMoveRatio(Scalar move_ratio)
            {
            if (move_ratio < Scalar(0.0) || move_ratio > Scalar(1.0))
                {
                throw std::runtime_error("Move ratio has to be between 0 and 1.\n");
                }
            m_move_ratio = move_ratio;
            }

        //! List of types that are inserted/removed/transferred
        void setTransferTypes(std::vector<unsigned int>& transfer_types)
            {
            assert(transfer_types.size() <= m_pdata->getNTypes());
            if (transfer_types.size() == 0)
                {
                throw std::runtime_error("Must transfer at least one type.\n");
                }
            m_transfer_types = transfer_types;
            }


        //! Print statistics about the muVT ensemble
        void printStats()
            {
            hpmc_muvt_counters_t counters = getCounters(1);
            m_exec_conf->msg->notice(2) << "-- HPMC muVT stats:" << std::endl;
            if (counters.insert_accept_count + counters.insert_reject_count > 0)
                {
                m_exec_conf->msg->notice(2) << "Average insert acceptance: " << counters.getInsertAcceptance() << std::endl;
                }
            if (counters.remove_accept_count + counters.remove_reject_count > 0)
                {
                m_exec_conf->msg->notice(2) << "Average remove acceptance: " << counters.getRemoveAcceptance() << "\n";
                }
            if (counters.exchange_accept_count + counters.exchange_reject_count > 0)
                {
                m_exec_conf->msg->notice(2) << "Average exchange acceptance: " << counters.getExchangeAcceptance() << "\n";
                }
            m_exec_conf->msg->notice(2) << "Total transfer/exchange moves attempted: " << counters.getNExchangeMoves() << std::endl;
            if (counters.volume_accept_count + counters.volume_reject_count > 0)
                {
                m_exec_conf->msg->notice(2) << "Average volume acceptance: " << counters.getVolumeAcceptance() << "\n";
                }
            m_exec_conf->msg->notice(2) << "Total volume moves attempted: " << counters.getNVolumeMoves() << std::endl;
            }

        //! Get a list of logged quantities
        virtual std::vector< std::string > getProvidedLogQuantities()
            {
            std::vector< std::string > result;

            result.push_back("hpmc_muvt_insert_acceptance");
            result.push_back("hpmc_muvt_remove_acceptance");
            result.push_back("hpmc_muvt_exchange_acceptance");
            result.push_back("hpmc_muvt_volume_acceptance");

            for (unsigned int i = 0; i < m_pdata->getNTypes(); ++i)
                {
                result.push_back("hpmc_muvt_N_"+m_pdata->getNameByType(i));
                }
            return result;
            }

        //! Get the value of a logged quantity
        virtual Scalar getLogValue(const std::string& quantity, unsigned int timestep);

        //! Reset statistics counters
        void resetStats()
            {
            m_count_run_start = m_count_total;
            }

        //! Set ntrial parameter
        void setNTrial(unsigned int n_trial)
            {
            m_n_trial = n_trial;
            }

        //! Get the current counter values
        hpmc_muvt_counters_t getCounters(unsigned int mode=0);

    protected:
        std::vector<std::shared_ptr<Variant> > m_fugacity;  //!< Reservoir concentration per particle-type
        std::shared_ptr<IntegratorHPMCMono<Shape> > m_mc;   //!< The MC Integrator this Updater is associated with
        unsigned int m_seed;                                  //!< RNG seed
        unsigned int m_npartition;                            //!< The number of partitions to use for Gibbs ensemble
        bool m_gibbs;                                         //!< True if we simulate a Gibbs ensemble

        GPUVector<Scalar4> m_postype_backup;                  //!< Backup of postype array

        Scalar m_max_vol_rescale;                             //!< Maximum volume ratio rescaling factor
        Scalar m_move_ratio;                                  //!< Ratio between exchange/transfer and volume moves

        unsigned int m_gibbs_other;                           //!< The root-rank of the other partition

        hpmc_muvt_counters_t m_count_total;          //!< Accept/reject total count
        hpmc_muvt_counters_t m_count_run_start;      //!< Count saved at run() start
        hpmc_muvt_counters_t m_count_step_start;     //!< Count saved at the start of the last step

        std::vector<std::vector<unsigned int> > m_type_map;   //!< Local list of particle tags per type
        std::vector<unsigned int> m_transfer_types;  //!< List of types being insert/removed/transferred between boxes

        GPUVector<Scalar4> m_pos_backup;             //!< Backup of particle positions for volume move
        GPUVector<Scalar4> m_orientation_backup;     //!< Backup of particle orientations for volume move
        GPUVector<Scalar> m_charge_backup;           //!< Backup of particle charges for volume move
        GPUVector<Scalar> m_diameter_backup;         //!< Backup of particle diameters for volume move

        unsigned int m_n_trial;

        /*! Check for overlaps of a fictitious particle
         * \param timestep Current time step
         * \param type Type of particle to test
         * \param pos Position of fictitious particle
         * \param orientation Orientation of particle
         * \param lnboltzmann Log of Boltzmann weight of insertion attempt (return value)
         * \returns True if boltzmann weight is non-zero
         */
        virtual bool tryInsertParticle(unsigned int timestep, unsigned int type, vec3<Scalar> pos, quat<Scalar> orientation,
            Scalar &lnboltzmann);

        /*! Try removing a particle
            \param timestep Current time step
            \param tag Tag of particle being removed
            \param lnboltzmann Log of Boltzmann weight of removal attempt (return value)
            \returns True if boltzmann weight is non-zero
         */
        virtual bool tryRemoveParticle(unsigned int timestep, unsigned int tag, Scalar &lnboltzmann);

        /*! Rescale box to new dimensions and scale particles
         * \param timestep current timestep
         * \param new_box the old BoxDim
         * \param new_box the new BoxDim
         * \param extra_ndof (return value) extra degrees of freedom added before box resize
         * \param lnboltzmann (return value) exponent of Boltzmann factor (-delta_E)
         * \returns true if no overlaps
         */
        virtual bool boxResizeAndScale(unsigned int timestep, const BoxDim old_box, const BoxDim new_box,
            unsigned int &extra_ndof, Scalar &lnboltzmann);

        //! Method to be called when number of types changes
        virtual void slotNumTypesChange();

        //! Map particles by type
        virtual void mapTypes();

        //! Get the nth particle of a given type
        /*! \param type the requested type of the particle
         *  \param type_offs offset of the particle in the list of particles per type
         */
        virtual unsigned int getNthTypeTag(unsigned int type, unsigned int type_offs);

        //! Get number of particles of a given type
        unsigned int getNumParticlesType(unsigned int type);

        /*
         *! Depletant related methods
         */

        /*! Insert depletants into such that they overlap with a particle of given tag
         * \param timestep time step
         * \param n_insert Number of depletants to insert
         * \param delta Sphere diameter
         * \param tag Tag of the particle depletants must overlap with
         * \param n_trial Number of insertion trials per depletant
         * \param lnboltzmann Log of Boltzmann factor for insertion (return value)
         * \param need_overlap_shape If true, successful insertions need to overlap with shape at old position
         * \param type_d Depletant type
         * \returns True if Boltzmann factor is non-zero
         */
        bool moveDepletantsIntoOldPosition(unsigned int timestep, unsigned int n_insert, Scalar delta, unsigned int tag,
            unsigned int n_trial, Scalar &lnboltzmann, bool need_overlap_shape, unsigned int type_d);

        /*! Insert depletants such that they overlap with a fictitious particle at a specified position
         * \param timestep time step
         * \param n_insert Number of depletants to insert
         * \param delta Sphere diameter
         * \param pos Position of inserted particle
         * \param orientation Orientationof inserted particle
         * \param type Type of inserted particle
         * \param n_trial Number of insertion trials per depletant
         * \param lnboltzmann Log of Boltzmann factor for insertion (return value)
         * \param type_d Depletant type
         * \returns True if Boltzmann factor is non-zero
         */
        bool moveDepletantsIntoNewPosition(unsigned int timestep, unsigned int n_insert, Scalar delta, vec3<Scalar> pos, quat<Scalar> orientation,
            unsigned int type, unsigned int n_trial, Scalar &lnboltzmann,
            unsigned int type_d);

        /*! Count overlapping depletants due to insertion of a fictitious particle
         * \param timestep time step
         * \param n_insert Number of depletants in circumsphere
         * \param delta Sphere diameter
         * \param pos Position of new particle
         * \param orientation Orientation of new particle
         * \param type Type of new particle (ignored, if ignore==True)
         * \param n_free Depletants that were free in old configuration
         * \param type_d Depletant type
         * \returns Number of overlapping depletants
         */
        unsigned int countDepletantOverlapsInNewPosition(unsigned int timestep, unsigned int n_insert, Scalar delta,
            vec3<Scalar>pos, quat<Scalar> orientation, unsigned int type, unsigned int &n_free,
            unsigned int type_d);

        /*! Count overlapping depletants in a sphere of diameter delta
         * \param timestep time step
         * \param n_insert Number of depletants in circumsphere
         * \param delta Sphere diameter
         * \param pos Center of sphere
         * \param type_d Depletant type
         * \returns Number of overlapping depletants
         */
        unsigned int countDepletantOverlaps(unsigned int timestep, unsigned int n_insert, Scalar delta, vec3<Scalar>pos,
            unsigned int type_d);

        //! Get the random number of depletants
        virtual unsigned int getNumDepletants(unsigned int timestep, Scalar V, bool local, unsigned int type_d);

    private:
        //! Handle MaxParticleNumberChange signal
        /*! Resize the m_pos_backup array
        */
        void slotMaxNChange()
            {
            unsigned int MaxN = m_pdata->getMaxN();
            m_pos_backup.resize(MaxN);
            }
    };

/*! Constructor
    \param sysdef The system definition
    \param mc The HPMC integrator
    \param seed RNG seed
    \param npartition How many partitions to use in parallel for Gibbs ensemble (n=1 == grand canonical)
 */
template<class Shape>
UpdaterMuVT<Shape>::UpdaterMuVT(std::shared_ptr<SystemDefinition> sysdef,
    std::shared_ptr<IntegratorHPMCMono< Shape > > mc,
    unsigned int seed,
    unsigned int npartition)
    : Updater(sysdef), m_mc(mc), m_seed(seed), m_npartition(npartition), m_gibbs(false),
      m_max_vol_rescale(0.1), m_move_ratio(0.5), m_gibbs_other(0),
      m_n_trial(1)
    {
    // broadcast the seed from rank 0 to all other ranks.
    #ifdef ENABLE_MPI
        if(this->m_pdata->getDomainDecomposition())
            bcast(m_seed, 0, this->m_exec_conf->getMPICommunicator());
    #endif

    m_fugacity.resize(m_pdata->getNTypes(), std::shared_ptr<Variant>(new VariantConst(0.0)));
    m_type_map.resize(m_pdata->getNTypes());

    m_pdata->getNumTypesChangeSignal().template connect<UpdaterMuVT<Shape>, &UpdaterMuVT<Shape>::slotNumTypesChange>(this);
    m_pdata->getParticleSortSignal().template connect<UpdaterMuVT<Shape>, &UpdaterMuVT<Shape>::mapTypes>(this);

    if (npartition > 1)
        {
        m_gibbs = true;
        }

    #ifdef ENABLE_MPI
    if (m_gibbs)
        {
        if (m_exec_conf->getNPartitions() % npartition)
            {
            m_exec_conf->msg->error() << "Total number of partitions not a multiple of number "
                << "of Gibbs ensemble partitions." << std::endl;
            throw std::runtime_error("Error setting up Gibbs ensemble integration.");
            }

        GPUVector<Scalar4> postype_backup(m_exec_conf);
        m_postype_backup.swap(postype_backup);

        m_exec_conf->msg->notice(5) << "Constructing UpdaterMuVT: Gibbs ensemble with "
            << m_npartition << " partitions" << std::endl;
        }
    else
    #endif
        {
        m_exec_conf->msg->notice(5) << "Constructing UpdaterMuVT" << std::endl;
        }

    #ifndef ENABLE_MPI
    if (m_gibbs)
        {
        throw std::runtime_error("Gibbs ensemble integration only supported with MPI.");
        }
    #endif

    // initialize list of tags per type
    mapTypes();

    // Connect to the MaxParticleNumberChange signal
    m_pdata->getMaxParticleNumberChangeSignal().template connect<UpdaterMuVT<Shape>, &UpdaterMuVT<Shape>::slotMaxNChange>(this);
    }

//! Destructor
template<class Shape>
UpdaterMuVT<Shape>::~UpdaterMuVT()
    {
    m_pdata->getNumTypesChangeSignal().template disconnect<UpdaterMuVT<Shape>, &UpdaterMuVT<Shape>::slotNumTypesChange>(this);
    m_pdata->getParticleSortSignal().template disconnect<UpdaterMuVT<Shape>, &UpdaterMuVT<Shape>::mapTypes>(this);
    m_pdata->getMaxParticleNumberChangeSignal().template disconnect<UpdaterMuVT<Shape>, &UpdaterMuVT<Shape>::slotMaxNChange>(this);
    }

template<class Shape>
void UpdaterMuVT<Shape>::mapTypes()
    {
    ArrayHandle<Scalar4> h_postype(m_pdata->getPositions(), access_location::host, access_mode::read);
    ArrayHandle<unsigned int> h_tag(m_pdata->getTags(), access_location::host, access_mode::read);

    assert(m_pdata->getNTypes() == m_type_map.size());
    for (unsigned int itype = 0; itype < m_pdata->getNTypes(); ++itype)
        {
        m_type_map[itype].clear();
        }

    unsigned int nptl = m_pdata->getN();
    for (unsigned int idx = 0; idx < nptl; idx++)
        {
        unsigned int typei = __scalar_as_int(h_postype.data[idx].w);
        unsigned int tag = h_tag.data[idx];

        // store tag in per-type list
        assert(m_type_map.size() > typei);
        m_type_map[typei].push_back(tag);
        }
    }

template<class Shape>
unsigned int UpdaterMuVT<Shape>::getNthTypeTag(unsigned int type, unsigned int type_offs)
    {
    unsigned int tag = UINT_MAX;

    assert(m_type_map.size() > type);
    #ifdef ENABLE_MPI
    if (m_pdata->getDomainDecomposition())
        {
        // get number of particles of given type
        unsigned int nptl = m_type_map[type].size();

        // have to initialize correctly for prefix sum
        unsigned int begin_offs=0;
        unsigned int end_offs=0;

        // exclusive scan
        MPI_Exscan(&nptl, &begin_offs, 1, MPI_UNSIGNED, MPI_SUM, m_exec_conf->getMPICommunicator());

        // inclusive scan
        MPI_Scan(&nptl, &end_offs, 1, MPI_UNSIGNED, MPI_SUM, m_exec_conf->getMPICommunicator());

        bool is_local = type_offs >= begin_offs && type_offs < end_offs;

        unsigned int rank = is_local ? m_exec_conf->getRank() : 0;

        MPI_Allreduce(MPI_IN_PLACE, &rank, 1, MPI_UNSIGNED, MPI_SUM, m_exec_conf->getMPICommunicator());
        assert(rank == m_exec_conf->getRank() || !is_local);

        // broadcast the chosen particle tag
        if (is_local)
            {
            assert(type_offs - begin_offs < m_type_map[type].size());
            tag = m_type_map[type][type_offs - begin_offs];
            }

        MPI_Bcast(&tag, 1, MPI_UNSIGNED, rank, m_exec_conf->getMPICommunicator());
        }
    else
    #endif
        {
        assert(type_offs < m_type_map[type].size());
        tag = m_type_map[type][type_offs];
        }

    assert(tag <= m_pdata->getMaximumTag());
    return tag;
    }

template<class Shape>
unsigned int UpdaterMuVT<Shape>::getNumParticlesType(unsigned int type)
    {
    assert(type < m_type_map.size());
    unsigned int nptl_type = m_type_map[type].size();

    #ifdef ENABLE_MPI
    if (m_pdata->getDomainDecomposition())
        {
        MPI_Allreduce(MPI_IN_PLACE, &nptl_type, 1, MPI_UNSIGNED, MPI_SUM, m_exec_conf->getMPICommunicator());
        }
    #endif
    return nptl_type;
    }

//! Destructor
template<class Shape>
void UpdaterMuVT<Shape>::slotNumTypesChange()
    {
    // resize parameter list
    m_fugacity.resize(m_pdata->getNTypes(), std::shared_ptr<Variant>(new VariantConst(0.0)));
    m_type_map.resize(m_pdata->getNTypes());
    }

//! Get a poisson-distributed number of depletants
template<class Shape>
unsigned int UpdaterMuVT<Shape>::getNumDepletants(unsigned int timestep,  Scalar V, bool local, unsigned int type_d)
    {
    // parameter for Poisson distribution
    Scalar lambda = this->m_mc->getDepletantFugacity(type_d)*V;

    unsigned int n = 0;
    if (lambda > Scalar(0.0))
        {
        hoomd::PoissonDistribution<Scalar> poisson(lambda);

        // RNG for poisson distribution
        hoomd::RandomGenerator rng(hoomd::RNGIdentifier::UpdaterMuVTPoisson, this->m_seed, timestep, local ? this->m_exec_conf->getRank() : 0
            #ifdef ENABLE_MPI
            , this->m_exec_conf->getPartition()
            #endif
            );

        n = poisson(rng);
        }
    return n;
    }

/*! Set new box and scale positions
*/
template<class Shape>
bool UpdaterMuVT<Shape>::boxResizeAndScale(unsigned int timestep, const BoxDim old_box, const BoxDim new_box,
    unsigned int &extra_ndof, Scalar& lnboltzmann)
    {
    lnboltzmann = Scalar(0.0);
    unsigned int ndim = this->m_sysdef->getNDimensions();

    unsigned int N_old = m_pdata->getN();

    extra_ndof = 0;

    auto patch = m_mc->getPatchInteraction();

    if (patch)
        {
        // energy of old configuration
        lnboltzmann += m_mc->computePatchEnergy(timestep);
        }

        {
        // Get particle positions
        ArrayHandle<Scalar4> h_pos(m_pdata->getPositions(), access_location::host, access_mode::readwrite);

        // move the particles to be inside the new box
        for (unsigned int i = 0; i < N_old; i++)
            {
            Scalar3 old_pos = make_scalar3(h_pos.data[i].x, h_pos.data[i].y, h_pos.data[i].z);

            // obtain scaled coordinates in the old global box
            Scalar3 f = old_box.makeFraction(old_pos);

            // scale particles
            Scalar3 scaled_pos = new_box.makeCoordinates(f);
            h_pos.data[i].x = scaled_pos.x;
            h_pos.data[i].y = scaled_pos.y;
            h_pos.data[i].z = scaled_pos.z;
            }
        } // end lexical scope

    m_pdata->setGlobalBox(new_box);

    // we have changed particle neighbors, communicate those changes
    m_mc->communicate(false);

    // check for overlaps
    bool overlap = m_mc->countOverlaps(timestep, true);

    if (!overlap && patch)
        {
        // energy of new configuration
        lnboltzmann -= m_mc->computePatchEnergy(timestep);
        }

    if (!overlap)
        {
        // check depletants

        // update the aabb tree
        const detail::AABBTree& aabb_tree = this->m_mc->buildAABBTree();

        // update the image list
        const std::vector<vec3<Scalar> >&image_list = this->m_mc->updateImageList();

        if (this->m_prof) this->m_prof->push(this->m_exec_conf, "HPMC implicit volume move ");

        // access particle data and system box
        ArrayHandle<Scalar4> h_postype(this->m_pdata->getPositions(), access_location::host, access_mode::read);
        ArrayHandle<Scalar4> h_orientation(this->m_pdata->getOrientationArray(), access_location::host, access_mode::read);

        // access parameters
        auto& params = this->m_mc->getParams();
        ArrayHandle<unsigned int> h_overlaps(this->m_mc->getInteractionMatrix(), access_location::host, access_mode::read);

        const Index2D& overlap_idx = this->m_mc->getOverlapIndexer();

        bool overlap = false;

        // get old local box
        BoxDim old_local_box = old_box;
        #ifdef ENABLE_MPI
        if (this->m_pdata->getDomainDecomposition())
            {
            old_local_box = this->m_pdata->getDomainDecomposition()->calculateLocalBox(old_box);
            }
        #endif

        unsigned int overlap_count = 0;

        // loop over depletant types
        if (m_mc->getQuermassMode())
            throw std::runtime_error("update.muvt() doesn't support quermass mode\n");

        for (unsigned int type_d = 0; type_d < this->m_pdata->getNTypes(); ++type_d)
            {
            if (m_mc->getDepletantFugacity(type_d) == 0.0)
                continue;

            if (m_mc->getDepletantFugacity(type_d) < 0.0)
                throw std::runtime_error("Negative fugacties not supported in update.muvt()\n");

            // draw number from Poisson distribution (using old box)
            unsigned int n = getNumDepletants(timestep, old_local_box.getVolume(), true, type_d);

            unsigned int err_count = 0;

            // draw a random vector in the box
            #ifdef ENABLE_MPI
            hoomd::RandomGenerator rng(hoomd::RNGIdentifier::UpdaterMuVTDepletants4, this->m_seed, this->m_exec_conf->getRank(), this->m_exec_conf->getPartition(), timestep);
            #else
            hoomd::RandomGenerator rng(hoomd::RNGIdentifier::UpdaterMuVTDepletants4, this->m_seed, timestep);
            #endif

            uint3 dim = make_uint3(1,1,1);
            uint3 grid_pos = make_uint3(0,0,0);
            #ifdef ENABLE_MPI
            if (this->m_pdata->getDomainDecomposition())
                {
                Index3D didx = this->m_pdata->getDomainDecomposition()->getDomainIndexer();
                dim = make_uint3(didx.getW(), didx.getH(), didx.getD());
                grid_pos = this->m_pdata->getDomainDecomposition()->getGridPos();
                }
            #endif

            // for every test depletant
            for (unsigned int k = 0; k < n; ++k)
                {
                Scalar xrand = hoomd::detail::generate_canonical<Scalar>(rng);
                Scalar yrand = hoomd::detail::generate_canonical<Scalar>(rng);
                Scalar zrand = hoomd::detail::generate_canonical<Scalar>(rng);

                Scalar3 f_test = make_scalar3(xrand, yrand, zrand);
                f_test = (f_test + make_scalar3(grid_pos.x,grid_pos.y,grid_pos.z))/make_scalar3(dim.x,dim.y,dim.z);
                vec3<Scalar> pos_test = vec3<Scalar>(new_box.makeCoordinates(f_test));

                Shape shape_test(quat<Scalar>(), params[type_d]);
                if (shape_test.hasOrientation())
                    {
                    // if the depletant is anisotropic, generate orientation
                    shape_test.orientation = generateRandomOrientation(rng, ndim);
                    }

                // check against overlap in old box
                overlap=false;
                bool overlap_old = false;
                detail::AABB aabb_test_local = shape_test.getAABB(vec3<Scalar>(0,0,0));

                // All image boxes (including the primary)
                const unsigned int n_images = image_list.size();
                for (unsigned int cur_image = 0; cur_image < n_images; cur_image++)
                    {
                    vec3<Scalar> pos_test_image = pos_test + image_list[cur_image];
                    Scalar3 f = new_box.makeFraction(vec_to_scalar3(pos_test_image));
                    vec3<Scalar> pos_test_image_old = vec3<Scalar>(old_box.makeCoordinates(f));

                    // set up AABB in old coordinates
                    detail::AABB aabb = aabb_test_local;
                    aabb.translate(pos_test_image_old);

                    // scale AABB to new coordinates (the AABB tree contains new coordinates)
                    vec3<Scalar> lower, upper;
                    lower = aabb.getLower();
                    f = old_box.makeFraction(vec_to_scalar3(lower));
                    lower = vec3<Scalar>(new_box.makeCoordinates(f));
                    upper = aabb.getUpper();
                    f = old_box.makeFraction(vec_to_scalar3(upper));
                    upper = vec3<Scalar>(new_box.makeCoordinates(f));
                    aabb = detail::AABB(lower,upper);

                    // stackless search
                    for (unsigned int cur_node_idx = 0; cur_node_idx < aabb_tree.getNumNodes(); cur_node_idx++)
                        {
                        if (detail::overlap(aabb_tree.getNodeAABB(cur_node_idx), aabb))
                            {
                            if (aabb_tree.isNodeLeaf(cur_node_idx))
                                {
                                for (unsigned int cur_p = 0; cur_p < aabb_tree.getNodeNumParticles(cur_node_idx); cur_p++)
                                    {
                                    // read in its position and orientation
                                    unsigned int j = aabb_tree.getNodeParticle(cur_node_idx, cur_p);

                                    Scalar4 postype_j;
                                    Scalar4 orientation_j;

                                    // load the old position and orientation of the j particle
                                    postype_j = h_postype.data[j];
                                    orientation_j = h_orientation.data[j];

                                    // compute the particle position scaled in the old box
                                    f = new_box.makeFraction(make_scalar3(postype_j.x,postype_j.y,postype_j.z));
                                    vec3<Scalar> pos_j_old(old_box.makeCoordinates(f));

                                    // put particles in coordinate system of particle i
                                    vec3<Scalar> r_ij = pos_j_old - pos_test_image_old;

                                    unsigned int typ_j = __scalar_as_int(postype_j.w);
                                    Shape shape_j(quat<Scalar>(orientation_j), params[typ_j]);

                                    if (h_overlaps.data[overlap_idx(typ_j, type_d)]
                                        && check_circumsphere_overlap(r_ij, shape_test, shape_j)
                                        && test_overlap(r_ij, shape_test, shape_j, err_count))
                                        {
                                        overlap = true;

                                        // depletant is ignored for any overlap in the old configuration
                                        overlap_old = true;
                                        break;
                                        }
                                    }
                                }
                            }
                        else
                            {
                            // skip ahead
                            cur_node_idx += aabb_tree.getNodeSkip(cur_node_idx);
                            }
                        if (overlap)
                            break;
                        }  // end loop over AABB nodes

                    if (overlap)
                        break;

                    } // end loop over images

                if (!overlap)
                    {
                    // depletant in free volume
                    extra_ndof++;

                    // check for overlap in new configuration

                    // new depletant coordinates
                    vec3<Scalar> pos_test(new_box.makeCoordinates(f_test));

                    for (unsigned int cur_image = 0; cur_image < n_images; cur_image++)
                        {
                        vec3<Scalar> pos_test_image = pos_test + image_list[cur_image];
                        detail::AABB aabb = aabb_test_local;
                        aabb.translate(pos_test_image);

                        // stackless search
                        for (unsigned int cur_node_idx = 0; cur_node_idx < aabb_tree.getNumNodes(); cur_node_idx++)
                           {
                           if (detail::overlap(aabb_tree.getNodeAABB(cur_node_idx), aabb))
                                {
                                if (aabb_tree.isNodeLeaf(cur_node_idx))
                                    {
                                    for (unsigned int cur_p = 0; cur_p < aabb_tree.getNodeNumParticles(cur_node_idx); cur_p++)
                                        {
                                        // read in its position and orientation
                                        unsigned int j = aabb_tree.getNodeParticle(cur_node_idx, cur_p);

                                        Scalar4 postype_j;
                                        Scalar4 orientation_j;

                                        // load the new position and orientation of the j particle
                                        postype_j = h_postype.data[j];
                                        orientation_j = h_orientation.data[j];

                                        // put particles in coordinate system of particle i
                                        vec3<Scalar> r_ij = vec3<Scalar>(postype_j) - pos_test_image;

                                        unsigned int typ_j = __scalar_as_int(postype_j.w);
                                        Shape shape_j(quat<Scalar>(orientation_j), params[typ_j]);

                                        if (h_overlaps.data[overlap_idx(typ_j, type_d)]
                                             && check_circumsphere_overlap(r_ij, shape_test, shape_j)
                                             && test_overlap(r_ij, shape_test, shape_j, err_count))
                                             {
                                             overlap = true;
                                             break;
                                             }
                                         }
                                     }
                                 }
                             else
                                 {
                                 // skip ahead
                                 cur_node_idx += aabb_tree.getNodeSkip(cur_node_idx);
                                 }

                             }  // end loop over AABB nodes

                        if (overlap)
                            break;
                        } // end loop over images
                   } // end overlap check in new configuration

                if (overlap_old)
                    {
                    overlap = false;
                    continue;
                    }

                if (overlap)
                    break;
                } // end loop over test depletants

            overlap_count = overlap;

            #ifdef ENABLE_MPI
            if (this->m_comm)
                {
                MPI_Allreduce(MPI_IN_PLACE, &overlap_count, 1, MPI_UNSIGNED, MPI_SUM, this->m_exec_conf->getMPICommunicator());
                MPI_Allreduce(MPI_IN_PLACE, &extra_ndof, 1, MPI_UNSIGNED, MPI_SUM, this->m_exec_conf->getMPICommunicator());
                }
            #endif

            if (overlap_count)
                break;
            } // end loop over depletant types

        if (this->m_prof) this->m_prof->pop(this->m_exec_conf);

        overlap = overlap_count;
        }

    return !overlap;
    }

template<class Shape>
void UpdaterMuVT<Shape>::update(unsigned int timestep)
    {
    m_count_step_start = m_count_total;
    unsigned int ndim = this->m_sysdef->getNDimensions();

    if (m_prof) m_prof->push("update muVT");

    m_exec_conf->msg->notice(10) << "UpdaterMuVT update: " << timestep << std::endl;

    // initialize random number generator
    #ifdef ENABLE_MPI
    unsigned int group = (m_exec_conf->getPartition()/m_npartition);
    #else
    unsigned int group = 0;
    #endif

    hoomd::RandomGenerator rng(hoomd::RNGIdentifier::UpdaterMuVT, this->m_seed, timestep, group);

    bool active = true;
    unsigned int mod = 0;

    bool volume_move = false;

    bool is_root = (m_exec_conf->getRank() == 0);

    #ifdef ENABLE_MPI
    unsigned int src = 0;
    unsigned int dest = 1;

    // the other MPI partition
    if (m_gibbs)
        {
        unsigned int p = m_exec_conf->getPartition() % m_npartition;

        // choose a random pair of communicating boxes
        src = hoomd::UniformIntDistribution(m_npartition-1)(rng);
        dest = hoomd::UniformIntDistribution(m_npartition-2)(rng);
        if (src <= dest)
            dest++;

        if (p==src)
            {
            m_gibbs_other = (dest+group*m_npartition)*m_exec_conf->getNRanks();
            mod = 0;
            }
        if (p==dest)
            {
            m_gibbs_other = (src+group*m_npartition)*m_exec_conf->getNRanks();
            mod = 1;
            }
        if (p != src && p!= dest)
            {
            active = false;
            }

        // order the expanded ensembles
        volume_move = hoomd::detail::generate_canonical<Scalar>(rng) < m_move_ratio;

        if (active && m_exec_conf->getRank() == 0)
            {
            unsigned int other_timestep = 0;
            // make sure random seeds are equal
            if (mod == 0)
                {
                MPI_Status stat;
                MPI_Recv(&other_timestep, 1, MPI_UNSIGNED, m_gibbs_other, 0, m_exec_conf->getHOOMDWorldMPICommunicator(), &stat);
                MPI_Send(&timestep, 1, MPI_UNSIGNED, m_gibbs_other, 0, m_exec_conf->getHOOMDWorldMPICommunicator());
                }
            else
                {
                MPI_Status stat;
                MPI_Send(&timestep, 1, MPI_UNSIGNED, m_gibbs_other, 0, m_exec_conf->getHOOMDWorldMPICommunicator());
                MPI_Recv(&other_timestep, 1, MPI_UNSIGNED, m_gibbs_other, 0, m_exec_conf->getHOOMDWorldMPICommunicator(), &stat);
                }

            if (other_timestep != timestep)
                {
                m_exec_conf->msg->error() << "UpdaterMuVT: Boxes are at different time steps " << timestep << " != " << other_timestep << ". Aborting."
                    << std::endl;
                throw std::runtime_error("Error in update.muvt.");
                }
            }
        }
    #endif

    if (active && !volume_move)
        {
        #ifdef ENABLE_MPI
        if (m_gibbs)
            {
            m_exec_conf->msg->notice(10) << "UpdaterMuVT: Gibbs ensemble transfer " << src << "->" << dest << " " << timestep
                << " (Gibbs ensemble partition " << m_exec_conf->getPartition() % m_npartition << ")" << std::endl;
            }
        #endif

        // whether we insert or remove a particle
        bool insert = m_gibbs ? mod : hoomd::UniformIntDistribution(1)(rng);

        if (insert)
            {
            // Try inserting a particle
            unsigned int type = 0;
            std::string type_name;
            Scalar lnboltzmann(0.0);

            unsigned int nptl_type = 0;

            Scalar V = m_pdata->getGlobalBox().getVolume();

            assert(m_transfer_types.size() > 0);

            if (! m_gibbs)
                {
                // choose a random particle type out of those being inserted or removed
                type = m_transfer_types[hoomd::UniformIntDistribution(m_transfer_types.size()-1)(rng)];
                }
            else
                {
                if (is_root)
                    {
<<<<<<< HEAD
=======
                    const std::vector<typename Shape::param_type, managed_allocator<typename Shape::param_type> > & params = m_mc->getParams();
                    const typename Shape::param_type& param = params[type];

                    // Propose a random position uniformly in the box
                    Scalar3 f;
                    f.x = rng.template s<Scalar>();
                    f.y = rng.template s<Scalar>();
                    if (m_sysdef->getNDimensions() == 2)
                        {
                        f.z = Scalar(0.5);
                        }
                    else
                        {
                        f.z = rng.template s<Scalar>();
                        }
                    vec3<Scalar> pos_test = vec3<Scalar>(m_pdata->getGlobalBox().makeCoordinates(f));

                    Shape shape_test(quat<Scalar>(), param);
                    if (shape_test.hasOrientation())
                        {
                        // set particle orientation
                        if (m_sysdef->getNDimensions() == 2)
                            {
                            shape_test.orientation = generateRandomOrientation2D(rng);
                            }
                        else
                            {
                            shape_test.orientation = generateRandomOrientation(rng);
                            }
                        }

                    if (m_gibbs)
                        {
                        // acceptance probability
                        lnboltzmann = log((Scalar)V/(Scalar)(nptl_type+1));
                        }
                    else
                        {
                        // get fugacity value
                        Scalar fugacity = m_fugacity[type]->getValue(timestep);

                        // sanity check
                        if (fugacity <= Scalar(0.0))
                            {
                            m_exec_conf->msg->error() << "Fugacity has to be greater than zero." << std::endl;
                            throw std::runtime_error("Error in UpdaterMuVT");
                            }

                        // acceptance probability
                        lnboltzmann = log(fugacity*V/(Scalar)(nptl_type+1));
                        }

                    // check if particle can be inserted without overlaps
                    Scalar lnb(0.0);
                    unsigned int nonzero = tryInsertParticle(timestep, type, pos_test, shape_test.orientation, lnb);

                    if (nonzero)
                        {
                        lnboltzmann += lnb;
                        }

>>>>>>> 56840614
                    #ifdef ENABLE_MPI
                    MPI_Status stat;

                    // receive type of particle
                    unsigned int n;
                    MPI_Recv(&n, 1, MPI_UNSIGNED, m_gibbs_other,0, m_exec_conf->getHOOMDWorldMPICommunicator(), &stat);
                    char s[n];
                    MPI_Recv(s, n, MPI_CHAR, m_gibbs_other, 0, m_exec_conf->getHOOMDWorldMPICommunicator(), &stat);
                    type_name = std::string(s);

                    // resolve type name
                    type = m_pdata->getTypeByName(type_name);
                    #endif
                    }

                #ifdef ENABLE_MPI
                if (m_comm)
                    {
                    bcast(type,0,m_exec_conf->getMPICommunicator());
                    }
                #endif
                }

            // number of particles of that type
            nptl_type = getNumParticlesType(type);

                {
                const std::vector<typename Shape::param_type, managed_allocator<typename Shape::param_type> > & params = m_mc->getParams();
                const typename Shape::param_type& param = params[type];

                // Propose a random position uniformly in the box
                Scalar3 f;
                f.x = hoomd::detail::generate_canonical<Scalar>(rng);
                f.y = hoomd::detail::generate_canonical<Scalar>(rng);
                f.z = hoomd::detail::generate_canonical<Scalar>(rng);
                vec3<Scalar> pos_test = vec3<Scalar>(m_pdata->getGlobalBox().makeCoordinates(f));

                Shape shape_test(quat<Scalar>(), param);
                if (shape_test.hasOrientation())
                    {
                    // set particle orientation
                    shape_test.orientation = generateRandomOrientation(rng, ndim);
                    }

                if (m_gibbs)
                    {
                    // acceptance probability
                    lnboltzmann = log((Scalar)V/(Scalar)(nptl_type+1));
                    }
                else
                    {
                    // get fugacity value
                    Scalar fugacity = m_fugacity[type]->getValue(timestep);

                    // sanity check
                    if (fugacity <= Scalar(0.0))
                        {
                        m_exec_conf->msg->error() << "Fugacity has to be greater than zero." << std::endl;
                        throw std::runtime_error("Error in UpdaterMuVT");
                        }

                    // acceptance probability
                    lnboltzmann = log(fugacity*V/(Scalar)(nptl_type+1));
                    }

                // check if particle can be inserted without overlaps
                Scalar lnb(0.0);
                unsigned int nonzero = tryInsertParticle(timestep, type, pos_test, shape_test.orientation, lnb);

                if (nonzero)
                    {
                    lnboltzmann += lnb;
                    }

                #ifdef ENABLE_MPI
                if (m_gibbs && is_root)
                    {
                    // receive Boltzmann factor for removal from other rank
                    MPI_Status stat;
                    Scalar remove_lnb;
                    unsigned int remove_nonzero;
                    MPI_Recv(&remove_lnb, 1, MPI_HOOMD_SCALAR, m_gibbs_other, 0, m_exec_conf->getHOOMDWorldMPICommunicator(), &stat);
                    MPI_Recv(&remove_nonzero, 1, MPI_UNSIGNED, m_gibbs_other, 0, m_exec_conf->getHOOMDWorldMPICommunicator(), &stat);

                    // avoid divide/multiply by infinity
                    if (remove_nonzero)
                        {
                        lnboltzmann += remove_lnb;
                        }
                    else
                        {
                        nonzero = 0;
                        }
                    }

                if (m_comm)
                    {
                    bcast(lnboltzmann, 0, m_exec_conf->getMPICommunicator());
                    bcast(nonzero, 0, m_exec_conf->getMPICommunicator());
                    }
                #endif

                // apply acceptance criterion
                bool accept = false;
                if (nonzero)
                    {
                    accept = (hoomd::detail::generate_canonical<double>(rng) < exp(lnboltzmann));
                    }

                #ifdef ENABLE_MPI
                if (m_gibbs && is_root)
                    {
                    // send result of acceptance test
                    unsigned result = accept;
                    MPI_Send(&result, 1, MPI_UNSIGNED, m_gibbs_other, 0, m_exec_conf->getHOOMDWorldMPICommunicator());
                    }
                #endif

                if (accept)
                    {
                    // insertion was successful

                    // create a new particle with given type
                    unsigned int tag;

                    tag = m_pdata->addParticle(type);

                    // set the position of the particle

                    // setPosition() takes into account the grid shift, so subtract that one
                    Scalar3 p = vec_to_scalar3(pos_test)-m_pdata->getOrigin();
                    int3 tmp = make_int3(0,0,0);
                    m_pdata->getGlobalBox().wrap(p,tmp);
                    m_pdata->setPosition(tag, p);
                    if (shape_test.hasOrientation())
                        {
                        m_pdata->setOrientation(tag, quat_to_scalar4(shape_test.orientation));
                        }
                    m_count_total.insert_accept_count++;
                    }
                else
                    {
                    m_count_total.insert_reject_count++;
                    }
                }
            }
        else
            {
            // try removing a particle
            unsigned int tag = UINT_MAX;

            // in Gibbs ensemble, we should not use correlated random numbers with box 1
            hoomd::RandomGenerator rng_local(hoomd::RNGIdentifier::UpdaterMuVTBox1, this->m_seed, timestep, group);

            // choose a random particle type out of those being transferred
            assert(m_transfer_types.size() > 0);
            unsigned int type = m_transfer_types[hoomd::UniformIntDistribution(m_transfer_types.size()-1)(rng_local)];

            // choose a random particle of that type
            unsigned int nptl_type = getNumParticlesType(type);

            if (nptl_type)
                {
                // get random tag of given type
                unsigned int type_offset = hoomd::UniformIntDistribution(nptl_type-1)(rng_local);
                tag = getNthTypeTag(type, type_offset);
                }

            Scalar V = m_pdata->getGlobalBox().getVolume();
            Scalar lnboltzmann(0.0);

            if (!m_gibbs)
                {
                // get fugacity value
                Scalar fugacity = m_fugacity[type]->getValue(timestep);

                // sanity check
                if (fugacity <= Scalar(0.0))
                    {
                    m_exec_conf->msg->error() << "Fugacity has to be greater than zero." << std::endl;
                    throw std::runtime_error("Error in UpdaterMuVT");
                    }

                lnboltzmann -= log(fugacity);
                }
            else
                {
                if (is_root)
                    {
                    #ifdef ENABLE_MPI
                    // determine type name
                    std::string type_name = m_pdata->getNameByType(type);

                    // send particle type to other rank
                    unsigned int n = type_name.size()+1;
                    MPI_Send(&n, 1, MPI_UNSIGNED, m_gibbs_other, 0, m_exec_conf->getHOOMDWorldMPICommunicator());
                    char s[n];
                    memcpy(s,type_name.c_str(),n);
                    MPI_Send(s, n, MPI_CHAR, m_gibbs_other, 0, m_exec_conf->getHOOMDWorldMPICommunicator());
                    #endif
                    }
                }

            // acceptance probability
            unsigned int nonzero = 1;
            if (nptl_type)
                {
                lnboltzmann += log((Scalar)nptl_type/V);
                }
            else
                {
                nonzero = 0;
                }

            bool accept = true;

            // get weight for removal
            Scalar lnb(0.0);
            if (tryRemoveParticle(timestep, tag, lnb))
                {
                lnboltzmann += lnb;
                }
            else
                {
                nonzero = 0;
                }

            if (m_gibbs)
                {
                if (is_root)
                    {
                    #ifdef ENABLE_MPI
                    // send result of removal attempt
                    MPI_Send(&lnboltzmann, 1, MPI_HOOMD_SCALAR, m_gibbs_other, 0, m_exec_conf->getHOOMDWorldMPICommunicator());
                    MPI_Send(&nonzero, 1, MPI_UNSIGNED, m_gibbs_other, 0, m_exec_conf->getHOOMDWorldMPICommunicator());

                    // wait for result of insertion on other rank
                    unsigned int result;
                    MPI_Status stat;
                    MPI_Recv(&result, 1, MPI_UNSIGNED, m_gibbs_other, 0, m_exec_conf->getHOOMDWorldMPICommunicator(), &stat);
                    accept = result;
                    #endif
                    }
                }
            else
                {
                // apply acceptance criterion
                if (nonzero)
                    {
                    accept  = (hoomd::detail::generate_canonical<double>(rng_local) < exp(lnboltzmann));
                    }
                else
                    {
                    accept = false;
                    }
                }

            #ifdef ENABLE_MPI
            if (m_gibbs && m_comm)
                {
                bcast(accept,0,m_exec_conf->getMPICommunicator());
                }
            #endif

            if (accept)
                {
                // remove particle
                m_pdata->removeParticle(tag);
                m_count_total.remove_accept_count++;
                }
            else
                {
                m_count_total.remove_reject_count++;
                }
            } // end remove particle
        }
    #ifdef ENABLE_MPI
    if (active && volume_move)
        {
        if (m_gibbs)
            {
            m_exec_conf->msg->notice(10) << "UpdaterMuVT: Gibbs ensemble volume move " << timestep << std::endl;
            }

        // perform volume move

        Scalar V_other = 0;
        const BoxDim global_box_old = m_pdata->getGlobalBox();
        Scalar V = global_box_old.getVolume();
        unsigned int nglobal = m_pdata->getNGlobal();

        Scalar V_new,V_new_other;
        if (is_root)
            {
            if (mod == 0)
                {
                // send volume to other rank
                MPI_Send(&V, 1, MPI_HOOMD_SCALAR, m_gibbs_other, 0, m_exec_conf->getHOOMDWorldMPICommunicator());

                MPI_Status stat;

                // receive other box volume
                MPI_Recv(&V_other, 1, MPI_HOOMD_SCALAR, m_gibbs_other, 0, m_exec_conf->getHOOMDWorldMPICommunicator(), &stat);
                }
            else
                {
                // receive other box volume
                MPI_Status stat;
                MPI_Recv(&V_other, 1, MPI_HOOMD_SCALAR, m_gibbs_other, 0, m_exec_conf->getHOOMDWorldMPICommunicator(), &stat);

                // send volume to other rank
                MPI_Send(&V, 1, MPI_HOOMD_SCALAR, m_gibbs_other, 0, m_exec_conf->getHOOMDWorldMPICommunicator());
                }

            if (mod == 0)
                {
                Scalar ln_V_new = log(V/V_other)+(hoomd::detail::generate_canonical<Scalar>(rng)-Scalar(0.5))*m_max_vol_rescale;
                V_new = (V+V_other)*exp(ln_V_new)/(Scalar(1.0)+exp(ln_V_new));
                V_new_other = (V+V_other)*(Scalar(1.0)-exp(ln_V_new)/(Scalar(1.0)+exp(ln_V_new)));
                }
             else
                {
                Scalar ln_V_new = log(V_other/V)+(hoomd::detail::generate_canonical<Scalar>(rng)-Scalar(0.5))*m_max_vol_rescale;
                V_new = (V+V_other)*(Scalar(1.0)-exp(ln_V_new)/(Scalar(1.0)+exp(ln_V_new)));
                }
            }

        if (m_comm)
            {
            bcast(V_new,0,m_exec_conf->getMPICommunicator());
            }

        // apply volume rescale to box
        BoxDim global_box_new = m_pdata->getGlobalBox();
        Scalar3 L_old = global_box_new.getL();
        Scalar3 L_new = global_box_new.getL();
        Scalar power(0.0);
        if (m_sysdef->getNDimensions() == 2)
            {
            power = Scalar(1.0/2.0);
            }
        else
            {
            power = Scalar(1.0/3.0);
            }
        L_new = L_old * pow(V_new/V,power);
        global_box_new.setL(L_new);

        m_postype_backup.resize(m_pdata->getN());

        // Make a backup copy of position data
        unsigned int N_backup = m_pdata->getN();
            {
            ArrayHandle<Scalar4> h_postype(m_pdata->getPositions(), access_location::host, access_mode::read);
            ArrayHandle<Scalar4> h_postype_backup(m_postype_backup, access_location::host, access_mode::readwrite);
            memcpy(h_postype_backup.data, h_postype.data, sizeof(Scalar4) * N_backup);
            }

        //  number of degrees of freedom the old volume (it doesn't change during a volume move)
        unsigned int ndof = nglobal;

        unsigned int extra_ndof = 0;

        // set new box and rescale coordinates
        Scalar lnb(0.0);
        bool has_overlaps = !boxResizeAndScale(timestep, global_box_old, global_box_new, extra_ndof, lnb);
        ndof += extra_ndof;

        unsigned int other_result;
        Scalar other_lnb;

        if (is_root)
            {
            if (mod == 0)
                {
                // receive result from other rank
                MPI_Status stat;
                MPI_Recv(&other_result, 1, MPI_UNSIGNED, m_gibbs_other, 0, m_exec_conf->getHOOMDWorldMPICommunicator(), &stat);
                MPI_Recv(&other_lnb, 1, MPI_HOOMD_SCALAR, m_gibbs_other, 1, m_exec_conf->getHOOMDWorldMPICommunicator(), &stat);
                }
            else
                {
                // send result to other rank
                unsigned int result = has_overlaps;
                MPI_Send(&result, 1, MPI_UNSIGNED, m_gibbs_other, 0, m_exec_conf->getHOOMDWorldMPICommunicator());
                MPI_Send(&lnb, 1, MPI_HOOMD_SCALAR, m_gibbs_other, 1, m_exec_conf->getHOOMDWorldMPICommunicator());
                }
            }

        bool accept = true;

        if (is_root)
            {
            if (mod == 0)
                {
                // receive number of particles from other rank
                unsigned int other_ndof;
                MPI_Status stat;
                MPI_Recv(&other_ndof, 1, MPI_UNSIGNED, m_gibbs_other, 0, m_exec_conf->getHOOMDWorldMPICommunicator(), &stat);

                // apply criterion on rank zero
                Scalar arg = log(V_new/V)*(Scalar)(ndof+1)+log(V_new_other/V_other)*(Scalar)(other_ndof+1)
                    + lnb + other_lnb;

                accept = hoomd::detail::generate_canonical<double>(rng) < exp(arg);
                accept &= !(has_overlaps || other_result);

                // communicate if accepted
                unsigned result = accept;
                MPI_Send(&result, 1, MPI_UNSIGNED, m_gibbs_other, 0, m_exec_conf->getHOOMDWorldMPICommunicator());
                }
            else
                {
                // send number of particles
                MPI_Send(&ndof, 1, MPI_UNSIGNED, m_gibbs_other, 0, m_exec_conf->getHOOMDWorldMPICommunicator());

                // wait for result of acceptance criterion
                MPI_Status stat;
                unsigned int result;
                MPI_Recv(&result, 1, MPI_UNSIGNED, m_gibbs_other, 0, m_exec_conf->getHOOMDWorldMPICommunicator(), &stat);
                accept = result;
                }
            }

        if (m_comm)
            {
            bcast(accept,0,m_exec_conf->getMPICommunicator());
            }

        if (! accept)
            {
            // volume move rejected

            // restore particle positions and orientations
                {
                ArrayHandle<Scalar4> h_postype(m_pdata->getPositions(), access_location::host, access_mode::readwrite);
                ArrayHandle<Scalar4> h_postype_backup(m_postype_backup, access_location::host, access_mode::read);
                unsigned int N = m_pdata->getN();
                if (N != N_backup)
                    {
                    this->m_exec_conf->msg->error() << "update.muvt" << ": Number of particles mismatch when rejecting volume move" << std::endl;
                    throw std::runtime_error("Error resizing box");
                    // note, this error should never appear (because particles are not migrated after a box resize),
                    // but is left here as a sanity check
                    }
                memcpy(h_postype.data, h_postype_backup.data, sizeof(Scalar4) * N);
                }

            m_pdata->setGlobalBox(global_box_old);

            // increment counter
            m_count_total.volume_reject_count++;
            }
        else
            {
            // volume move accepted
            m_count_total.volume_accept_count++;
            }
        } // end volume move
    #endif

    #ifdef ENABLE_MPI
    if (m_comm)
        {
        // We have inserted or removed particles or changed box volume, so update ghosts
        m_mc->communicate(false);
        }
    #endif

    if (m_prof) m_prof->pop();
    }

template<class Shape>
bool UpdaterMuVT<Shape>::tryRemoveParticle(unsigned int timestep, unsigned int tag, Scalar &lnboltzmann)
    {
    lnboltzmann = Scalar(0.0);

    // guard against trying to modify empty particle data
    bool nonzero = true;
    if (tag == UINT_MAX)
        nonzero = false;

    if (nonzero)
        {
        bool is_local = this->m_pdata->isParticleLocal(tag);

        // do we have to compute energetic contribution?
        auto patch = m_mc->getPatchInteraction();

        // if not, no overlaps generated
        if (patch)
            {
            // type
            unsigned int type = this->m_pdata->getType(tag);

            // read in the current position and orientation
            quat<Scalar> orientation(m_pdata->getOrientation(tag));

            // charge and diameter
            Scalar diameter = m_pdata->getDiameter(tag);
            Scalar charge = m_pdata->getCharge(tag);

            // getPosition() takes into account grid shift, correct for that
            Scalar3 p = m_pdata->getPosition(tag)+m_pdata->getOrigin();
            int3 tmp = make_int3(0,0,0);
            m_pdata->getGlobalBox().wrap(p,tmp);
            vec3<Scalar> pos(p);

            if (is_local)
                {
                // update the aabb tree
                const detail::AABBTree& aabb_tree = m_mc->buildAABBTree();

                // update the image list
                const std::vector<vec3<Scalar> >&image_list = m_mc->updateImageList();

                // check for overlaps
                ArrayHandle<unsigned int> h_tag(m_pdata->getTags(), access_location::host, access_mode::read);
                ArrayHandle<Scalar4> h_postype(m_pdata->getPositions(), access_location::host, access_mode::read);
                ArrayHandle<Scalar4> h_orientation(m_pdata->getOrientationArray(), access_location::host, access_mode::read);
                ArrayHandle<Scalar> h_diameter(m_pdata->getDiameters(), access_location::host, access_mode::read);
                ArrayHandle<Scalar> h_charge(m_pdata->getCharges(), access_location::host, access_mode::read);

                // Check particle against AABB tree for neighbors
                Scalar r_cut_patch = patch->getRCut() + 0.5*patch->getAdditiveCutoff(type);

                OverlapReal R_query = std::max(0.0,r_cut_patch - m_mc->getMinCoreDiameter()/(OverlapReal)2.0);
                detail::AABB aabb_local = detail::AABB(vec3<Scalar>(0,0,0),R_query);

                Scalar r_cut_self = r_cut_patch + 0.5*patch->getAdditiveCutoff(type);

                const unsigned int n_images = image_list.size();
                for (unsigned int cur_image = 0; cur_image < n_images; cur_image++)
                    {
                    vec3<Scalar> pos_image = pos + image_list[cur_image];

                    if (cur_image != 0)
                        {
                        vec3<Scalar> r_ij = pos - pos_image;
                        // self-energy
                        if (dot(r_ij,r_ij) <= r_cut_self*r_cut_self)
                            {
                            lnboltzmann += patch->energy(r_ij,
                                type,
                                quat<float>(orientation),
                                diameter,
                                charge,
                                type,
                                quat<float>(orientation),
                                diameter,
                                charge);
                            }
                        }

                    detail::AABB aabb = aabb_local;
                    aabb.translate(pos_image);

                    // stackless search
                    for (unsigned int cur_node_idx = 0; cur_node_idx < aabb_tree.getNumNodes(); cur_node_idx++)
                        {
                        if (detail::overlap(aabb_tree.getNodeAABB(cur_node_idx), aabb))
                            {
                            if (aabb_tree.isNodeLeaf(cur_node_idx))
                                {
                                for (unsigned int cur_p = 0; cur_p < aabb_tree.getNodeNumParticles(cur_node_idx); cur_p++)
                                    {
                                    // read in its position and orientation
                                    unsigned int j = aabb_tree.getNodeParticle(cur_node_idx, cur_p);

                                    Scalar4 postype_j = h_postype.data[j];
                                    Scalar4 orientation_j = h_orientation.data[j];

                                    // put particles in coordinate system of particle i
                                    vec3<Scalar> r_ij = vec3<Scalar>(postype_j) - pos_image;

                                    unsigned int typ_j = __scalar_as_int(postype_j.w);

                                    // we computed the self-interaction above
                                    if (h_tag.data[j] == tag) continue;

                                    Scalar r_cut_ij = r_cut_patch + 0.5*patch->getAdditiveCutoff(typ_j);

                                    if (dot(r_ij,r_ij) <= r_cut_ij*r_cut_ij)
                                        {
                                        lnboltzmann += patch->energy(r_ij,
                                            type,
                                            quat<float>(orientation),
                                            diameter,
                                            charge,
                                            typ_j,
                                            quat<float>(orientation_j),
                                            h_diameter.data[j],
                                            h_charge.data[j]);
                                        }
                                    }
                                }
                            }
                        else
                            {
                            // skip ahead
                            cur_node_idx += aabb_tree.getNodeSkip(cur_node_idx);
                            }
                        } // end loop over AABB nodes
                    } // end loop over images
                }

            #ifdef ENABLE_MPI
            if (m_comm)
                {
                MPI_Allreduce(MPI_IN_PLACE, &lnboltzmann, 1, MPI_HOOMD_SCALAR, MPI_SUM, m_exec_conf->getMPICommunicator());
                }
            #endif
            }
        }

    // Depletants
    auto& params = this->m_mc->getParams();

    if (m_mc->getQuermassMode())
        throw std::runtime_error("update.muvt() doesn't support quermass mode\n");

    for (unsigned int type_d = 0; type_d < this->m_pdata->getNTypes(); ++type_d)
        {
        if (m_mc->getDepletantFugacity(type_d) == 0.0)
            continue;

        if (m_mc->getDepletantFugacity(type_d) < 0.0)
            throw std::runtime_error("Negative fugacties not supported in update.muvt()\n");

        // Depletant and colloid diameter
        quat<Scalar> o;
        Scalar d_dep;
            {
            Shape tmp(o, params[type_d]);
            d_dep = tmp.getCircumsphereDiameter();
            }

        #ifdef ENABLE_MPI

        // number of depletants to insert
        unsigned int n_insert = 0;

        // zero overlapping depletants after removal
        unsigned int n_overlap = 0;

        if (this->m_gibbs)
            {
            unsigned int other = this->m_gibbs_other;

            if (this->m_exec_conf->getRank() == 0)
                {
                MPI_Request req[2];
                MPI_Status status[2];
                MPI_Isend(&n_overlap, 1, MPI_UNSIGNED, other, 0, this->m_exec_conf->getHOOMDWorldMPICommunicator(), &req[0]);
                MPI_Irecv(&n_insert, 1, MPI_UNSIGNED, other, 0, this->m_exec_conf->getHOOMDWorldMPICommunicator(), &req[1]);
                MPI_Waitall(2, req, status);
                }
            if (this->m_comm)
                {
                bcast(n_insert, 0, this->m_exec_conf->getMPICommunicator());
                }
            }
        #endif

        // only if the particle to be removed actually exists
        if (tag != UINT_MAX)
            {
            #ifdef ENABLE_MPI
            // old type
            unsigned int type = this->m_pdata->getType(tag);

            // Depletant and colloid diameter
            Scalar d_colloid_old;
                {
                Shape shape_old(o, params[type]);
                d_colloid_old = shape_old.getCircumsphereDiameter();
                }

            if (this->m_gibbs)
                {
                // try inserting depletants in new configuration (where particle is removed)
                Scalar delta = d_dep + d_colloid_old;
                Scalar lnb(0.0);
                if (moveDepletantsIntoOldPosition(timestep, n_insert, delta, tag, m_n_trial, lnb, true, type_d))
                    {
                    lnboltzmann += lnb;
                    }
                else
                    {
                    nonzero = false;
                    }
                }
            else
            #endif
                {
                // just accept
                }
            } // end if particle exists
        } // end loop over depletants

    return nonzero;
    }

template<class Shape>
bool UpdaterMuVT<Shape>::tryInsertParticle(unsigned int timestep, unsigned int type, vec3<Scalar> pos,
    quat<Scalar> orientation, Scalar &lnboltzmann)
    {
    // do we have to compute energetic contribution?
    auto patch = m_mc->getPatchInteraction();

    lnboltzmann = Scalar(0.0);

    unsigned int overlap = 0;

    bool is_local = true;
    #ifdef ENABLE_MPI
    if (this->m_pdata->getDomainDecomposition())
        {
        const BoxDim& global_box = this->m_pdata->getGlobalBox();
        ArrayHandle<unsigned int> h_cart_ranks(this->m_pdata->getDomainDecomposition()->getCartRanks(), access_location::host, access_mode::read);
        is_local = this->m_exec_conf->getRank() == this->m_pdata->getDomainDecomposition()->placeParticle(global_box, vec_to_scalar3(pos), h_cart_ranks.data);
        }
    #endif

    unsigned int nptl_local = m_pdata->getN() + m_pdata->getNGhosts();

    if (is_local)
        {
        // get some data structures from the integrator
        auto& image_list = m_mc->updateImageList();
        const unsigned int n_images = image_list.size();
        auto& params = m_mc->getParams();

        const Index2D& overlap_idx = m_mc->getOverlapIndexer();

        OverlapReal r_cut_patch(0.0);
        Scalar r_cut_self(0.0);

        if (patch)
            {
            r_cut_patch = patch->getRCut() + 0.5*patch->getAdditiveCutoff(type);
            r_cut_self = r_cut_patch + 0.5*patch->getAdditiveCutoff(type);
            }

        unsigned int err_count = 0;

            {
            // check for overlaps
            ArrayHandle<Scalar4> h_postype(m_pdata->getPositions(), access_location::host, access_mode::read);
            ArrayHandle<Scalar4> h_orientation(m_pdata->getOrientationArray(), access_location::host, access_mode::read);
            ArrayHandle<Scalar> h_diameter(m_pdata->getDiameters(), access_location::host, access_mode::read);
            ArrayHandle<Scalar> h_charge(m_pdata->getCharges(), access_location::host, access_mode::read);

            ArrayHandle<unsigned int> h_overlaps(m_mc->getInteractionMatrix(), access_location::host, access_mode::read);

            // read in the current position and orientation
            Shape shape(orientation, params[type]);

            for (unsigned int cur_image = 0; cur_image < n_images; cur_image++)
                {
                vec3<Scalar> pos_image = pos + image_list[cur_image];

                if (cur_image != 0)
                    {
                    // check for self-overlap with all images except the original
                    vec3<Scalar> r_ij = pos - pos_image;
                    if (h_overlaps.data[overlap_idx(type, type)]
                        && check_circumsphere_overlap(r_ij, shape, shape)
                        && test_overlap(r_ij, shape, shape, err_count))
                        {
                        overlap = 1;
                        break;
                        }

                    // self-energy
                    if (patch && dot(r_ij,r_ij) <= r_cut_self*r_cut_self)
                        {
                        lnboltzmann -= patch->energy(r_ij,
                            type,
                            quat<float>(orientation),
                            1.0, // diameter i
                            0.0, // charge i
                            type,
                            quat<float>(orientation),
                            1.0, // diameter i
                            0.0 // charge i
                            );
                        }
                    }
                }
            }

        // we cannot rely on a valid AABB tree when there are 0 particles
        if (! overlap && nptl_local > 0)
            {
            // Check particle against AABB tree for neighbors
            const detail::AABBTree& aabb_tree = m_mc->buildAABBTree();

            ArrayHandle<Scalar4> h_postype(m_pdata->getPositions(), access_location::host, access_mode::read);
            ArrayHandle<Scalar4> h_orientation(m_pdata->getOrientationArray(), access_location::host, access_mode::read);
            ArrayHandle<Scalar> h_diameter(m_pdata->getDiameters(), access_location::host, access_mode::read);
            ArrayHandle<Scalar> h_charge(m_pdata->getCharges(), access_location::host, access_mode::read);
            ArrayHandle<unsigned int> h_overlaps(m_mc->getInteractionMatrix(), access_location::host, access_mode::read);

            Shape shape(orientation, params[type]);
            OverlapReal R_query = std::max(shape.getCircumsphereDiameter()/OverlapReal(2.0),
                r_cut_patch - m_mc->getMinCoreDiameter()/(OverlapReal)2.0);
            detail::AABB aabb_local = detail::AABB(vec3<Scalar>(0,0,0),R_query);

            for (unsigned int cur_image = 0; cur_image < n_images; cur_image++)
                {
                vec3<Scalar> pos_image = pos + image_list[cur_image];


                detail::AABB aabb = aabb_local;
                aabb.translate(pos_image);

                // stackless search
                for (unsigned int cur_node_idx = 0; cur_node_idx < aabb_tree.getNumNodes(); cur_node_idx++)
                    {
                    if (detail::overlap(aabb_tree.getNodeAABB(cur_node_idx), aabb))
                        {
                        if (aabb_tree.isNodeLeaf(cur_node_idx))
                            {
                            for (unsigned int cur_p = 0; cur_p < aabb_tree.getNodeNumParticles(cur_node_idx); cur_p++)
                                {
                                // read in its position and orientation
                                unsigned int j = aabb_tree.getNodeParticle(cur_node_idx, cur_p);

                                Scalar4 postype_j = h_postype.data[j];
                                Scalar4 orientation_j = h_orientation.data[j];

                                // put particles in coordinate system of particle i
                                vec3<Scalar> r_ij = vec3<Scalar>(postype_j) - pos_image;

                                unsigned int typ_j = __scalar_as_int(postype_j.w);
                                Shape shape_j(quat<Scalar>(orientation_j), params[typ_j]);

                                Scalar r_cut_ij(0.0);
                                if (patch)
                                    r_cut_ij = r_cut_patch + 0.5*patch->getAdditiveCutoff(typ_j);

                                if (h_overlaps.data[overlap_idx(type, typ_j)]
                                    && check_circumsphere_overlap(r_ij, shape, shape_j)
                                    && test_overlap(r_ij, shape, shape_j, err_count))
                                    {
                                    overlap = 1;
                                    break;
                                    }
                                else if (patch && dot(r_ij,r_ij) <= r_cut_ij*r_cut_ij)
                                    {
                                    lnboltzmann -= patch->energy(r_ij,
                                        type,
                                        quat<float>(orientation),
                                        1.0, // diameter i
                                        0.0, // charge i
                                        typ_j,
                                        quat<float>(orientation_j),
                                        h_diameter.data[j],
                                        h_charge.data[j]);
                                    }
                                }
                            }
                        }
                    else
                        {
                        // skip ahead
                        cur_node_idx += aabb_tree.getNodeSkip(cur_node_idx);
                        }

                    if (overlap)
                        {
                        break;
                        }
                    } // end loop over AABB nodes

                if (overlap)
                    {
                    break;
                    }
                } // end loop over images
            } // end if nptl_local > 0
        } // end if local

    #ifdef ENABLE_MPI
    if (m_comm)
        {
        MPI_Allreduce(MPI_IN_PLACE, &lnboltzmann, 1, MPI_HOOMD_SCALAR, MPI_SUM, m_exec_conf->getMPICommunicator());
        MPI_Allreduce(MPI_IN_PLACE, &overlap, 1, MPI_UNSIGNED, MPI_MAX, m_exec_conf->getMPICommunicator());
        }
    #endif

    bool nonzero = !overlap;

    quat<Scalar> o;
    auto& params = this->m_mc->getParams();
    Shape shape(o, params[type]);
    Scalar d_colloid = shape.getCircumsphereDiameter();

    // loop over depletant types
    for (unsigned int type_d = 0; type_d < this->m_pdata->getNTypes(); ++type_d)
        {
        if (m_mc->getDepletantFugacity(type_d) == 0.0)
            continue;

        if (m_mc->getDepletantFugacity(type_d) < 0.0)
            throw std::runtime_error("Negative fugacities not supported in update.muvt()\n");

        // Depletant and colloid diameter
        Scalar d_dep;
            {
            Shape tmp(o, params[type_d]);
            d_dep = tmp.getCircumsphereDiameter();
            }

        // test sphere diameter and volume
        Scalar delta = d_dep + d_colloid;
        Scalar V = Scalar(M_PI/6.0)*delta*delta*delta;

        unsigned int n_overlap = 0;
        #ifdef ENABLE_MPI
        // number of depletants to insert
        unsigned int n_insert = 0;

        if (this->m_gibbs)
            {
            // perform cluster move
            if (nonzero)
                {
                // generate random depletant number
                unsigned int n_dep = getNumDepletants(timestep, V, false, type_d);

                unsigned int tmp = 0;

                // count depletants overlapping with new config (but ignore overlap in old one)
                n_overlap = countDepletantOverlapsInNewPosition(timestep, n_dep, delta, pos, orientation, type, tmp, type_d);

                Scalar lnb(0.0);

                // try inserting depletants in old configuration (compute configurational bias weight factor)
                if (moveDepletantsIntoNewPosition(timestep, n_overlap, delta, pos, orientation, type, m_n_trial, lnb, type_d))
                    {
                    lnboltzmann -= lnb;
                    }
                else
                    {
                    nonzero = false;
                    }
                }

            unsigned int other = this->m_gibbs_other;

            if (this->m_exec_conf->getRank() == 0)
                {
                MPI_Request req[2];
                MPI_Status status[2];
                MPI_Isend(&n_overlap, 1, MPI_UNSIGNED, other, 0, this->m_exec_conf->getHOOMDWorldMPICommunicator(), &req[0]);
                MPI_Irecv(&n_insert, 1, MPI_UNSIGNED, other, 0, this->m_exec_conf->getHOOMDWorldMPICommunicator(), &req[1]);
                MPI_Waitall(2, req, status);
                }
            if (this->m_comm)
                {
                bcast(n_insert, 0, this->m_exec_conf->getMPICommunicator());
                }

            // if we have to insert depletants in addition, reject
            if (n_insert)
                {
                nonzero = false;
                }
            }
        else
        #endif
            {
            if (nonzero)
                {
                // generate random depletant number
                unsigned int n_dep = getNumDepletants(timestep, V, false, type_d);

                // count depletants overlapping with new config (but ignore overlap in old one)
                unsigned int n_free;
                n_overlap = countDepletantOverlapsInNewPosition(timestep, n_dep, delta, pos, orientation, type, n_free, type_d);
                nonzero = !n_overlap;
                }
            }
        } // end loop over depletants

    return nonzero;
    }

template<class Shape>
Scalar UpdaterMuVT<Shape>::getLogValue(const std::string& quantity, unsigned int timestep)
    {
    hpmc_muvt_counters_t counters = getCounters(1);

    for (unsigned int i = 0; i < m_pdata->getNTypes(); ++i)
        {
        std::string q = "hpmc_muvt_N_"+m_pdata->getNameByType(i);
        if (quantity == q)
            {
            return getNumParticlesType(i);
            }
        }
    if (quantity == "hpmc_muvt_insert_acceptance")
        {
        return counters.getInsertAcceptance();
        }
    else if (quantity == "hpmc_muvt_remove_acceptance")
        {
        return counters.getRemoveAcceptance();
        }
    else if (quantity == "hpmc_muvt_exchange_acceptance")
        {
        return counters.getExchangeAcceptance();
        }
    else if (quantity == "hpmc_muvt_volume_acceptance")
        {
        return counters.getVolumeAcceptance();
        }
    else
        {
        m_exec_conf->msg->error() << "UpdaterMuVT: Log quantity " << quantity
            << " is not supported by this Updater." << std::endl;
        throw std::runtime_error("Error querying log value.");
        }
    }

/*! \param mode 0 -> Absolute count, 1 -> relative to the start of the run, 2 -> relative to the last executed step
    \return The current state of the acceptance counters

    UpdaterMuVT maintains a count of the number of accepted and rejected moves since instantiation. getCounters()
    provides the current value. The parameter *mode* controls whether the returned counts are absolute, relative
    to the start of the run, or relative to the start of the last executed step.
*/
template<class Shape>
hpmc_muvt_counters_t UpdaterMuVT<Shape>::getCounters(unsigned int mode)
    {
    hpmc_muvt_counters_t result;

    if (mode == 0)
        result = m_count_total;
    else if (mode == 1)
        result = m_count_total - m_count_run_start;
    else
        result = m_count_total - m_count_step_start;

    // don't MPI_AllReduce counters because all ranks count the same thing
    return result;
    }

template<class Shape>
bool UpdaterMuVT<Shape>::moveDepletantsIntoNewPosition(unsigned int timestep, unsigned int n_insert,
    Scalar delta, vec3<Scalar> pos, quat<Scalar> orientation, unsigned int type, unsigned int n_trial, Scalar &lnboltzmann,
    unsigned int type_d)
    {
    lnboltzmann = Scalar(0.0);
    unsigned int zero = 0;

    unsigned int ndim = this->m_sysdef->getNDimensions();

    bool is_local = true;
    #ifdef ENABLE_MPI
    if (this->m_pdata->getDomainDecomposition())
        {
        const BoxDim& global_box = this->m_pdata->getGlobalBox();
        ArrayHandle<unsigned int> h_cart_ranks(this->m_pdata->getDomainDecomposition()->getCartRanks(), access_location::host, access_mode::read);
        is_local = this->m_exec_conf->getRank() == this->m_pdata->getDomainDecomposition()->placeParticle(global_box, vec_to_scalar3(pos), h_cart_ranks.data);
        }
    #endif

    // initialize another rng
    #ifdef ENABLE_MPI
    hoomd::RandomGenerator rng(hoomd::RNGIdentifier::UpdaterMuVTDepletants2, timestep, this->m_seed, this->m_exec_conf->getPartition());
    #else
    hoomd::RandomGenerator rng(hoomd::RNGIdentifier::UpdaterMuVTDepletants2, timestep, this->m_seed);
    #endif

    // update the aabb tree
    const detail::AABBTree& aabb_tree = this->m_mc->buildAABBTree();

    // update the image list
    const std::vector<vec3<Scalar> >&image_list = this->m_mc->updateImageList();

    if (is_local)
        {
        ArrayHandle<Scalar4> h_postype(this->m_pdata->getPositions(), access_location::host, access_mode::read);
        ArrayHandle<Scalar4> h_orientation(this->m_pdata->getOrientationArray(), access_location::host, access_mode::read);
        ArrayHandle<unsigned int> h_tag(this->m_pdata->getTags(), access_location::host, access_mode::read);
        ArrayHandle<unsigned int> h_overlaps(this->m_mc->getInteractionMatrix(), access_location::host, access_mode::read);

        auto& params = this->m_mc->getParams();

        const Index2D& overlap_idx = this->m_mc->getOverlapIndexer();

        // for every test depletant
        for (unsigned int k = 0; k < n_insert; ++k)
            {
            // Number of successfully reinsert depletants

            // we start with one because of super-detailed balance (we already inserted one overlapping depletant in the trial move)
            unsigned int n_success = 1;

            // Number of allowed insertion trials (those which overlap with colloid at old position)
            unsigned int n_overlap_shape = 1;

            for (unsigned int itrial = 0; itrial < n_trial; ++itrial)
                {
                // random normalized vector
                vec3<Scalar> n;
                hoomd::SpherePointGenerator<Scalar>()(rng,n);

                // draw random radial coordinate in test sphere
                Scalar r3 = hoomd::detail::generate_canonical<Scalar>(rng);
                Scalar r = Scalar(0.5)*delta*powf(r3,1.0/3.0);

                // test depletant position
                vec3<Scalar> pos_test = pos+r*n;

                Shape shape_test(quat<Scalar>(), params[type_d]);
                if (shape_test.hasOrientation())
                    {
                    // if the depletant is anisotropic, generate orientation
                    shape_test.orientation = generateRandomOrientation(rng, ndim);
                    }

                // check against overlap with old configuration
                bool overlap_old = false;

                detail::AABB aabb_test_local = shape_test.getAABB(vec3<Scalar>(0,0,0));

                unsigned int err_count = 0;
                // All image boxes (including the primary)
                const unsigned int n_images = image_list.size();
                for (unsigned int cur_image = 0; cur_image < n_images; cur_image++)
                    {
                    vec3<Scalar> pos_test_image = pos_test + image_list[cur_image];
                    detail::AABB aabb = aabb_test_local;
                    aabb.translate(pos_test_image);

                    // stackless search
                    for (unsigned int cur_node_idx = 0; cur_node_idx < aabb_tree.getNumNodes(); cur_node_idx++)
                        {
                        if (detail::overlap(aabb_tree.getNodeAABB(cur_node_idx), aabb))
                            {
                            if (aabb_tree.isNodeLeaf(cur_node_idx))
                                {
                                for (unsigned int cur_p = 0; cur_p < aabb_tree.getNodeNumParticles(cur_node_idx); cur_p++)
                                    {
                                    // read in its position and orientation
                                    unsigned int j = aabb_tree.getNodeParticle(cur_node_idx, cur_p);

                                    Scalar4 postype_j;
                                    Scalar4 orientation_j;

                                    // load the old position and orientation of the j particle
                                    postype_j = h_postype.data[j];
                                    orientation_j = h_orientation.data[j];

                                    // put particles in coordinate system of particle i
                                    vec3<Scalar> r_ij = vec3<Scalar>(postype_j) - pos_test_image;

                                    unsigned int typ_j = __scalar_as_int(postype_j.w);
                                    Shape shape_j(quat<Scalar>(orientation_j), params[typ_j]);

                                    if (h_overlaps.data[overlap_idx(type_d,typ_j)]
                                        && check_circumsphere_overlap(r_ij, shape_test, shape_j)
                                        && test_overlap(r_ij, shape_test, shape_j, err_count))
                                        {
                                        overlap_old = true;
                                        break;
                                        }
                                    }
                                }
                            }
                        else
                            {
                            // skip ahead
                            cur_node_idx += aabb_tree.getNodeSkip(cur_node_idx);
                            }
                        if (overlap_old)
                            break;
                        } // end loop over AABB nodes
                    if (overlap_old)
                        break;
                    } // end loop over images

                // checking the (0,0,0) image is sufficient
                Shape shape(orientation, params[type]);
                vec3<Scalar> r_ij = pos - pos_test;
                if (h_overlaps.data[overlap_idx(type, type_d)]
                    && check_circumsphere_overlap(r_ij, shape_test, shape)
                    && test_overlap(r_ij, shape_test, shape, err_count))
                    {
                    if (!overlap_old)
                        {
                        // insertion counts if it overlaps with inserted particle at new position, but not with other particles
                        n_success++;
                        }
                    n_overlap_shape++;
                    }
                } // end loop over insertion attempts

            if (n_success)
                {
                lnboltzmann += log((Scalar)n_success/(Scalar)n_overlap_shape);
                }
            else
                {
                zero = 1;
                }
            } // end loop over test depletants
        } // is_local

    #ifdef ENABLE_MPI
    if (this->m_comm)
        {
        MPI_Allreduce(MPI_IN_PLACE, &lnboltzmann, 1, MPI_HOOMD_SCALAR, MPI_SUM, this->m_exec_conf->getMPICommunicator());
        MPI_Allreduce(MPI_IN_PLACE, &zero, 1, MPI_UNSIGNED, MPI_SUM, this->m_exec_conf->getMPICommunicator());
        }
    #endif

    return !zero;
    }

template<class Shape>
bool UpdaterMuVT<Shape>::moveDepletantsIntoOldPosition(unsigned int timestep, unsigned int n_insert,
    Scalar delta, unsigned int tag, unsigned int n_trial, Scalar &lnboltzmann, bool need_overlap_shape, unsigned int type_d)
    {
    lnboltzmann = Scalar(0.0);
    unsigned int ndim = this->m_sysdef->getNDimensions();

    // getPosition() corrects for grid shift, add it back
    Scalar3 p = this->m_pdata->getPosition(tag)+this->m_pdata->getOrigin();
    int3 tmp = make_int3(0,0,0);
    this->m_pdata->getGlobalBox().wrap(p,tmp);
    vec3<Scalar> pos(p);

    bool is_local = this->m_pdata->isParticleLocal(tag);

    // initialize another rng
    #ifdef ENABLE_MPI
    hoomd::RandomGenerator rng(hoomd::RNGIdentifier::UpdaterMuVTDepletants3, timestep, this->m_seed, this->m_exec_conf->getPartition());
    #else
    hoomd::RandomGenerator rng(hoomd::RNGIdentifier::UpdaterMuVTDepletants3, timestep, this->m_seed);
    #endif

    // update the aabb tree
    const detail::AABBTree& aabb_tree = this->m_mc->buildAABBTree();

    // update the image list
    const std::vector<vec3<Scalar> >&image_list = this->m_mc->updateImageList();

    unsigned int zero = 0;

    if (is_local)
        {
        ArrayHandle<Scalar4> h_postype(this->m_pdata->getPositions(), access_location::host, access_mode::read);
        ArrayHandle<Scalar4> h_orientation(this->m_pdata->getOrientationArray(), access_location::host, access_mode::read);
        ArrayHandle<unsigned int> h_tag(this->m_pdata->getTags(), access_location::host, access_mode::read);
        ArrayHandle<unsigned int> h_rtag(this->m_pdata->getRTags(), access_location::host, access_mode::read);
        ArrayHandle<unsigned int> h_overlaps(this->m_mc->getInteractionMatrix(), access_location::host, access_mode::read);

        auto& params = this->m_mc->getParams();

        const Index2D & overlap_idx = this->m_mc->getOverlapIndexer();

        // for every test depletant
        for (unsigned int k = 0; k < n_insert; ++k)
            {
            // Number of successfully reinsert depletants
            unsigned int n_success = 0;

            // Number of allowed insertion trials (those which overlap with colloid at old position)
            unsigned int n_overlap_shape = 0;

            for (unsigned int itrial = 0; itrial < n_trial; ++itrial)
                {
                // draw a random vector in the excluded volume sphere of the particle to be inserted
                vec3<Scalar> n;
                hoomd::SpherePointGenerator<Scalar>()(rng, n);

                // draw random radial coordinate in test sphere
                Scalar r3 = hoomd::detail::generate_canonical<Scalar>(rng);
                Scalar r = Scalar(0.5)*delta*powf(r3,1.0/3.0);

                // test depletant position
                vec3<Scalar> pos_test = pos+r*n;

                Shape shape_test(quat<Scalar>(), params[type_d]);
                if (shape_test.hasOrientation())
                    {
                    // if the depletant is anisotropic, generate orientation
                    shape_test.orientation = generateRandomOrientation(rng, ndim);
                    }

                bool overlap_old = false;
                bool overlap = false;

                detail::AABB aabb_test_local = shape_test.getAABB(vec3<Scalar>(0,0,0));

                unsigned int err_count = 0;
                // All image boxes (including the primary)
                const unsigned int n_images = image_list.size();
                for (unsigned int cur_image = 0; cur_image < n_images; cur_image++)
                    {
                    vec3<Scalar> pos_test_image = pos_test + image_list[cur_image];
                    detail::AABB aabb = aabb_test_local;
                    aabb.translate(pos_test_image);

                    // stackless search
                    for (unsigned int cur_node_idx = 0; cur_node_idx < aabb_tree.getNumNodes(); cur_node_idx++)
                        {
                        if (detail::overlap(aabb_tree.getNodeAABB(cur_node_idx), aabb))
                            {
                            if (aabb_tree.isNodeLeaf(cur_node_idx))
                                {
                                for (unsigned int cur_p = 0; cur_p < aabb_tree.getNodeNumParticles(cur_node_idx); cur_p++)
                                    {
                                    // read in its position and orientation
                                    unsigned int j = aabb_tree.getNodeParticle(cur_node_idx, cur_p);

                                    Scalar4 postype_j;
                                    Scalar4 orientation_j;

                                    // load the old position and orientation of the j particle
                                    postype_j = h_postype.data[j];
                                    orientation_j = h_orientation.data[j];

                                    if (h_tag.data[j] == tag)
                                        {
                                        // do not check against old particle configuration
                                        continue;
                                        }

                                    // put particles in coordinate system of particle i
                                    vec3<Scalar> r_ij = vec3<Scalar>(postype_j) - pos_test_image;

                                    unsigned int type = __scalar_as_int(postype_j.w);
                                    Shape shape_j(quat<Scalar>(orientation_j), params[type]);

                                    if (h_overlaps.data[overlap_idx(type_d, type)]
                                        && check_circumsphere_overlap(r_ij, shape_test, shape_j)
                                        && test_overlap(r_ij, shape_test, shape_j, err_count))
                                        {
                                        overlap_old = true;
                                        break;
                                        }
                                    }
                                }
                            }
                        else
                            {
                            // skip ahead
                            cur_node_idx += aabb_tree.getNodeSkip(cur_node_idx);
                            }

                        if (overlap_old)
                            break;
                        } // end loop over AABB nodes
                    if (overlap_old)
                        break;
                    } // end loop over images

                // resolve the updated particle tag
                unsigned int j = h_rtag.data[tag];
                assert(j < this->m_pdata->getN());

                // load the old position and orientation of the updated particle
                Scalar4 postype_j = h_postype.data[j];
                Scalar4 orientation_j = h_orientation.data[j];

                // see if it overlaps with depletant
                // only need to consider (0,0,0) image
                vec3<Scalar> r_ij = vec3<Scalar>(postype_j) - pos_test;

                unsigned int typ_j = __scalar_as_int(postype_j.w);
                Shape shape(quat<Scalar>(orientation_j), params[typ_j]);

                if (h_overlaps.data[overlap_idx(type_d, typ_j)]
                    && check_circumsphere_overlap(r_ij, shape_test, shape)
                    && test_overlap(r_ij, shape_test, shape, err_count))
                    {
                    overlap = true;
                    n_overlap_shape++;
                    }

                if (!overlap_old && (overlap || !need_overlap_shape))
                    {
                    // success if it overlaps with the particle identified by the tag
                    n_success++;
                    }
                } // end loop over insertion attempts

            if (n_success)
                {
                lnboltzmann += log((Scalar) n_success/(Scalar)n_overlap_shape);
                }
            else
                {
                zero = 1;
                }
            } // end loop over test depletants
        } // end is_local

    #ifdef ENABLE_MPI
    if (this->m_comm)
        {
        MPI_Allreduce(MPI_IN_PLACE, &lnboltzmann, 1, MPI_HOOMD_SCALAR, MPI_SUM, this->m_exec_conf->getMPICommunicator());
        MPI_Allreduce(MPI_IN_PLACE, &zero, 1, MPI_UNSIGNED, MPI_MAX, this->m_exec_conf->getMPICommunicator());
        }
    #endif

    return !zero;
    }

template<class Shape>
unsigned int UpdaterMuVT<Shape>::countDepletantOverlapsInNewPosition(unsigned int timestep, unsigned int n_insert,
    Scalar delta, vec3<Scalar> pos, quat<Scalar> orientation, unsigned int type, unsigned int &n_free, unsigned int type_d)
    {
    // number of depletants successfully inserted
    unsigned int n_overlap = 0;
    unsigned int ndim = this->m_sysdef->getNDimensions();

    bool is_local = true;
    #ifdef ENABLE_MPI
    if (this->m_pdata->getDomainDecomposition())
        {
        const BoxDim& global_box = this->m_pdata->getGlobalBox();
        ArrayHandle<unsigned int> h_cart_ranks(this->m_pdata->getDomainDecomposition()->getCartRanks(), access_location::host, access_mode::read);
        is_local = this->m_exec_conf->getRank() == this->m_pdata->getDomainDecomposition()->placeParticle(global_box, vec_to_scalar3(pos), h_cart_ranks.data);
        }
    #endif

    // initialize another rng
    #ifdef ENABLE_MPI
    hoomd::RandomGenerator rng(hoomd::RNGIdentifier::UpdaterMuVTDepletants5, timestep, this->m_seed, this->m_exec_conf->getPartition());
    #else
    hoomd::RandomGenerator rng(hoomd::RNGIdentifier::UpdaterMuVTDepletants5, timestep, this->m_seed);
    #endif

    // update the aabb tree
    const detail::AABBTree& aabb_tree = this->m_mc->buildAABBTree();

    // update the image list
    const std::vector<vec3<Scalar> >&image_list = this->m_mc->updateImageList();

    n_free = 0;

    if (is_local)
        {
        ArrayHandle<Scalar4> h_postype(this->m_pdata->getPositions(), access_location::host, access_mode::read);
        ArrayHandle<Scalar4> h_orientation(this->m_pdata->getOrientationArray(), access_location::host, access_mode::read);
        ArrayHandle<unsigned int> h_tag(this->m_pdata->getTags(), access_location::host, access_mode::read);

        auto& params = this->m_mc->getParams();

        ArrayHandle<unsigned int> h_overlaps(this->m_mc->getInteractionMatrix(), access_location::host, access_mode::read);
        const Index2D & overlap_idx = this->m_mc->getOverlapIndexer();

        // for every test depletant
        for (unsigned int k = 0; k < n_insert; ++k)
            {
            // draw a random vector in the excluded volume sphere of the particle to be inserted
            vec3<Scalar> n;
            hoomd::SpherePointGenerator<Scalar>()(rng, n);

            // draw random radial coordinate in test sphere
            Scalar r3 = hoomd::detail::generate_canonical<Scalar>(rng);
            Scalar r = Scalar(0.5)*delta*powf(r3,1.0/3.0);

            // test depletant position
            vec3<Scalar> pos_test = pos+r*n;

            Shape shape_test(quat<Scalar>(), params[type_d]);
            if (shape_test.hasOrientation())
                {
                // if the depletant is anisotropic, generate orientation
                shape_test.orientation = generateRandomOrientation(rng, ndim);
                }

            // check against overlap with old configuration
            bool overlap_old = false;

            detail::AABB aabb_test_local = shape_test.getAABB(vec3<Scalar>(0,0,0));

            unsigned int err_count = 0;
            // All image boxes (including the primary)
            const unsigned int n_images = image_list.size();
            for (unsigned int cur_image = 0; cur_image < n_images; cur_image++)
                {
                vec3<Scalar> pos_test_image = pos_test + image_list[cur_image];
                detail::AABB aabb = aabb_test_local;
                aabb.translate(pos_test_image);

                // stackless search
                for (unsigned int cur_node_idx = 0; cur_node_idx < aabb_tree.getNumNodes(); cur_node_idx++)
                    {
                    if (detail::overlap(aabb_tree.getNodeAABB(cur_node_idx), aabb))
                        {
                        if (aabb_tree.isNodeLeaf(cur_node_idx))
                            {
                            for (unsigned int cur_p = 0; cur_p < aabb_tree.getNodeNumParticles(cur_node_idx); cur_p++)
                                {
                                // read in its position and orientation
                                unsigned int j = aabb_tree.getNodeParticle(cur_node_idx, cur_p);

                                Scalar4 postype_j;
                                Scalar4 orientation_j;

                                // load the old position and orientation of the j particle
                                postype_j = h_postype.data[j];
                                orientation_j = h_orientation.data[j];

                                // put particles in coordinate system of particle i
                                vec3<Scalar> r_ij = vec3<Scalar>(postype_j) - pos_test_image;

                                unsigned int typ_j = __scalar_as_int(postype_j.w);
                                Shape shape_j(quat<Scalar>(orientation_j), params[typ_j]);

                                if (h_overlaps.data[overlap_idx(type_d, typ_j)]
                                    && check_circumsphere_overlap(r_ij, shape_test, shape_j)
                                    && test_overlap(r_ij, shape_test, shape_j, err_count))
                                    {
                                    overlap_old = true;
                                    break;
                                    }
                                }
                            }
                        }
                    else
                        {
                        // skip ahead
                        cur_node_idx += aabb_tree.getNodeSkip(cur_node_idx);
                        }
                    if (overlap_old)
                        break;
                    } // end loop over AABB nodes
                if (overlap_old)
                    break;
                } // end loop over images

            if (! overlap_old)
                {
                n_free++;
                // see if it overlaps with inserted particle
                for (unsigned int cur_image = 0; cur_image < n_images; cur_image++)
                    {
                    Shape shape(orientation, params[type]);

                    vec3<Scalar> pos_test_image = pos_test + image_list[cur_image];
                    vec3<Scalar> r_ij = pos - pos_test_image;
                    if (h_overlaps.data[overlap_idx(type_d, type)]
                        && check_circumsphere_overlap(r_ij, shape_test, shape)
                        && test_overlap(r_ij, shape_test, shape, err_count))
                        {
                        n_overlap++;
                        }
                    }
                }

            } // end loop over test depletants
        } // is_local

    #ifdef ENABLE_MPI
    if (this->m_comm)
        {
        MPI_Allreduce(MPI_IN_PLACE, &n_overlap, 1, MPI_UNSIGNED, MPI_SUM, this->m_exec_conf->getMPICommunicator());
        MPI_Allreduce(MPI_IN_PLACE, &n_free, 1, MPI_UNSIGNED, MPI_SUM, this->m_exec_conf->getMPICommunicator());
        }
    #endif

    return n_overlap;
    }

template<class Shape>
unsigned int UpdaterMuVT<Shape>::countDepletantOverlaps(unsigned int timestep, unsigned int n_insert, Scalar delta, vec3<Scalar> pos, unsigned int type_d)
    {
    // number of depletants successfully inserted
    unsigned int n_overlap = 0;
    unsigned int ndim = this->m_sysdef->getNDimensions();

    bool is_local = true;
    #ifdef ENABLE_MPI
    if (this->m_pdata->getDomainDecomposition())
        {
        const BoxDim& global_box = this->m_pdata->getGlobalBox();
        ArrayHandle<unsigned int> h_cart_ranks(this->m_pdata->getDomainDecomposition()->getCartRanks(), access_location::host, access_mode::read);
        is_local = this->m_exec_conf->getRank() == this->m_pdata->getDomainDecomposition()->placeParticle(global_box, vec_to_scalar3(pos), h_cart_ranks.data);
        }
    #endif

    // initialize another rng
    #ifdef ENABLE_MPI
    hoomd::RandomGenerator rng(hoomd::RNGIdentifier::UpdaterMuVTDepletants6, timestep, this->m_seed, this->m_exec_conf->getPartition() );
    #else
    hoomd::RandomGenerator rng(hoomd::RNGIdentifier::UpdaterMuVTDepletants6, timestep, this->m_seed);
    #endif

    // update the aabb tree
    const detail::AABBTree& aabb_tree = this->m_mc->buildAABBTree();

    // update the image list
    const std::vector<vec3<Scalar> >&image_list = this->m_mc->updateImageList();

    if (is_local)
        {
        ArrayHandle<Scalar4> h_postype(this->m_pdata->getPositions(), access_location::host, access_mode::read);
        ArrayHandle<Scalar4> h_orientation(this->m_pdata->getOrientationArray(), access_location::host, access_mode::read);
        ArrayHandle<unsigned int> h_tag(this->m_pdata->getTags(), access_location::host, access_mode::read);

        auto& params = this->m_mc->getParams();

        ArrayHandle<unsigned int> h_overlaps(this->m_mc->getInteractionMatrix(), access_location::host, access_mode::read);
        const Index2D& overlap_idx = this->m_mc->getOverlapIndexer();

        // for every test depletant
        for (unsigned int k = 0; k < n_insert; ++k)
            {
            // draw a random vector in the excluded volume sphere of the particle to be inserted
            vec3<Scalar> n;
            hoomd::SpherePointGenerator<Scalar>()(rng, n);

            // draw random radial coordinate in test sphere
            Scalar r3 = hoomd::detail::generate_canonical<Scalar>(rng);
            Scalar r = Scalar(0.5)*delta*powf(r3,1.0/3.0);

            // test depletant position
            vec3<Scalar> pos_test = pos+r*n;

            Shape shape_test(quat<Scalar>(), params[type_d]);
            if (shape_test.hasOrientation())
                {
                // if the depletant is anisotropic, generate orientation
                shape_test.orientation = generateRandomOrientation(rng, ndim);
                }

            // check against overlap with present configuration
            bool overlap = false;

            detail::AABB aabb_test_local = shape_test.getAABB(vec3<Scalar>(0,0,0));

            unsigned int err_count = 0;
            // All image boxes (including the primary)
            const unsigned int n_images = image_list.size();
            for (unsigned int cur_image = 0; cur_image < n_images; cur_image++)
                {
                vec3<Scalar> pos_test_image = pos_test + image_list[cur_image];
                detail::AABB aabb = aabb_test_local;
                aabb.translate(pos_test_image);

                // stackless search
                for (unsigned int cur_node_idx = 0; cur_node_idx < aabb_tree.getNumNodes(); cur_node_idx++)
                    {
                    if (detail::overlap(aabb_tree.getNodeAABB(cur_node_idx), aabb))
                        {
                        if (aabb_tree.isNodeLeaf(cur_node_idx))
                            {
                            for (unsigned int cur_p = 0; cur_p < aabb_tree.getNodeNumParticles(cur_node_idx); cur_p++)
                                {
                                // read in its position and orientation
                                unsigned int j = aabb_tree.getNodeParticle(cur_node_idx, cur_p);

                                Scalar4 postype_j;
                                Scalar4 orientation_j;

                                // load the old position and orientation of the j particle
                                postype_j = h_postype.data[j];
                                orientation_j = h_orientation.data[j];

                                // put particles in coordinate system of particle i
                                vec3<Scalar> r_ij = vec3<Scalar>(postype_j) - pos_test_image;

                                unsigned int typ_j = __scalar_as_int(postype_j.w);
                                Shape shape_j(quat<Scalar>(orientation_j), params[typ_j]);

                                if (h_overlaps.data[overlap_idx(typ_j, type_d)]
                                    && check_circumsphere_overlap(r_ij, shape_test, shape_j)
                                    && test_overlap(r_ij, shape_test, shape_j, err_count))
                                    {
                                    overlap = true;
                                    break;
                                    }
                                }
                            }
                        }
                    else
                        {
                        // skip ahead
                        cur_node_idx += aabb_tree.getNodeSkip(cur_node_idx);
                        }
                    if (overlap)
                        break;
                    } // end loop over AABB nodes
                if (overlap)
                    break;
                } // end loop over images

            if (overlap)
                {
                n_overlap++;
                }
            } // end loop over test depletants
        } // is_local

    #ifdef ENABLE_MPI
    if (this->m_comm)
        {
        MPI_Allreduce(MPI_IN_PLACE, &n_overlap, 1, MPI_UNSIGNED, MPI_SUM, this->m_exec_conf->getMPICommunicator());
        }
    #endif

    return n_overlap;
    }

//! Export the UpdaterMuVT class to python
/*! \param name Name of the class in the exported python module
    \tparam Shape An instantiation of UpdaterMuVT<Shape> will be exported
*/
template < class Shape > void export_UpdaterMuVT(pybind11::module& m, const std::string& name)
    {
    pybind11::class_< UpdaterMuVT<Shape>, Updater, std::shared_ptr< UpdaterMuVT<Shape> > >(m, name.c_str())
          .def( pybind11::init< std::shared_ptr<SystemDefinition>, std::shared_ptr< IntegratorHPMCMono<Shape> >, unsigned int, unsigned int>())
          .def("setFugacity", &UpdaterMuVT<Shape>::setFugacity)
          .def("setMaxVolumeRescale", &UpdaterMuVT<Shape>::setMaxVolumeRescale)
          .def("setMoveRatio", &UpdaterMuVT<Shape>::setMoveRatio)
          .def("setTransferTypes", &UpdaterMuVT<Shape>::setTransferTypes)
          .def("setNTrial",&hpmc::UpdaterMuVT<Shape>::setNTrial)
          ;
    }

} // end namespace hpmc
#endif<|MERGE_RESOLUTION|>--- conflicted
+++ resolved
@@ -925,70 +925,6 @@
                 {
                 if (is_root)
                     {
-<<<<<<< HEAD
-=======
-                    const std::vector<typename Shape::param_type, managed_allocator<typename Shape::param_type> > & params = m_mc->getParams();
-                    const typename Shape::param_type& param = params[type];
-
-                    // Propose a random position uniformly in the box
-                    Scalar3 f;
-                    f.x = rng.template s<Scalar>();
-                    f.y = rng.template s<Scalar>();
-                    if (m_sysdef->getNDimensions() == 2)
-                        {
-                        f.z = Scalar(0.5);
-                        }
-                    else
-                        {
-                        f.z = rng.template s<Scalar>();
-                        }
-                    vec3<Scalar> pos_test = vec3<Scalar>(m_pdata->getGlobalBox().makeCoordinates(f));
-
-                    Shape shape_test(quat<Scalar>(), param);
-                    if (shape_test.hasOrientation())
-                        {
-                        // set particle orientation
-                        if (m_sysdef->getNDimensions() == 2)
-                            {
-                            shape_test.orientation = generateRandomOrientation2D(rng);
-                            }
-                        else
-                            {
-                            shape_test.orientation = generateRandomOrientation(rng);
-                            }
-                        }
-
-                    if (m_gibbs)
-                        {
-                        // acceptance probability
-                        lnboltzmann = log((Scalar)V/(Scalar)(nptl_type+1));
-                        }
-                    else
-                        {
-                        // get fugacity value
-                        Scalar fugacity = m_fugacity[type]->getValue(timestep);
-
-                        // sanity check
-                        if (fugacity <= Scalar(0.0))
-                            {
-                            m_exec_conf->msg->error() << "Fugacity has to be greater than zero." << std::endl;
-                            throw std::runtime_error("Error in UpdaterMuVT");
-                            }
-
-                        // acceptance probability
-                        lnboltzmann = log(fugacity*V/(Scalar)(nptl_type+1));
-                        }
-
-                    // check if particle can be inserted without overlaps
-                    Scalar lnb(0.0);
-                    unsigned int nonzero = tryInsertParticle(timestep, type, pos_test, shape_test.orientation, lnb);
-
-                    if (nonzero)
-                        {
-                        lnboltzmann += lnb;
-                        }
-
->>>>>>> 56840614
                     #ifdef ENABLE_MPI
                     MPI_Status stat;
 
@@ -1023,7 +959,14 @@
                 Scalar3 f;
                 f.x = hoomd::detail::generate_canonical<Scalar>(rng);
                 f.y = hoomd::detail::generate_canonical<Scalar>(rng);
-                f.z = hoomd::detail::generate_canonical<Scalar>(rng);
+                if (m_sysdef->getNDimensions() == 2)
+                    {
+                    f.z = Scalar(0.5);
+                    }
+                else
+                    {
+                    f.z = hoomd::detail::generate_canonical<Scalar>(rng);
+                    }
                 vec3<Scalar> pos_test = vec3<Scalar>(m_pdata->getGlobalBox().makeCoordinates(f));
 
                 Shape shape_test(quat<Scalar>(), param);
