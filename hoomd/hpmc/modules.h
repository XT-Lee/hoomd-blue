--- conflicted
+++ resolved
@@ -1,8 +1,4 @@
-<<<<<<< HEAD
-// Copyright (c) 2009-2017 The Regents of the University of Michigan
-=======
 // Copyright (c) 2009-2018 The Regents of the University of Michigan
->>>>>>> a4a24a6d
 // This file is part of the HOOMD-blue project, released under the BSD 3-Clause License.
 
 #ifndef __MODULES__
@@ -23,10 +19,7 @@
 void export_ellipsoid(pybind11::module& m);
 void export_faceted_sphere(pybind11::module& m);
 void export_sphinx(pybind11::module& m);
-<<<<<<< HEAD
-=======
 void export_union_convex_polyhedron(pybind11::module& m);
->>>>>>> a4a24a6d
 void export_union_sphere(pybind11::module& m);
 void export_convex_polyhedron(pybind11::module& m);
 void export_convex_spheropolyhedron(pybind11::module& m);
