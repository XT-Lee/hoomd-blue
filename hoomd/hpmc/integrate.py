--- conflicted
+++ resolved
@@ -9,14 +9,8 @@
 from hoomd.data.typeconverter import OnlyIf, to_type_converter
 from hoomd.data.typeparam import TypeParameter
 from hoomd.hpmc import _hpmc
-<<<<<<< HEAD
-from hoomd.integrate import _BaseIntegrator
-from hoomd.logger import Loggable
-from hoomd.comm import Communicator
-=======
 from hoomd.integrate import BaseIntegrator
 from hoomd.logging import log
->>>>>>> d21e9c78
 import hoomd
 import json
 import math
@@ -249,27 +243,7 @@
         energy_map = self.cpp_integrator.mapEnergies()
         return list(zip(*[iter(energy_map)] * N))
 
-<<<<<<< HEAD
-    def setNtrialCommunicator(self, comm):
-        R""" Set a MPI communicator to perform insertion attempts per depletant
-             on diffferent MPI ranks. Only supported with GPU execution.
-
-        Args:
-            comm: A hoomd.comm.Communicator() object
-        """
-
-        if not hoomd.context.current.device.cpp_exec_conf.isCUDAEnabled():
-            raise RuntimeError('set_ntrial_comm() only supported in GPU execution mode')
-
-        if not isinstance(comm, hoomd.comm.Communicator):
-            raise RuntimeError('The provided comm argument is not a comm.Communicator.\n')
-
-        self._cpp_obj.setNtrialCommunicator(comm.cpp_mpi_conf)
-
-    @Loggable.log
-=======
     @log
->>>>>>> d21e9c78
     def overlaps(self):
         """int: Number of overlapping particle pairs."""
         if not self._attached:
