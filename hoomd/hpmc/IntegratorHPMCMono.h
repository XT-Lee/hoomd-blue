--- conflicted
+++ resolved
@@ -89,20 +89,8 @@
             hoomd::RandomGenerator rng(hoomd::RNGIdentifier::HPMCMonoShuffle, m_seed, timestep, select);
             for (unsigned int i=m_update_order.size()-1; i>=1; i--)
                 {
-<<<<<<< HEAD
                 unsigned int j = hoomd::UniformIntDistribution(i)(rng);
                 std::swap(m_update_order[i], m_update_order[j]);
-=======
-                unsigned int N = (unsigned int)m_update_order.size();
-                for (unsigned int i = 0; i < N; i++)
-                    m_update_order[i] = N - i - 1;
-                }
-            else
-                {
-                unsigned int N = (unsigned int)m_update_order.size();
-                for (unsigned int i = 0; i < N; i++)
-                    m_update_order[i] = i;
->>>>>>> 8be324b3
                 }
             }
         std::vector<unsigned int>::iterator begin() { return m_update_order.begin(); } // TODO: make const?
