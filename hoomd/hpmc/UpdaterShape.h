--- conflicted
+++ resolved
@@ -225,70 +225,21 @@
     if (!move)
         return;
     if (this->m_prof)
-        this->m_prof->push(this->m_exec_conf, "ElasticShape update");
+        this->m_prof->push(this->m_exec_conf, "UpdaterShape update");
 
     m_update_order.resize(m_pdata->getNTypes());
-<<<<<<< HEAD
     for(unsigned int sweep=0; sweep < m_nsweeps; sweep++)
         {
         if (this->m_prof)
-            this->m_prof->push(this->m_exec_conf, "ElasticShape setup");
+            this->m_prof->push(this->m_exec_conf, "UpdaterShape setup");
         // Shuffle the order of particles for this sweep
         m_update_order.choose(timestep+40591, m_nselect, sweep+91193); // order of the list doesn't matter the probability of each combination is the same.
 
         Scalar log_boltz = 0.0;
         m_exec_conf->msg->notice(6) << "UpdaterShape copying data" << std::endl;
         if (this->m_prof)
-            this->m_prof->push(this->m_exec_conf, "ElasticShape copy param");
+            this->m_prof->push(this->m_exec_conf, "UpdaterShape copy param");
         GPUArray< typename Shape::param_type > param_copy(m_nselect, m_exec_conf);
-=======
-    m_update_order.choose(timestep, m_nselect); // this returns a sorted array. Should we shuffle?
-
-    Scalar log_boltz = 0.0;
-    m_exec_conf->msg->notice(6) << "UpdaterShape copying data" << std::endl;
-    // GPUArray< typename Shape::param_type > param_copy(m_mc->getParams());
-    auto param_copy(m_mc->getParams());
-    GPUArray< Scalar > determinant_backup(m_determinant);
-    m_move_function->prepare(timestep);
-    for (unsigned int cur_type = 0; cur_type < m_nselect; cur_type++)
-        {
-        // make a trial move for i
-        int typ_i = m_update_order[cur_type];
-        m_exec_conf->msg->notice(5) << " UpdaterShape making trial move for typeid=" << typ_i << ", " << cur_type << std::endl;
-        m_count_total[typ_i]++;
-        // access parameters
-        typename Shape::param_type param;
-            { // need to scope because we set at the end of loop
-            // ArrayHandle<typename Shape::param_type> h_params(m_mc->getParams(), access_location::host, access_mode::readwrite);
-            auto params = m_mc->getParams();
-            param = params[typ_i];
-            }
-        // ArrayHandle<typename Shape::param_type> h_param_backup(param_copy, access_location::host, access_mode::readwrite);
-        ArrayHandle<Scalar> h_det(m_determinant, access_location::host, access_mode::readwrite);
-        ArrayHandle<Scalar> h_det_backup(determinant_backup, access_location::host, access_mode::readwrite);
-        ArrayHandle<unsigned int> h_ntypes(m_ntypes, access_location::host, access_mode::readwrite);
-
-        Saru rng_i(typ_i, m_seed + m_nselect + typ_i, timestep);
-        m_move_function->construct(timestep, typ_i, param, rng_i);
-        h_det.data[typ_i] = m_move_function->getDeterminant(); // new determinant
-        m_exec_conf->msg->notice(5) << " UpdaterShape I=" << h_det.data[typ_i] << ", " << h_det_backup.data[typ_i] << std::endl;
-        // energy and moment of interia change.
-        log_boltz += (*m_log_boltz_function)(
-                                                h_ntypes.data[typ_i],           // number of particles of type typ_i,
-                                                typ_i,                          // the type id
-                                                param,                          // new shape parameter
-                                                h_det.data[typ_i],              // new determinant
-                                                param_copy[typ_i],              // old shape parameter
-                                                h_det_backup.data[typ_i]        // old determinant
-                                            );
-        m_mc->setParam(typ_i, param);
-        }
-    // calculate boltzmann factor.
-    bool accept = false, reject=true; // looks redundant but it is not because of the pretend mode.
-    Scalar p = rng.s(Scalar(0.0),Scalar(1.0)), Z = fast::exp(log_boltz);
-    m_exec_conf->msg->notice(5) << " UpdaterShape p=" << p << ", z=" << Z << std::endl;
-    if( p < Z)
->>>>>>> f0d73fe5
         {
         ArrayHandle<typename Shape::param_type> h_params(m_mc->getParams(), access_location::host, access_mode::readwrite);
         ArrayHandle<typename Shape::param_type> h_param_backup(param_copy, access_location::host, access_mode::readwrite);
@@ -300,13 +251,11 @@
         if (this->m_prof)
             this->m_prof->pop();
 
+        if (this->m_prof)
+            this->m_prof->push(this->m_exec_conf, "UpdaterShape move");
         GPUArray< Scalar > determinant_backup(m_determinant);
         m_move_function->prepare(timestep);
 
-        if (this->m_prof)
-            this->m_prof->pop();
-        if (this->m_prof)
-            this->m_prof->push(this->m_exec_conf, "ElasticShape move");
         for (unsigned int cur_type = 0; cur_type < m_nselect; cur_type++)
             {
             // make a trial move for i
@@ -344,7 +293,7 @@
             this->m_prof->pop();
 
         if (this->m_prof)
-            this->m_prof->push(this->m_exec_conf, "ElasticShape cleanup");
+            this->m_prof->push(this->m_exec_conf, "UpdaterShape cleanup");
         // calculate boltzmann factor.
         bool accept = false, reject=true; // looks redundant but it is not because of the pretend mode.
         Scalar p = rng.s(Scalar(0.0),Scalar(1.0)), Z = fast::exp(log_boltz);
@@ -377,7 +326,6 @@
             m_exec_conf->msg->notice(5) << " UpdaterShape counted " << overlaps << " overlaps" << std::endl;
             }
 
-<<<<<<< HEAD
         if( !accept ) // catagorically reject the move.
             {
             m_exec_conf->msg->notice(5) << " UpdaterShape move retreating" << std::endl;
@@ -392,16 +340,6 @@
                 int typ_i = m_update_order[cur_type];
                 m_count_accepted[typ_i]++;
                 }
-=======
-    if(reject)
-        {
-        m_exec_conf->msg->notice(5) << " UpdaterShape move rejected" << std::endl;
-        m_determinant.swap(determinant_backup);
-        // ArrayHandle<typename Shape::param_type> h_param_copy(param_copy, access_location::host, access_mode::readwrite);
-        for(size_t typ = 0; typ < m_pdata->getNTypes(); typ++)
-            {
-            m_mc->setParam(typ, param_copy[typ]); // set the params.
->>>>>>> f0d73fe5
             }
         else    // actually accept the move.
             {
