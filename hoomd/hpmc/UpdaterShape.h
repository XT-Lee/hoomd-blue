--- conflicted
+++ resolved
@@ -156,23 +156,22 @@
             detail::mass_properties<Shape> mp(h_params.data[i]);
             volume += mp.getVolume()*Scalar(h_ntypes.data[i]);
             }
-<<<<<<< HEAD
-        return volume;
-        }
-    else
-        {
-        for(size_t i = 0; i < m_num_params; i++)
-            {
-            if(quantity == getParamName(i))
-                {
-                return m_move_function->getParam(i);
-                }
-            }
-
-        m_exec_conf->msg->error() << "update.shape: " << quantity << " is not a valid log quantity" << std::endl;
-        throw std::runtime_error("Error getting log value");
-        }
-    }
+		return volume;
+		}
+	    else
+		{
+		for(size_t i = 0; i < m_num_params; i++)
+		    {
+		    if(quantity == getParamName(i))
+			{
+			return m_move_function->getParam(i);
+			}
+		    }
+
+		m_exec_conf->msg->error() << "update.shape: " << quantity << " is not a valid log quantity" << std::endl;
+		throw std::runtime_error("Error getting log value");
+		}
+	    }
 
 /*! Perform Metropolis Monte Carlo shape deformations
 \param timestep Current time step of the simulation
@@ -188,17 +187,17 @@
     if(!m_initialized)
         initialize();
 
-    if(!m_move_function || !m_log_boltz_function){
-        if(warn) m_exec_conf->msg->warning() << "update.shape: runing without a move function! " << std::endl;
-        return;
-    }
+	    if(!m_move_function || !m_log_boltz_function){
+		if(warn) m_exec_conf->msg->warning() << "update.shape: runing without a move function! " << std::endl;
+		return;
+	    }
 
     Saru rng(m_move_ratio, m_seed, timestep);
     unsigned int move_type_select = rng.u32() & 0xffff;
     bool move = (move_type_select < m_move_ratio);
 
-    if (!move)
-        return;
+	    if (!move)
+		return;
 
     // Shuffle the order of particles for this step
     m_update_order.resize(m_pdata->getNTypes());
@@ -275,124 +274,6 @@
             m_count_accepted[typ_i]++;
             }
         // m_move_function->advance(timestep);
-=======
-		return volume;
-		}
-	    else
-		{
-		for(size_t i = 0; i < m_num_params; i++)
-		    {
-		    if(quantity == getParamName(i))
-			{
-			return m_move_function->getParam(i);
-			}
-		    }
-
-		m_exec_conf->msg->error() << "update.shape: " << quantity << " is not a valid log quantity" << std::endl;
-		throw std::runtime_error("Error getting log value");
-		}
-	    }
-
-	/*! Perform Metropolis Monte Carlo shape deformations
-	\param timestep Current time step of the simulation
-	*/
-	template < class Shape >
-	void UpdaterShape<Shape>::update(unsigned int timestep)
-	    {
-	    m_exec_conf->msg->notice(10) << "UpdaterShape update: " << timestep << ", initialized: "<< std::boolalpha << m_initialized << " @ " << std::hex << this << std::dec << std::endl;
-	    bool warn = !m_initialized;
-	    if(!m_initialized)
-		initialize();
-
-	    if(!m_move_function || !m_log_boltz_function){
-		if(warn) m_exec_conf->msg->warning() << "update.shape: runing without a move function! " << std::endl;
-		return;
-	    }
-
-	    Saru rng(m_move_ratio, m_seed, timestep); // TODO: better way to seed the rng?
-	    unsigned int move_type_select = rng.u32() & 0xffff;
-	    bool move = (move_type_select < m_move_ratio);
-
-	    if (!move)
-		return;
-
-	    // Shuffle the order of particles for this step
-	    m_update_order.resize(m_pdata->getNTypes());
-	    m_update_order.randomize(timestep);
-
-	    if (this->m_prof) this->m_prof->push(this->m_exec_conf, "ElasticShape update");
-	    Scalar log_boltz = 0.0;
-	    m_exec_conf->msg->notice(10) << "UpdaterShape copying data" << std::endl;
-	    GPUArray< typename Shape::param_type > param_copy(m_mc->getParams());
-	    GPUArray< Scalar > determinant_backup(m_determinant);
-	    m_move_function->prepare(timestep);
-	    for (unsigned int cur_type = 0; cur_type < m_nselect; cur_type++)
-		{
-		// make a trial move for i
-		int typ_i = m_update_order[cur_type];
-		m_exec_conf->msg->notice(10) << " UpdaterShape making trial move for typeid=" << typ_i << ", " << cur_type << std::endl;
-		m_count_total[typ_i]++;
-		// access parameters
-		typename Shape::param_type param;
-		    { // need to scope because we set at the end of loop
-		    ArrayHandle<typename Shape::param_type> h_params(m_mc->getParams(), access_location::host, access_mode::readwrite);
-		    param = h_params.data[typ_i];
-		    }
-		ArrayHandle<typename Shape::param_type> h_param_backup(param_copy, access_location::host, access_mode::readwrite);
-		ArrayHandle<Scalar> h_det(m_determinant, access_location::host, access_mode::readwrite);
-		ArrayHandle<Scalar> h_det_backup(determinant_backup, access_location::host, access_mode::readwrite);
-		ArrayHandle<unsigned int> h_ntypes(m_ntypes, access_location::host, access_mode::readwrite);
-
-		Saru rng_i(typ_i, m_seed + m_exec_conf->getRank()*m_nselect + typ_i, timestep); //TODO: think about the seed for MPI.
-		m_move_function->construct(timestep, typ_i, param, rng_i);
-		h_det.data[typ_i] = m_move_function->getDeterminant(); // new determinant
-		m_exec_conf->msg->notice(10) << " UpdaterShape I=" << h_det.data[typ_i] << ", " << h_det_backup.data[typ_i] << std::endl;
-		// energy and moment of interia change.
-		log_boltz += (*m_log_boltz_function)(
-							h_ntypes.data[typ_i],           // number of particles of type typ_i
-                      					typ_i,
-							param,                          // new shape parameter
-							h_det.data[typ_i],              // new determinant
-							h_param_backup.data[typ_i],     // old shape parameter
-							h_det_backup.data[typ_i]        // old determinant
-						    );
-		m_mc->setParam(typ_i, param);
-		}
-	    // calculate boltzmann factor.
-	    bool accept = false, reject=true; // looks redundant but it is not because of the pretend mode.
-	    Scalar p = rng.s(Scalar(0.0),Scalar(1.0)), Z = fast::exp(log_boltz);
-	    m_exec_conf->msg->notice(8) << " UpdaterShape p=" << p << ", z=" << Z << std::endl;
-	    if( p < Z)
-		{
-		m_exec_conf->msg->notice(8) << " UpdaterShape counting overlaps" << std::endl;
-		accept = ! m_mc->countOverlaps(timestep, true);
-		}
-
-	    if( !accept ) // catagorically reject the move.
-		{
-		m_exec_conf->msg->notice(8) << " UpdaterShape move retreating" << std::endl;
-		m_move_function->retreat(timestep);
-		}
-	    else if( m_pretend ) // pretend to accept the move but actually reject it.
-		{
-		m_exec_conf->msg->notice(8) << " UpdaterShape move accepted -- pretend mode" << std::endl;
-		m_move_function->retreat(timestep);
-		for (unsigned int cur_type = 0; cur_type < m_nselect; cur_type++)
-		    {
-		    int typ_i = m_update_order[cur_type];
-		    m_count_accepted[typ_i]++;
-		    }
-		}
-	    else    // actually accept the move.
-		{
-		m_exec_conf->msg->notice(8) << " UpdaterShape move accepted" << std::endl;
-		for (unsigned int cur_type = 0; cur_type < m_nselect; cur_type++)
-		    {
-		    int typ_i = m_update_order[cur_type];
-		    m_count_accepted[typ_i]++;
-		    }
-		// m_move_function->advance(timestep);
->>>>>>> a25630ad
         reject = false;
         }
 
