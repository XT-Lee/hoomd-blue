# Copyright (c) 2009-2017 The Regents of the University of Michigan
# This file is part of the HOOMD-blue project, released under the BSD 3-Clause License.

""" HPMC updaters.
"""

from . import _hpmc
from . import integrate
from . import compute
from hoomd import _hoomd

import math

from hoomd.update import _updater
import hoomd

class boxmc(_updater):
    R""" Apply box updates to sample isobaric and related ensembles.

    Args:

        mc (:py:mod:`hoomd.hpmc.integrate`): HPMC integrator object for system on which to apply box updates
        betaP (:py:class:`float` or :py:mod:`hoomd.variant`): :math:`\frac{p}{k_{\mathrm{B}}T}`. (units of inverse area in 2D or
                                                    inverse volume in 3D) Apply your chosen reduced pressure convention
                                                    externally.
        seed (int): random number seed for MC box changes

    One or more Monte Carlo move types are applied to evolve the simulation box. By default, no moves are applied.
    Activate desired move types using the following methods with a non-zero weight:

    - :py:meth:`aspect` - box aspect ratio moves
    - :py:meth:`length` - change box lengths independently
    - :py:meth:`shear` - shear the box
    - :py:meth:`volume` - scale the box lengths uniformly

    Pressure inputs to update.boxmc are defined as :math:`\beta P`. Conversions from a specific definition of reduced
    pressure :math:`P^*` are left for the user to perform.

    Note:
        All *delta* and *weight* values for all move types default to 0.

    Example::

        mc = hpmc.integrate.sphere(seed=415236, d=0.3)
        boxMC = hpmc.update.boxmc(mc, betaP=1.0, seed=9876)
        boxMC.set_betap(2.0)
        boxMC.volume(delta=0.01, weight=2.0)
        boxMC.length(delta=(0.1,0.1,0.1), weight=4.0)
        run(30) # perform approximately 10 volume moves and 20 length moves

    """
    def __init__(self, mc, betaP, seed):
        hoomd.util.print_status_line();
        # initialize base class
        _updater.__init__(self);

        # Updater gets called at every timestep. Whether to perform a move is determined independently
        # according to frequency parameter.
        period = 1

        if not isinstance(mc, integrate.mode_hpmc):
            hoomd.context.msg.warning("update.boxmc: Must have a handle to an HPMC integrator.\n");
            return;

        self.betaP = hoomd.variant._setup_variant_input(betaP);

        self.seed = int(seed)

        # create the c++ mirror class
        self.cpp_updater = _hpmc.UpdaterBoxMC(hoomd.context.current.system_definition,
                                               mc.cpp_integrator,
                                               self.betaP.cpp_variant,
                                               1,
                                               self.seed,
                                               );
        self.setupUpdater(period);

        self.volume_delta = 0.0;
        self.volume_weight = 0.0;
        self.length_delta = [0.0, 0.0, 0.0];
        self.length_weight = 0.0;
        self.shear_delta = [0.0, 0.0, 0.0];
        self.shear_weight = 0.0;
        self.shear_reduce = 0.0;
        self.aspect_delta = 0.0;
        self.aspect_weight = 0.0;

        self.metadata_fields = ['betaP',
                                 'seed',
                                 'volume_delta',
                                 'volume_weight',
                                 'length_delta',
                                 'length_weight',
                                 'shear_delta',
                                 'shear_weight',
                                 'shear_reduce',
                                 'aspect_delta',
                                 'aspect_weight']

    def set_betap(self, betaP):
        R""" Update the pressure set point for Metropolis Monte Carlo volume updates.

        Args:
            betaP (float) or (:py:mod:`hoomd.variant`): :math:`\frac{p}{k_{\mathrm{B}}T}`. (units of inverse area in 2D or
                inverse volume in 3D) Apply your chosen reduced pressure convention
                externally.
        """
        self.betaP = hoomd.variant._setup_variant_input(betaP)
        self.cpp_updater.setP(self.betaP.cpp_variant)

    def volume(self, delta=None, weight=None):
        R""" Enable/disable isobaric volume move and set parameters.

        Args:
            delta (float): maximum change of the box area (2D) or volume (3D).
            weight (float): relative weight of this box move type relative to other box move types. 0 disables this move type.

        Sample the isobaric distribution of box volumes by rescaling the box.

        Note:
            When an argument is None, the value is left unchanged from its current state.

        Example::

            box_update.volume(delta=0.01)
            box_update.volume(delta=0.01, weight=2)
            box_update.volume(delta=0.01, weight=0.15)

        Returns:
            A :py:class:`dict` with the current values of *delta* and *weight*.

        """
        hoomd.util.print_status_line();
        self.check_initialization();

        if weight is not None:
            self.volume_weight = float(weight)

        if delta is not None:
            self.volume_delta = float(delta)

        self.cpp_updater.volume(self.volume_delta, self.volume_weight);
        return {'delta': self.volume_delta, 'weight': self.volume_weight};

    def length(self, delta=None, weight=None):
        R""" Enable/disable isobaric box dimension move and set parameters.

        Args:
            delta (:py:class:`float` or :py:class:`tuple`): maximum change of the box thickness for each pair of parallel planes
                                               connected by the corresponding box edges. I.e. maximum change of
                                               HOOMD-blue box parameters Lx, Ly, Lz. A single float *x* is equivalent to
                                               (*x*, *x*, *x*).
            weight (float): relative weight of this box move type relative to other box move types. 0 disables this
                            move type.

        Sample the isobaric distribution of box dimensions by rescaling the plane-to-plane distance of box faces,
        Lx, Ly, Lz (see :ref:`boxdim`).

        Note:
            When an argument is None, the value is left unchanged from its current state.

        Example::

            box_update.length(delta=(0.01, 0.01, 0.0)) # 2D box changes
            box_update.length(delta=(0.01, 0.01, 0.01), weight=2)
            box_update.length(delta=0.01, weight=2)
            box_update.length(delta=(0.10, 0.01, 0.01), weight=0.15) # sample Lx more aggressively

        Returns:
            A :py:class:`dict` with the current values of *delta* and *weight*.

        """
        hoomd.util.print_status_line();
        self.check_initialization();

        if weight is not None:
            self.length_weight = float(weight)

        if delta is not None:
            if isinstance(delta, float) or isinstance(delta, int):
                self.length_delta = [float(delta)] * 3
            else:
                self.length_delta = [ float(d) for d in delta ]

        self.cpp_updater.length(   self.length_delta[0], self.length_delta[1],
                                        self.length_delta[2], self.length_weight);
        return {'delta': self.length_delta, 'weight': self.length_weight};

    def shear(self,  delta=None, weight=None, reduce=None):
        R""" Enable/disable box shear moves and set parameters.

        Args:
            delta (tuple): maximum change of the box tilt factor xy, xz, yz.
            reduce (float): Maximum number of lattice vectors of shear to allow before applying lattice reduction.
                    Shear of +/- 0.5 cannot be lattice reduced, so set to a value < 0.5 to disable (default 0)
                    Note that due to precision errors, lattice reduction may introduce small overlaps which can be
                    resolved, but which temporarily break detailed balance.
            weight (float): relative weight of this box move type relative to other box move types. 0 disables this
                            move type.

        Sample the distribution of box shear by adjusting the HOOMD-blue tilt factor parameters xy, xz, and yz.
        (see :ref:`boxdim`).

        Note:
            When an argument is None, the value is left unchanged from its current state.

        Example::

            box_update.shear(delta=(0.01, 0.00, 0.0)) # 2D box changes
            box_update.shear(delta=(0.01, 0.01, 0.01), weight=2)
            box_update.shear(delta=(0.10, 0.01, 0.01), weight=0.15) # sample xy more aggressively

        Returns:
            A :py:class:`dict` with the current values of *delta*, *weight*, and *reduce*.

        """
        hoomd.util.print_status_line();
        self.check_initialization();

        if weight is not None:
            self.shear_weight = float(weight)

        if reduce is not None:
            self.shear_reduce = float(reduce)

        if delta is not None:
            if isinstance(delta, float) or isinstance(delta, int):
                self.shear_delta = [float(delta)] * 3
            else:
                self.shear_delta = [ float(d) for d in delta ]

        self.cpp_updater.shear(    self.shear_delta[0], self.shear_delta[1],
                                        self.shear_delta[2], self.shear_reduce,
                                        self.shear_weight);
        return {'delta': self.shear_delta, 'weight': self.shear_weight, 'reduce': self.shear_reduce}

    def aspect(self, delta=None, weight=None):
        R""" Enable/disable aspect ratio move and set parameters.

        Args:
            delta (float): maximum relative change of aspect ratio
            weight (float): relative weight of this box move type relative to other box move types. 0 disables this
                            move type.

        Rescale aspect ratio along a randomly chosen dimension.

        Note:
            When an argument is None, the value is left unchanged from its current state.

        Example::

            box_update.aspect(delta=0.01)
            box_update.aspect(delta=0.01, weight=2)
            box_update.aspect(delta=0.01, weight=0.15)

        Returns:
            A :py:class:`dict` with the current values of *delta*, and *weight*.

        """
        hoomd.util.print_status_line();
        self.check_initialization();

        if weight is not None:
            self.aspect_weight = float(weight)

        if delta is not None:
            self.aspect_delta = float(delta)

        self.cpp_updater.aspect(self.aspect_delta, self.aspect_weight);
        return {'delta': self.aspect_delta, 'weight': self.aspect_weight}

    def get_volume_acceptance(self):
        R""" Get the average acceptance ratio for volume changing moves.

        Returns:
            The average volume change acceptance for the last run

        Example::

            mc = hpmc.integrate.shape(..);
            mc.shape_param[name].set(....);
            box_update = hpmc.update.boxmc(mc, betaP=10, seed=1)
            run(100)
            v_accept = box_update.get_volume_acceptance()

        """
        counters = self.cpp_updater.getCounters(1);
        return counters.getVolumeAcceptance();

    def get_shear_acceptance(self):
        R"""  Get the average acceptance ratio for shear changing moves.

        Returns:
           The average shear change acceptance for the last run

        Example::

            mc = hpmc.integrate.shape(..);
            mc.shape_param[name].set(....);
            box_update = hpmc.update.boxmc(mc, betaP=10, seed=1)
            run(100)
            s_accept = box_update.get_shear_acceptance()

        """
        counters = self.cpp_updater.getCounters(1);
        return counters.getShearAcceptance();
        counters = self.cpp_updater.getCounters(1);
        return counters.getShearAcceptance();

    def get_aspect_acceptance(self):
        R"""  Get the average acceptance ratio for aspect changing moves.

        Returns:
            The average aspect change acceptance for the last run

        Example::

            mc = hpmc.integrate.shape(..);
            mc_shape_param[name].set(....);
            box_update = hpmc.update.boxmc(mc, betaP=10, seed=1)
            run(100)
            a_accept = box_update.get_aspect_acceptance()

        """
        counters = self.cpp_updater.getCounters(1);
        return counters.getAspectAcceptance();
        counters = self.cpp_updater.getCounters(1);
        return counters.getAspectAcceptance();

    def enable(self):
        R""" Enables the updater.

        Example::

            box_updater.set_params(isotropic=True)
            run(1e5)
            box_updater.disable()
            update.box_resize(dLy = 10)
            box_updater.enable()
            run(1e5)

        See updater base class documentation for more information
        """
        self.cpp_updater.computeAspectRatios();
        _updater.enable(self);

class wall(_updater):
    R""" Apply wall updates with a user-provided python callback.

    Args:
        mc (:py:mod:`hoomd.hpmc.integrate`): MC integrator.
        walls (:py:class:`hoomd.hpmc.field.wall`): the wall class instance to be updated
        py_updater (callable): the python callback that performs the update moves. This must be a python method that is a function of the timestep of the simulation.
               It must actually update the :py:class:`hoomd.hpmc.field.wall`) managed object.
        move_ratio (float): the probability with which an update move is attempted
        seed (int): the seed of the pseudo-random number generator that determines whether or not an update move is attempted
        period (int): the number of timesteps between update move attempt attempts
               Every *period* steps, a walls update move is tried with probability *move_ratio*. This update move is provided by the *py_updater* callback.
               Then, update.wall only accepts an update move provided by the python callback if it maintains confinement conditions associated with all walls. Otherwise,
               it reverts back to a non-updated copy of the walls.

    Once initialized, the update provides the following log quantities that can be logged via :py:class:`hoomd.analyze.log`:

    * **hpmc_wall_acceptance_ratio** - the acceptance ratio for wall update moves

    Example::

        mc = hpmc.integrate.sphere(seed = 415236);
        ext_wall = hpmc.compute.wall(mc);
        ext_wall.add_sphere_wall(radius = 1.0, origin = [0, 0, 0], inside = True);
        def perturb(timestep):
          r = np.sqrt(ext_wall.get_sphere_wall_param(index = 0, param = "rsq"));
          ext_wall.set_sphere_wall(index = 0, radius = 1.5*r, origin = [0, 0, 0], inside = True);
        wall_updater = hpmc.update.wall(mc, ext_wall, perturb, move_ratio = 0.5, seed = 27, period = 50);
        log = analyze.log(quantities=['hpmc_wall_acceptance_ratio'], period=100, filename='log.dat', overwrite=True);

    Example::

        mc = hpmc.integrate.sphere(seed = 415236);
        ext_wall = hpmc.compute.wall(mc);
        ext_wall.add_sphere_wall(radius = 1.0, origin = [0, 0, 0], inside = True);
        def perturb(timestep):
          r = np.sqrt(ext_wall.get_sphere_wall_param(index = 0, param = "rsq"));
          ext_wall.set_sphere_wall(index = 0, radius = 1.5*r, origin = [0, 0, 0], inside = True);
        wall_updater = hpmc.update.wall(mc, ext_wall, perturb, move_ratio = 0.5, seed = 27, period = 50);

    """
    def __init__(self, mc, walls, py_updater, move_ratio, seed, period=1):
        hoomd.util.print_status_line();

        # initialize base class
        _updater.__init__(self);

        cls = None;
        if isinstance(mc, integrate.sphere):
            cls = _hpmc.UpdaterExternalFieldWallSphere;
        elif isinstance(mc, integrate.convex_polyhedron):
            cls = _hpmc.UpdaterExternalFieldWallConvexPolyhedron;
        else:
            hoomd.context.msg.error("update.wall: Unsupported integrator.\n");
            raise RuntimeError("Error initializing update.wall");

        self.cpp_updater = cls(hoomd.context.current.system_definition, mc.cpp_integrator, walls.cpp_compute, py_updater, move_ratio, seed);
        self.setupUpdater(period);

    def get_accepted_count(self, mode=0):
        R""" Get the number of accepted wall update moves.

        Args:
            mode (int): specify the type of count to return. If mode!=0, return absolute quantities. If mode=0, return quantities relative to the start of the run.
                        DEFAULTS to 0.

        Returns:
           the number of accepted wall update moves

        Example::

            mc = hpmc.integrate.sphere(seed = 415236);
            ext_wall = hpmc.compute.wall(mc);
            ext_wall.add_sphere_wall(radius = 1.0, origin = [0, 0, 0], inside = True);
            def perturb(timestep):
              r = np.sqrt(ext_wall.get_sphere_wall_param(index = 0, param = "rsq"));
              ext_wall.set_sphere_wall(index = 0, radius = 1.5*r, origin = [0, 0, 0], inside = True);
            wall_updater = hpmc.update.wall(mc, ext_wall, perturb, move_ratio = 0.5, seed = 27, period = 50);
            run(100);
            acc_count = wall_updater.get_accepted_count(mode = 0);
        """
        return self.cpp_updater.getAcceptedCount(mode);

    def get_total_count(self, mode=0):
        R""" Get the number of attempted wall update moves.

        Args:
            mode (int): specify the type of count to return. If mode!=0, return absolute quantities. If mode=0, return quantities relative to the start of the run.
                        DEFAULTS to 0.

        Returns:
           the number of attempted wall update moves

        Example::

            mc = hpmc.integrate.sphere(seed = 415236);
            ext_wall = hpmc.compute.wall(mc);
            ext_wall.add_sphere_wall(radius = 1.0, origin = [0, 0, 0], inside = True);
            def perturb(timestep):
              r = np.sqrt(ext_wall.get_sphere_wall_param(index = 0, param = "rsq"));
              ext_wall.set_sphere_wall(index = 0, radius = 1.5*r, origin = [0, 0, 0], inside = True);
            wall_updater = hpmc.update.wall(mc, ext_wall, perturb, move_ratio = 0.5, seed = 27, period = 50);
            run(100);
            tot_count = wall_updater.get_total_count(mode = 0);

        """
        return self.cpp_updater.getTotalCount(mode);

class muvt(_updater):
    R""" Insert and remove particles in the muVT ensemble.

    Args:
        mc (:py:mod:`hoomd.hpmc.integrate`): MC integrator.
        seed (int): The seed of the pseudo-random number generator (Needs to be the same across partitions of the same Gibbs ensemble)
        period (int): Number of timesteps between histogram evaluations.
        transfer_types (list): List of type names that are being transfered from/to the reservoir or between boxes (if *None*, all types)
        ngibbs (int): The number of partitions to use in Gibbs ensemble simulations (if == 1, perform grand canonical muVT)

    The muVT (or grand-canonical) ensemble simulates a system at constant fugacity.

    Gibbs ensemble simulations are also supported, where particles and volume are swapped between two or more
    boxes.  Every box correspond to one MPI partition, and can therefore run on multiple ranks.
    See :py:mod:`hoomd.comm` and the --nrank command line option for how to split a MPI task into partitions.

    Note:
        Multiple Gibbs ensembles are also supported in a single parallel job, with the ngibbs option
        to update.muvt(), where the number of partitions can be a multiple of ngibbs.

    Example::

        mc = hpmc.integrate.sphere(seed=415236)
        update.muvt(mc=mc, period)

    """
    def __init__(self, mc, seed, period=1, transfer_types=None,ngibbs=1):
        hoomd.util.print_status_line();

        if not isinstance(mc, integrate.mode_hpmc):
            hoomd.context.msg.warning("update.muvt: Must have a handle to an HPMC integrator.\n");
            return;

        self.mc = mc

        # initialize base class
        _updater.__init__(self);

        if ngibbs > 1:
            self.gibbs = True;
        else:
            self.gibbs = False;

        # get a list of types from the particle data
        ntypes = hoomd.context.current.system_definition.getParticleData().getNTypes();
        type_list = [];
        for i in range(0,ntypes):
            type_list.append(hoomd.context.current.system_definition.getParticleData().getNameByType(i));

        # by default, transfer all types
        if transfer_types is None:
            transfer_types = type_list

        cls = None;
        if self.mc.implicit is True:
            if isinstance(mc, integrate.sphere):
                cls = _hpmc.UpdaterMuVTImplicitSphere;
            elif isinstance(mc, integrate.convex_polygon):
                cls = _hpmc.UpdaterMuVTImplicitConvexPolygon;
            elif isinstance(mc, integrate.simple_polygon):
                cls = _hpmc.UpdaterMuVTImplicitSimplePolygon;
            elif isinstance(mc, integrate.convex_polyhedron):
                cls = _hpmc.UpdaterMuVTImplicitConvexPolyhedron;
            elif isinstance(mc, integrate.convex_spheropolyhedron):
                cls = _hpmc.UpdaterMuVTImplicitSpheropolyhedron;
            elif isinstance(mc, integrate.ellipsoid):
                cls = _hpmc.UpdaterMuVTImplicitEllipsoid;
            elif isinstance(mc, integrate.convex_spheropolygon):
                cls =_hpmc.UpdaterMuVTImplicitSpheropolygon;
            elif isinstance(mc, integrate.faceted_sphere):
                cls =_hpmc.UpdaterMuVTImplicitFacetedSphere;
            elif isinstance(mc, integrate.sphere_union):
<<<<<<< HEAD
                cls = integrate._get_sized_entry('UpdaterMuVTImplicitSphereUnion', mc.capacity);
            elif isinstance(mc, integrate.convex_polyhedron_union):
                cls = integrate._get_sized_entry('UpdaterMuVTImplicitConvexPolyhedronUnion', mc.capacity);
=======
                cls = _hpmc.UpdaterMuVTImplicitSphereUnion;
>>>>>>> 542b0b3e
            elif isinstance(mc, integrate.polyhedron):
                cls =_hpmc.UpdaterMuVTImplicitPolyhedron;
            else:
                hoomd.context.msg.error("update.muvt: Unsupported integrator.\n");
                raise RuntimeError("Error initializing update.muvt");
        else:
            if isinstance(mc, integrate.sphere):
                cls = _hpmc.UpdaterMuVTSphere;
            elif isinstance(mc, integrate.convex_polygon):
                cls = _hpmc.UpdaterMuVTConvexPolygon;
            elif isinstance(mc, integrate.simple_polygon):
                cls = _hpmc.UpdaterMuVTSimplePolygon;
            elif isinstance(mc, integrate.convex_polyhedron):
                cls = _hpmc.UpdaterMuVTConvexPolyhedron;
            elif isinstance(mc, integrate.convex_spheropolyhedron):
                cls = _hpmc.UpdaterMuVTSpheropolyhedron;
            elif isinstance(mc, integrate.ellipsoid):
                cls = _hpmc.UpdaterMuVTEllipsoid;
            elif isinstance(mc, integrate.convex_spheropolygon):
                cls =_hpmc.UpdaterMuVTSpheropolygon;
            elif isinstance(mc, integrate.faceted_sphere):
                cls =_hpmc.UpdaterMuVTFacetedSphere;
            elif isinstance(mc, integrate.sphere_union):
<<<<<<< HEAD
                cls = integrate._get_sized_entry('UpdaterMuVTSphereUnion', mc.capacity);
            elif isinstance(mc, integrate.convex_polyhedron_union):
                cls = integrate._get_sized_entry('UpdaterMuVTConvexPolyhedronUnion', mc.capacity);
=======
                cls = _hpmc.UpdaterMuVTSphereUnion;
>>>>>>> 542b0b3e
            elif isinstance(mc, integrate.polyhedron):
                cls =_hpmc.UpdaterMuVTPolyhedron;
            else:
                hoomd.context.msg.error("update.muvt: Unsupported integrator.\n");
                raise RuntimeError("Error initializing update.muvt");

        if self.mc.implicit:
            self.cpp_updater = cls(hoomd.context.current.system_definition,
                                   mc.cpp_integrator,
                                   int(seed),
                                   ngibbs);
        else:
            self.cpp_updater = cls(hoomd.context.current.system_definition,
                                   mc.cpp_integrator,
                                   int(seed),
                                   ngibbs);

        # register the muvt updater
        self.setupUpdater(period);

        # set the list of transfered types
        if not isinstance(transfer_types,list):
            hoomd.context.msg.error("update.muvt: Need list of types to transfer.\n");
            raise RuntimeError("Error initializing update.muvt");

        cpp_transfer_types = _hoomd.std_vector_uint();
        for t in transfer_types:
            if t not in type_list:
                hoomd.context.msg.error("Trying to transfer unknown type " + str(t) + "\n");
                raise RuntimeError("Error setting muVT parameters");
            else:
                type_id = hoomd.context.current.system_definition.getParticleData().getTypeByName(t);

            cpp_transfer_types.append(type_id)

        self.cpp_updater.setTransferTypes(cpp_transfer_types)

    def set_fugacity(self, type, fugacity):
        R""" Change muVT fugacities.

        Args:
            type (str): Particle type to set parameters for
            fugacity (float): Fugacity of this particle type (dimension of volume^-1)

        Example:

            muvt = hpmc.update.muvt(mc, period = 10)
            muvt.set_fugacity(type='A',fugacity=1.23)
            variant = hoomd.variant.linear_interp(points= [(0,1e1), (1e5, 4.56)])
            muvt.set_fugacity(type='A', fugacity=variant)

        """
        hoomd.util.print_status_line();
        self.check_initialization();

        if self.gibbs:
            raise RuntimeError("Gibbs ensemble does not support setting the fugacity.\n");

        # get a list of types from the particle data
        ntypes = hoomd.context.current.system_definition.getParticleData().getNTypes();
        type_list = [];
        for i in range(0,ntypes):
            type_list.append(hoomd.context.current.system_definition.getParticleData().getNameByType(i));

        if type not in type_list:
            hoomd.context.msg.error("Trying to set fugacity for unknown type " + str(type) + "\n");
            raise RuntimeError("Error setting muVT parameters");
        else:
            type_id = hoomd.context.current.system_definition.getParticleData().getTypeByName(type);

        fugacity_variant = hoomd.variant._setup_variant_input(fugacity);
        self.cpp_updater.setFugacity(type_id, fugacity_variant.cpp_variant);

    def set_params(self, dV=None, move_ratio=None, transfer_ratio=None):
        R""" Set muVT parameters.

        Args:
            dV (float): (if set) Set volume rescaling factor (dimensionless)
            move_ratio (float): (if set) Set the ratio between volume and exchange/transfer moves (applies to Gibbs ensemble)
            transfer_ratio (float): (if set) Set the ratio between transfer and exchange moves

        Example::

            muvt = hpmc.update.muvt(mc, period = 10)
            muvt.set_params(dV=0.1)
            muvt.set_params(n_trial=2)
            muvt.set_params(move_ratio=0.05)

        """
        hoomd.util.print_status_line();
        self.check_initialization();

        if move_ratio is not None:
            if not self.gibbs:
                hoomd.context.msg.warning("Move ratio only used in Gibbs ensemble.\n");
            self.cpp_updater.setMoveRatio(float(move_ratio))

        if dV is not None:
            if not self.gibbs:
                hoomd.context.msg.warning("Parameter dV only available for Gibbs ensemble.\n");
            self.cpp_updater.setMaxVolumeRescale(float(dV))
        if transfer_ratio is not None:
            self.cpp_updater.setTransferRatio(float(transfer_ratio))

class remove_drift(_updater):
    R""" Remove the center of mass drift from a system restrained on a lattice.

    Args:
        mc (:py:mod:`hoomd.hpmc.integrate`): MC integrator.
        external_lattice (:py:class:`hoomd.hpmc.field.lattice_field`): lattice field where the lattice is defined.
        period (int): the period to call the updater

    The command hpmc.update.remove_drift sets up an updater that removes the center of mass
    drift of a system every period timesteps,

    Example::

        mc = hpmc.integrate.convex_polyhedron(seed=seed);
        mc.shape_param.set("A", vertices=verts)
        mc.set_params(d=0.005, a=0.005)
        lattice = hpmc.compute.lattice_field(mc=mc, position=fcc_lattice, k=1000.0);
        remove_drift = update.remove_drift(mc=mc, external_lattice=lattice, period=1000);

    """
    def __init__(self, mc, external_lattice, period=1):
        hoomd.util.print_status_line();
        #initiliaze base class
        _updater.__init__(self);
        cls = None;
        if not hoomd.context.exec_conf.isCUDAEnabled():
            if isinstance(mc, integrate.sphere):
                cls = _hpmc.RemoveDriftUpdaterSphere;
            elif isinstance(mc, integrate.convex_polygon):
                cls = _hpmc.RemoveDriftUpdaterConvexPolygon;
            elif isinstance(mc, integrate.simple_polygon):
                cls = _hpmc.RemoveDriftUpdaterSimplePolygon;
            elif isinstance(mc, integrate.convex_polyhedron):
                cls = _hpmc.RemoveDriftUpdaterConvexPolyhedron;
            elif isinstance(mc, integrate.convex_spheropolyhedron):
                cls = _hpmc.RemoveDriftUpdaterSpheropolyhedron;
            elif isinstance(mc, integrate.ellipsoid):
                cls = _hpmc.RemoveDriftUpdaterEllipsoid;
            elif isinstance(mc, integrate.convex_spheropolygon):
                cls =_hpmc.RemoveDriftUpdaterSpheropolygon;
            elif isinstance(mc, integrate.faceted_sphere):
                cls =_hpmc.RemoveDriftUpdaterFacetedSphere;
            elif isinstance(mc, integrate.polyhedron):
                cls =_hpmc.RemoveDriftUpdaterPolyhedron;
            elif isinstance(mc, integrate.sphinx):
                cls =_hpmc.RemoveDriftUpdaterSphinx;
            elif isinstance(mc, integrate.sphere_union):
<<<<<<< HEAD
                cls = integrate._get_sized_entry('RemoveDriftUpdaterSphereUnion', mc.capacity);
            elif isinstance(mc, integrate.convex_polyhedron_union):
                cls = integrate._get_sized_entry('RemoveDriftUpdaterConvexPolyhedronUnion', mc.capacity);
=======
                cls = _hpmc.RemoveDriftUpdaterSphereUnion;
>>>>>>> 542b0b3e
            else:
                hoomd.context.msg.error("update.remove_drift: Unsupported integrator.\n");
                raise RuntimeError("Error initializing update.remove_drift");
        else:
            raise RuntimeError("update.remove_drift: Error! GPU not implemented.");
            # if isinstance(mc, integrate.sphere):
            #     cls = _hpmc.RemoveDriftUpdaterGPUSphere;
            # elif isinstance(mc, integrate.convex_polygon):
            #     cls = _hpmc.RemoveDriftUpdaterGPUConvexPolygon;
            # elif isinstance(mc, integrate.simple_polygon):
            #     cls = _hpmc.RemoveDriftUpdaterGPUSimplePolygon;
            # elif isinstance(mc, integrate.convex_polyhedron):
            #     cls = integrate._get_sized_entry('RemoveDriftUpdaterGPUConvexPolyhedron', mc.max_verts);
            # elif isinstance(mc, integrate.convex_spheropolyhedron):
            #     cls = integrate._get_sized_entry('RemoveDriftUpdaterGPUSpheropolyhedron',mc.max_verts);
            # elif isinstance(mc, integrate.ellipsoid):
            #     cls = _hpmc.RemoveDriftUpdaterGPUEllipsoid;
            # elif isinstance(mc, integrate.convex_spheropolygon):
            #     cls =_hpmc.RemoveDriftUpdaterGPUSpheropolygon;
            # elif isinstance(mc, integrate.faceted_sphere):
            #     cls =_hpmc.RemoveDriftUpdaterGPUFacetedSphere;
            # elif isinstance(mc, integrate.polyhedron):
            #     cls =_hpmc.RemoveDriftUpdaterGPUPolyhedron;
            # elif isinstance(mc, integrate.sphinx):
            #     cls =_hpmc.RemoveDriftUpdaterGPUSphinx;
            # elif isinstance(mc, integrate.sphere_union):
            #     cls =_hpmc.RemoveDriftUpdaterGPUSphereUnion;
            # else:
            #     hoomd.context.msg.error("update.remove_drift: Unsupported integrator.\n");
            #     raise RuntimeError("Error initializing update.remove_drift");

        self.cpp_updater = cls(hoomd.context.current.system_definition, external_lattice.cpp_compute, mc.cpp_integrator);
        self.setupUpdater(period);<|MERGE_RESOLUTION|>--- conflicted
+++ resolved
@@ -524,13 +524,9 @@
             elif isinstance(mc, integrate.faceted_sphere):
                 cls =_hpmc.UpdaterMuVTImplicitFacetedSphere;
             elif isinstance(mc, integrate.sphere_union):
-<<<<<<< HEAD
-                cls = integrate._get_sized_entry('UpdaterMuVTImplicitSphereUnion', mc.capacity);
+                cls = _hpmc.UpdaterMuVTImplicitSphereUnion;
             elif isinstance(mc, integrate.convex_polyhedron_union):
-                cls = integrate._get_sized_entry('UpdaterMuVTImplicitConvexPolyhedronUnion', mc.capacity);
-=======
-                cls = _hpmc.UpdaterMuVTImplicitSphereUnion;
->>>>>>> 542b0b3e
+                cls = _hpmc.UpdaterMuVTImplicitConvexPolyhedronUnion;
             elif isinstance(mc, integrate.polyhedron):
                 cls =_hpmc.UpdaterMuVTImplicitPolyhedron;
             else:
@@ -554,13 +550,9 @@
             elif isinstance(mc, integrate.faceted_sphere):
                 cls =_hpmc.UpdaterMuVTFacetedSphere;
             elif isinstance(mc, integrate.sphere_union):
-<<<<<<< HEAD
-                cls = integrate._get_sized_entry('UpdaterMuVTSphereUnion', mc.capacity);
+                cls = _hpmc.UpdaterMuVTSphereUnion;
             elif isinstance(mc, integrate.convex_polyhedron_union):
-                cls = integrate._get_sized_entry('UpdaterMuVTConvexPolyhedronUnion', mc.capacity);
-=======
-                cls = _hpmc.UpdaterMuVTSphereUnion;
->>>>>>> 542b0b3e
+                cls = _hpmc.UpdaterMuVTConvexPolyhedronUnion;
             elif isinstance(mc, integrate.polyhedron):
                 cls =_hpmc.UpdaterMuVTPolyhedron;
             else:
@@ -712,13 +704,9 @@
             elif isinstance(mc, integrate.sphinx):
                 cls =_hpmc.RemoveDriftUpdaterSphinx;
             elif isinstance(mc, integrate.sphere_union):
-<<<<<<< HEAD
-                cls = integrate._get_sized_entry('RemoveDriftUpdaterSphereUnion', mc.capacity);
+                cls = _hpmc.RemoveDriftUpdaterSphereUnion;
             elif isinstance(mc, integrate.convex_polyhedron_union):
-                cls = integrate._get_sized_entry('RemoveDriftUpdaterConvexPolyhedronUnion', mc.capacity);
-=======
-                cls = _hpmc.RemoveDriftUpdaterSphereUnion;
->>>>>>> 542b0b3e
+                cls = _hpmc.RemoveDriftUpdaterConvexPolyhedronUnion;
             else:
                 hoomd.context.msg.error("update.remove_drift: Unsupported integrator.\n");
                 raise RuntimeError("Error initializing update.remove_drift");
