--- conflicted
+++ resolved
@@ -154,12 +154,9 @@
         ## MPCD system
         self.mpcd = None;
 
-<<<<<<< HEAD
-=======
         ## Stored reference to the reader that was used to initialize the system
         self.state_reader = None;
 
->>>>>>> 50c75800
     def set_current(self):
         R""" Force this to be the current context
         """
