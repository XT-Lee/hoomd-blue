// Copyright (c) 2009-2021 The Regents of the University of Michigan
// This file is part of the HOOMD-blue project, released under the BSD 3-Clause License.

// Maintainer: jglaser

#include "ForceComposite.h"
#include "hoomd/VectorMath.h"

#include <map>
#include <sstream>
#include <string.h>
namespace py = pybind11;

/*! \file ForceComposite.cc
    \brief Contains code for the ForceComposite class
*/

/*! \param sysdef SystemDefinition containing the ParticleData to compute forces on
 */
ForceComposite::ForceComposite(std::shared_ptr<SystemDefinition> sysdef)
    : MolecularForceCompute(sysdef), m_bodies_changed(false), m_particles_added_removed(false),
      m_global_max_d(0.0),
#ifdef ENABLE_MPI
      m_comm_ghost_layer_connected(false),
#endif
      m_global_max_d_changed(true)
    {
    // connect to the ParticleData to receive notifications when the number of types changes
    m_pdata->getNumTypesChangeSignal().connect<ForceComposite, &ForceComposite::slotNumTypesChange>(
        this);

    m_pdata->getGlobalParticleNumberChangeSignal()
        .connect<ForceComposite, &ForceComposite::slotPtlsAddedRemoved>(this);

    // connect to box change signal
    m_pdata->getCompositeParticlesSignal()
        .connect<ForceComposite, &ForceComposite::getMaxBodyDiameter>(this);

    m_exec_conf->msg->notice(7) << "ForceComposite initialize memory" << std::endl;

    GlobalArray<unsigned int> body_types(m_pdata->getNTypes(), 1, m_exec_conf);
    m_body_types.swap(body_types);
    TAG_ALLOCATION(m_body_types);

    GlobalArray<Scalar3> body_pos(m_pdata->getNTypes(), 1, m_exec_conf);
    m_body_pos.swap(body_pos);
    TAG_ALLOCATION(m_body_pos);

    GlobalArray<Scalar4> body_orientation(m_pdata->getNTypes(), 1, m_exec_conf);
    m_body_orientation.swap(body_orientation);
    TAG_ALLOCATION(m_body_orientation);

    GlobalArray<unsigned int> body_len(m_pdata->getNTypes(), m_exec_conf);
    m_body_len.swap(body_len);
    TAG_ALLOCATION(m_body_len);

    // reset elements to zero
    ArrayHandle<unsigned int> h_body_len(m_body_len, access_location::host, access_mode::readwrite);
    for (unsigned int i = 0; i < this->m_pdata->getNTypes(); ++i)
        {
        h_body_len.data[i] = 0;
        }

    m_body_charge.resize(m_pdata->getNTypes());
    m_body_diameter.resize(m_pdata->getNTypes());

    m_d_max.resize(m_pdata->getNTypes(), Scalar(0.0));
    m_d_max_changed.resize(m_pdata->getNTypes(), false);

    m_body_max_diameter.resize(m_pdata->getNTypes(), Scalar(0.0));
    }

//! Destructor
ForceComposite::~ForceComposite()
    {
    // disconnect from signal in ParticleData;
    m_pdata->getNumTypesChangeSignal()
        .disconnect<ForceComposite, &ForceComposite::slotNumTypesChange>(this);
    m_pdata->getGlobalParticleNumberChangeSignal()
        .disconnect<ForceComposite, &ForceComposite::slotPtlsAddedRemoved>(this);
    m_pdata->getCompositeParticlesSignal()
        .disconnect<ForceComposite, &ForceComposite::getMaxBodyDiameter>(this);
#ifdef ENABLE_MPI
    if (m_comm_ghost_layer_connected)
        m_comm->getExtraGhostLayerWidthRequestSignal()
            .disconnect<ForceComposite, &ForceComposite::requestExtraGhostLayerWidth>(this);
#endif
    }

void ForceComposite::setParam(unsigned int body_typeid,
                              std::vector<unsigned int>& type,
                              std::vector<Scalar3>& pos,
                              std::vector<Scalar4>& orientation,
                              std::vector<Scalar>& charge,
                              std::vector<Scalar>& diameter)
    {
    assert(m_body_types.getPitch() >= m_pdata->getNTypes());
    assert(m_body_pos.getPitch() >= m_pdata->getNTypes());
    assert(m_body_orientation.getPitch() >= m_pdata->getNTypes());
    assert(m_body_charge.size() >= m_pdata->getNTypes());
    assert(m_body_diameter.size() >= m_pdata->getNTypes());

    if (body_typeid >= m_pdata->getNTypes())
        {
        throw std::runtime_error("Error initializing ForceComposite: Invalid rigid body type.");
        }

    if (type.size() != pos.size() || orientation.size() != pos.size())
        {
        std::ostringstream error_msg;
        error_msg << "Error initializing ForceComposite: Constituent particle lists"
                  << " (position, orientation, type) are of unequal length.";
        throw std::runtime_error(error_msg.str());
        }
    if (charge.size() && charge.size() != pos.size())
        {
        std::ostringstream error_msg;
        error_msg << "Error initializing ForceComposite: Charges are non-empty but of different "
                  << "length than the positions.";
        throw std::runtime_error(error_msg.str());
        }
    if (diameter.size() && diameter.size() != pos.size())
        {
        std::ostringstream error_msg;
        error_msg << "Error initializing ForceComposite: Diameters are non-empty but of different "
                  << "length than the positions.";
        throw std::runtime_error(error_msg.str());
        }

    bool body_updated = false;

    bool body_len_changed = false;

    // detect if bodies have changed

        {
        ArrayHandle<unsigned int> h_body_type(m_body_types,
                                              access_location::host,
                                              access_mode::read);
        ArrayHandle<Scalar3> h_body_pos(m_body_pos, access_location::host, access_mode::read);
        ArrayHandle<Scalar4> h_body_orientation(m_body_orientation,
                                                access_location::host,
                                                access_mode::read);
        ArrayHandle<unsigned int> h_body_len(m_body_len,
                                             access_location::host,
                                             access_mode::readwrite);

        assert(body_typeid < m_body_len.getNumElements());
        if (type.size() != h_body_len.data[body_typeid])
            {
            body_updated = true;

            h_body_len.data[body_typeid] = (unsigned int)type.size();
            body_len_changed = true;
            }
        else
            {
            for (unsigned int i = 0; i < type.size(); ++i)
                {
                auto body_index = m_body_idx(body_typeid, i);
                if (type[i] != h_body_type.data[body_index] || pos[i] != h_body_pos.data[body_index]
                    || orientation[i] != h_body_orientation.data[body_index])
                    {
                    body_updated = true;
                    }
                }
            }
        }

    if (body_len_changed)
        {
        if (type.size() > m_body_types.getHeight())
            {
            // resize per-type arrays
            m_body_types.resize(m_pdata->getNTypes(), type.size());
            m_body_pos.resize(m_pdata->getNTypes(), type.size());
            m_body_orientation.resize(m_pdata->getNTypes(), type.size());

            m_body_idx = Index2D((unsigned int)m_body_types.getPitch(),
                                 (unsigned int)m_body_types.getHeight());
            }
        }

    if (body_updated)
        {
            {
            ArrayHandle<unsigned int> h_body_type(m_body_types,
                                                  access_location::host,
                                                  access_mode::readwrite);
            ArrayHandle<Scalar3> h_body_pos(m_body_pos,
                                            access_location::host,
                                            access_mode::readwrite);
            ArrayHandle<Scalar4> h_body_orientation(m_body_orientation,
                                                    access_location::host,
                                                    access_mode::readwrite);

            m_body_charge[body_typeid].resize(type.size());
            m_body_diameter[body_typeid].resize(type.size());

            // store body data in GlobalArray
            for (unsigned int i = 0; i < type.size(); ++i)
                {
                h_body_type.data[m_body_idx(body_typeid, i)] = type[i];
                h_body_pos.data[m_body_idx(body_typeid, i)] = pos[i];
                h_body_orientation.data[m_body_idx(body_typeid, i)] = orientation[i];

                m_body_charge[body_typeid][i] = charge[i];
                m_body_diameter[body_typeid][i] = diameter[i];
                }
            }
        m_bodies_changed = true;
        assert(m_d_max_changed.size() > body_typeid);

        // make sure central particle will be communicated
        m_d_max_changed[body_typeid] = true;

        // also update diameter on constituent particles
        for (unsigned int i = 0; i < type.size(); ++i)
            {
            m_d_max_changed[type[i]] = true;
            }

        // story body diameter
        m_body_max_diameter[body_typeid] = getBodyDiameter(body_typeid);

        // indicate that the maximum diameter may have changed
        m_global_max_d_changed = true;
        }
    }

Scalar ForceComposite::getBodyDiameter(unsigned int body_type)
    {
    m_exec_conf->msg->notice(7) << "ForceComposite: calculating body diameter for type "
                                << m_pdata->getNameByType(body_type) << std::endl;

    // get maximum pairwise distance
    ArrayHandle<unsigned int> h_body_len(m_body_len, access_location::host, access_mode::read);
    ArrayHandle<Scalar3> h_body_pos(m_body_pos, access_location::host, access_mode::read);
    ArrayHandle<unsigned int> h_body_type(m_body_types, access_location::host, access_mode::read);

    Scalar d_max(0.0);

    for (unsigned int i = 0; i < h_body_len.data[body_type]; ++i)
        {
        // distance to central particle
        Scalar3 dr = h_body_pos.data[m_body_idx(body_type, i)];
        Scalar d = sqrt(dot(dr, dr));
        if (d > d_max)
            {
            d_max = d;
            }

        // distance to every other particle
        for (unsigned int j = 0; j < h_body_len.data[body_type]; ++j)
            {
            dr = h_body_pos.data[m_body_idx(body_type, i)]
                 - h_body_pos.data[m_body_idx(body_type, j)];
            d = sqrt(dot(dr, dr));

            if (d > d_max)
                {
                d_max = d;
                }
            }
        }

    return d_max;
    }

void ForceComposite::slotNumTypesChange()
    {
    unsigned int old_ntypes = (unsigned int)m_body_len.getNumElements();
    unsigned int new_ntypes = m_pdata->getNTypes();

    size_t height = m_body_pos.getHeight();

    // resize per-type arrays (2D)
    m_body_types.resize(new_ntypes, height);
    m_body_pos.resize(new_ntypes, height);
    m_body_orientation.resize(new_ntypes, height);

    m_body_charge.resize(new_ntypes);
    m_body_diameter.resize(new_ntypes);

    m_body_idx = Index2D((unsigned int)m_body_pos.getPitch(), (unsigned int)height);

    m_body_len.resize(new_ntypes);

    // reset newly added elements to zero
    ArrayHandle<unsigned int> h_body_len(m_body_len, access_location::host, access_mode::readwrite);
    for (unsigned int i = old_ntypes; i < new_ntypes; ++i)
        {
        h_body_len.data[i] = 0;
        }

    m_d_max.resize(new_ntypes, Scalar(0.0));
    m_d_max_changed.resize(new_ntypes, false);

    m_body_max_diameter.resize(new_ntypes, 0.0);
    }

Scalar ForceComposite::requestExtraGhostLayerWidth(unsigned int type)
    {
    ArrayHandle<unsigned int> h_body_len(m_body_len, access_location::host, access_mode::read);

    if (m_d_max_changed[type])
        {
        m_d_max[type] = Scalar(0.0);

        assert(m_body_len.getNumElements() > type);

        ArrayHandle<Scalar3> h_body_pos(m_body_pos, access_location::host, access_mode::read);
        ArrayHandle<unsigned int> h_body_type(m_body_types,
                                              access_location::host,
                                              access_mode::read);

        unsigned int ntypes = m_pdata->getNTypes();

        // find maximum body radius over all bodies this type participates in
        for (unsigned int body_type = 0; body_type < ntypes; ++body_type)
            {
            bool is_part_of_body = body_type == type;
            for (unsigned int i = 0; i < h_body_len.data[body_type]; ++i)
                {
                if (h_body_type.data[m_body_idx(body_type, i)] == type)
                    {
                    is_part_of_body = true;
                    }
                }

            if (is_part_of_body)
                {
                for (unsigned int i = 0; i < h_body_len.data[body_type]; ++i)
                    {
                    if (body_type != type && h_body_type.data[m_body_idx(body_type, i)] != type)
                        continue;

                    // distance to central particle
                    Scalar3 dr = h_body_pos.data[m_body_idx(body_type, i)];
                    Scalar d = sqrt(dot(dr, dr));
                    if (d > m_d_max[type])
                        {
                        m_d_max[type] = d;
                        }

                    if (body_type != type)
                        {
                        // for non-central particles, distance to every other particle
                        for (unsigned int j = 0; j < h_body_len.data[body_type]; ++j)
                            {
                            dr = h_body_pos.data[m_body_idx(body_type, i)]
                                 - h_body_pos.data[m_body_idx(body_type, j)];
                            d = sqrt(dot(dr, dr));

                            if (d > m_d_max[type])
                                {
                                m_d_max[type] = d;
                                }
                            }
                        }
                    }
                }
            }

        m_d_max_changed[type] = false;

        m_exec_conf->msg->notice(7)
            << "ForceComposite: requesting ghost layer for type " << m_pdata->getNameByType(type)
            << ": " << m_d_max[type] << std::endl;
        }

    return m_d_max[type];
    }

void ForceComposite::validateRigidBodies()
    {
    if (!(m_bodies_changed || m_particles_added_removed))
        {
        return;
        }

    // check validity of rigid body types: no nested rigid bodies
    unsigned int ntypes = m_pdata->getNTypes();
    assert(m_body_types.getPitch() >= ntypes);
        {
        ArrayHandle<unsigned int> h_body_type(m_body_types,
                                              access_location::host,
                                              access_mode::read);
        ArrayHandle<unsigned int> h_body_len(m_body_len, access_location::host, access_mode::read);
        for (unsigned int itype = 0; itype < ntypes; ++itype)
            {
            for (unsigned int j = 0; j < h_body_len.data[itype]; ++j)
                {
                assert(h_body_type.data[m_body_idx(itype, j)] <= ntypes);
                if (h_body_len.data[h_body_type.data[m_body_idx(itype, j)]] != 0)
                    {
                    throw std::runtime_error(
                        "Error initializing ForceComposite: A rigid body type "
                        "may not contain constituent particles that are also rigid bodies.");
                    }
                }
            }
        }

    SnapshotParticleData<Scalar> snap;

    // take a snapshot on rank 0
    m_pdata->takeSnapshot(snap);

    std::vector<unsigned int> molecule_tag;

    // number of bodies in system
    unsigned int nbodies = 0;

    // Validate the body tags in the system and assign molecules into molecule tag
    if (m_exec_conf->getRank() == 0)
        {
        // access body data
        ArrayHandle<unsigned int> h_body_len(m_body_len, access_location::host, access_mode::read);
        ArrayHandle<unsigned int> h_body_type(m_body_types,
                                              access_location::host,
                                              access_mode::read);

        typedef std::map<unsigned int, unsigned int> map_t;
        // This will count the length of all molecules (realized rigid bodies) in the system.
        map_t body_particle_count;

        molecule_tag.resize(snap.size, NO_MOLECULE);

        // count number of constituent particles to add
        for (unsigned i = 0; i < snap.size; ++i)
            {
            assert(snap.type[i] < ntypes);

            // If a particle is of a type with a non-zero body definition it should be a central
            // particle and the body value should equal its particle tag.
            if (h_body_len.data[snap.type[i]] != 0)
                {
                if (snap.body[i] != i)
                    {
                    throw std::runtime_error(
                        "Error validating rigid bodies: Particles of types defining rigid bodies "
                        "must have a body tag identical to their particle tag to be considered a "
                        "central particle.");
                    }

                // Create a new molecule count for central particle i.
                body_particle_count.insert(std::make_pair(i, 0));
                molecule_tag[i] = nbodies++;
                }
            // validate constituent particles. MIN_FLOPPY defines the maximum tag for a particle
            // that is in a rigid body. Tags higher than this can be in a floppy body.
            else if (snap.body[i] < MIN_FLOPPY)
                {
                // check if particle body tag correctly points to the central particle and less than
                // the number of particles in the system. This first check is to ensure that no
                // unallocated memory is attempted to be accessed in the second check.
                if (snap.body[i] >= snap.size || snap.body[snap.body[i]] != snap.body[i])
                    {
                    throw std::runtime_error(
                        "Error validating rigid bodies: Constituent particle body tags must "
                        "be the tag of their central particles.");
                    }

                unsigned int central_particle_index = snap.body[i];
                map_t::iterator it = body_particle_count.find(central_particle_index);
                // If find returns the end of the map, then the central particle for this
                // particular composite particle has not been seen yet. Since we are iterating
                // over the snapshot, this means that the tag for the central particle is higher
                // than the composite particles which is not allowed.
                if (it == body_particle_count.end())
                    {
                    throw std::runtime_error(
                        "Error validating rigid bodies: Central particle must have a lower "
                        "tag than all constituent particles.");
                    }

                unsigned int current_molecule_size = it->second;
                unsigned int body_type = snap.type[central_particle_index];
                if (current_molecule_size == h_body_len.data[body_type])
                    {
                    throw std::runtime_error(
                        "Error validating rigid bodies: Too many constituent particles for "
                        "rigid body.");
                    }

                if (h_body_type.data[m_body_idx(body_type, current_molecule_size)] != snap.type[i])
                    {
                    throw std::runtime_error(
                        "Error validating rigid bodies: Constituent particle types must be "
                        "consistent with the rigid body definition.  Rigid body definition "
                        "is in order of particle tag.");
                    }
                // increase molecule size by one as particle is validated
                it->second++;
                // Mark consistent particle in molecule as belonging to its central particle.
                molecule_tag[i] = molecule_tag[snap.body[i]];
                }
            }
        for (auto it = body_particle_count.begin(); it != body_particle_count.end(); ++it)
            {
            const auto central_particle_tag = it->first;
            const auto molecule_size = it->second;
            unsigned int central_particle_type = snap.type[central_particle_tag];
            if (molecule_size != h_body_len.data[central_particle_type])
                {
                std::ostringstream error_msg;
                error_msg << "Error validating rigid bodies: Incomplete rigid body with only "
                          << molecule_size << " constituent particles "
                          << "instead of " << h_body_len.data[central_particle_type] << " for body "
                          << central_particle_tag;
                throw std::runtime_error(error_msg.str());
                }
            }
        }

#ifdef ENABLE_MPI
    if (m_pdata->getDomainDecomposition())
        {
        bcast(molecule_tag, 0, m_exec_conf->getMPICommunicator());
        bcast(nbodies, 0, m_exec_conf->getMPICommunicator());
        }
#endif

    // resize Molecular tag member array
    m_molecule_tag.resize(molecule_tag.size());
        {
        ArrayHandle<unsigned int> h_molecule_tag(m_molecule_tag,
                                                 access_location::host,
                                                 access_mode::overwrite);
        std::copy(molecule_tag.begin(), molecule_tag.end(), h_molecule_tag.data);
        }

    // store number of molecules in all ranks
    m_n_molecules_global = nbodies;

    // reset flags
    m_bodies_changed = false;
    m_particles_added_removed = false;
    }

void ForceComposite::createRigidBodies()
    {
    SnapshotParticleData<Scalar> snap;

    // take a snapshot on rank 0
    m_pdata->takeSnapshot(snap);
    unsigned int ntypes = m_pdata->getNTypes();
    bool remove_existing_bodies = false;
    unsigned int n_constituent_particles = 0;
    unsigned int n_free_bodies = 0;
        {
        // We restrict the scope of h_body_len to ensure if we remove_existing_bodies or in any way
        // reallocated m_body_len to a new memory location that we will be forced to reaquire the
        // handle to the correct new memory location.
        ArrayHandle<unsigned int> h_body_len(m_body_len, access_location::host, access_mode::read);
        for (unsigned int particle_tag = 0; particle_tag < snap.size; ++particle_tag)
            {
            // Determine whether rigid bodies exist in the current system via the definitions of
            // rigid bodies provided (i.e. if a non-zero length definitions was provided. We set
            // snap.body[i] = NO_BODY to prevent central particles from being removed in
            // initializeFromSnapshot if we must remove rigid bodies.
            if (snap.body[particle_tag] != NO_BODY)
                {
                if (h_body_len.data[snap.type[particle_tag]] == 0)
                    {
                    remove_existing_bodies = true;
                    }
                else
                    {
                    n_free_bodies += 1;
                    }
                }
            else
                {
                snap.body[particle_tag] = NO_BODY;
                }
            // Increase the number of particles we need to add by the number of constituent
            // particles this rigid body center has based on its type.
            n_constituent_particles += h_body_len.data[snap.type[particle_tag]];
            }
        }

    if (remove_existing_bodies)
        {
        m_exec_conf->msg->notice(7)
            << "ForceComposite reinitialize particle data without rigid bodies" << std::endl;
        m_pdata->initializeFromSnapshot(snap, true);
        m_pdata->takeSnapshot(snap);
        }

    std::vector<unsigned int> molecule_tag;
    unsigned int n_central_particles = snap.size - n_free_bodies;
    unsigned int n_without_constituent = snap.size;
    snap.insert(snap.size, n_constituent_particles);

    if (m_exec_conf->getRank() == 0)
        {
        ArrayHandle<unsigned int> h_body_len(m_body_len, access_location::host, access_mode::read);
        ArrayHandle<unsigned int> h_body_type(m_body_types,
                                              access_location::host,
                                              access_mode::read);
        molecule_tag.resize(n_central_particles + n_constituent_particles, NO_MOLECULE);

        unsigned int constituent_particle_tag = n_without_constituent;
        unsigned int central_particle_tag = 0;
        for (unsigned int particle_tag = 0; particle_tag < n_without_constituent; ++particle_tag)
            {
<<<<<<< HEAD
            assert(snap.type[particle_tag] < ntypes);
=======
            assert(snap.type[particle_tag] < m_pdata->getNTypes());
>>>>>>> 982ea81b
            assert(snap.body[particle_tag] == NO_BODY);

            // If the length of the body definition is zero it must be a free body because all
            // constituent particles have been removed.
            if (h_body_len.data[snap.type[particle_tag]] == 0)
                {
                continue;
                }
            snap.body[central_particle_tag] = central_particle_tag;
            molecule_tag[central_particle_tag] = central_particle_tag;

            unsigned int body_type = snap.type[central_particle_tag];
            unsigned int n_body_particles = h_body_len.data[body_type];

            for (unsigned int current_body_index = 0; current_body_index < n_body_particles;
                 ++current_body_index)
                {
                // Update constituent particle snapshot properties from default.
                // Position and orientation are handled by updateCompositeParticles.
                snap.type[constituent_particle_tag]
                    = h_body_type.data[m_body_idx(body_type, current_body_index)];
                snap.body[constituent_particle_tag] = central_particle_tag;
                snap.charge[constituent_particle_tag]
                    = m_body_charge[body_type][current_body_index];
                snap.diameter[constituent_particle_tag]
                    = m_body_diameter[body_type][current_body_index];
                snap.pos[constituent_particle_tag] = snap.pos[central_particle_tag];

                // Since the central particle tags here will be [0, n_central_particles), we know
                // that the molecule number will be the same as the central particle tag.
                molecule_tag[constituent_particle_tag] = central_particle_tag;

                ++constituent_particle_tag;
                }
            ++central_particle_tag;
            }
        }

    // Keep rigid bodies this time when initializing.
    m_pdata->initializeFromSnapshot(snap, false);

#ifdef ENABLE_MPI
    if (m_pdata->getDomainDecomposition())
        {
        bcast(molecule_tag, 0, m_exec_conf->getMPICommunicator());
        bcast(n_central_particles, 0, m_exec_conf->getMPICommunicator());
        }
#endif

    m_molecule_tag.resize(molecule_tag.size());
        {
        // store global molecule information in GlobalArray
        ArrayHandle<unsigned int> h_molecule_tag(m_molecule_tag,
                                                 access_location::host,
                                                 access_mode::overwrite);
        std::copy(molecule_tag.begin(), molecule_tag.end(), h_molecule_tag.data);
        }
    m_n_molecules_global = n_central_particles;

    m_bodies_changed = false;
    m_particles_added_removed = false;

    // Timestep is not currently used by updateCompositeParticles so we can just pass in a dummy
    // value. TODO this may better just be removed from the signature.
    updateCompositeParticles(0);
    }

#ifdef ENABLE_MPI
/*! \param timestep Current time step
 */
CommFlags ForceComposite::getRequestedCommFlags(uint64_t timestep)
    {
    CommFlags flags = CommFlags(0);

    // request orientations
    flags[comm_flag::orientation] = 1;

    // only communicate net virial if needed
    PDataFlags pdata_flags = this->m_pdata->getFlags();
    if (pdata_flags[pdata_flag::pressure_tensor])
        {
        flags[comm_flag::net_virial] = 1;
        }

    // request body ids
    flags[comm_flag::body] = 1;

    // we need central particle images
    flags[comm_flag::image] = 1;

    flags |= MolecularForceCompute::getRequestedCommFlags(timestep);

    return flags;
    }
#endif

//! Compute the forces and torques on the central particle
void ForceComposite::computeForces(uint64_t timestep)
    {
    // If no rigid bodies exist return early. This also prevents accessing arrays assuming that this
    // is non-zero.
    if (m_n_molecules_global == 0)
        {
        return;
        }

    // access local molecule data
    // need to move this on top because of scoping issues
    Index2D molecule_indexer = getMoleculeIndexer();
    unsigned int nmol = molecule_indexer.getH();

    ArrayHandle<unsigned int> h_molecule_length(getMoleculeLengths(),
                                                access_location::host,
                                                access_mode::read);
    ArrayHandle<unsigned int> h_molecule_list(getMoleculeList(),
                                              access_location::host,
                                              access_mode::read);

    // access particle data
    ArrayHandle<unsigned int> h_body(m_pdata->getBodies(),
                                     access_location::host,
                                     access_mode::read);
    ArrayHandle<unsigned int> h_rtag(m_pdata->getRTags(), access_location::host, access_mode::read);
    ArrayHandle<unsigned int> h_tag(m_pdata->getTags(), access_location::host, access_mode::read);
    ArrayHandle<Scalar4> h_postype(m_pdata->getPositions(),
                                   access_location::host,
                                   access_mode::read);
    ArrayHandle<Scalar4> h_orientation(m_pdata->getOrientationArray(),
                                       access_location::host,
                                       access_mode::read);

    // access net force and torque acting on constituent particles
    ArrayHandle<Scalar4> h_net_force(m_pdata->getNetForce(),
                                     access_location::host,
                                     access_mode::readwrite);
    ArrayHandle<Scalar4> h_net_torque(m_pdata->getNetTorqueArray(),
                                      access_location::host,
                                      access_mode::readwrite);
    ArrayHandle<Scalar> h_net_virial(m_pdata->getNetVirial(),
                                     access_location::host,
                                     access_mode::readwrite);

    // access the force and torque array for the central particle
    ArrayHandle<Scalar4> h_force(m_force, access_location::host, access_mode::overwrite);
    ArrayHandle<Scalar4> h_torque(m_torque, access_location::host, access_mode::overwrite);
    ArrayHandle<Scalar> h_virial(m_virial, access_location::host, access_mode::overwrite);

    // access rigid body definition
    ArrayHandle<Scalar3> h_body_pos(m_body_pos, access_location::host, access_mode::read);
    ArrayHandle<unsigned int> h_body_len(m_body_len, access_location::host, access_mode::read);

    // reset constraint forces and torques
    memset(h_force.data, 0, sizeof(Scalar4) * m_pdata->getN());
    memset(h_torque.data, 0, sizeof(Scalar4) * m_pdata->getN());
    memset(h_virial.data, 0, sizeof(Scalar) * m_virial.getNumElements());

    unsigned int n_particles_local = m_pdata->getN() + m_pdata->getNGhosts();
    size_t net_virial_pitch = m_pdata->getNetVirial().getPitch();

    PDataFlags flags = m_pdata->getFlags();
    bool compute_virial = false;
    if (flags[pdata_flag::pressure_tensor])
        {
        compute_virial = true;
        }

    // loop over all molecules, also incomplete ones
    for (unsigned int ibody = 0; ibody < nmol; ibody++)
        {
        // get central particle tag from first particle in molecule
        assert(h_molecule_length.data[ibody] > 0);
        unsigned int first_idx = h_molecule_list.data[molecule_indexer(0, ibody)];

        assert(first_idx < m_pdata->getN() + m_pdata->getNGhosts());
        unsigned int central_tag = h_body.data[first_idx];

        assert(central_tag <= m_pdata->getMaximumTag());
        unsigned int central_idx = h_rtag.data[central_tag];

        if (central_idx >= n_particles_local)
            continue;

        // the central particle must be present
        assert(central_tag == h_tag.data[first_idx]);

        // central particle position and orientation
        Scalar4 postype = h_postype.data[central_idx];
        quat<Scalar> orientation(h_orientation.data[central_idx]);

        // body type
        unsigned int type = __scalar_as_int(postype.w);

        // sum up forces and torques from constituent particles
        for (unsigned int constituent_index = 0; constituent_index < h_molecule_length.data[ibody];
             ++constituent_index)
            {
            unsigned int idxj = h_molecule_list.data[molecule_indexer(constituent_index, ibody)];
            assert(idxj < m_pdata->getN() + m_pdata->getNGhosts());

            assert(idxj == central_idx || constituent_index > 0);
            if (idxj == central_idx)
                continue;

            // force and torque on particle
            Scalar4 net_force = h_net_force.data[idxj];
            Scalar4 net_torque = h_net_torque.data[idxj];
            vec3<Scalar> f(net_force);

            // zero net energy on constituent particles to avoid double counting
            // also zero net force and torque for consistency
            h_net_force.data[idxj] = make_scalar4(0.0, 0.0, 0.0, 0.0);
            h_net_torque.data[idxj] = make_scalar4(0.0, 0.0, 0.0, 0.0);

            // only add forces for local central particles
            if (central_idx < m_pdata->getN())
                {
                // if the central particle is local, the molecule should be complete
                if (h_molecule_length.data[ibody] != h_body_len.data[type] + 1)
                    {
                    m_exec_conf->msg->errorAllRanks()
                        << "constrain.rigid(): Composite particle with body tag " << central_tag
                        << " incomplete" << std::endl
                        << std::endl;
                    throw std::runtime_error("Error computing composite particle forces.\n");
                    }

                // sum up center of mass force
                h_force.data[central_idx].x += f.x;
                h_force.data[central_idx].y += f.y;
                h_force.data[central_idx].z += f.z;

                // sum up energy
                h_force.data[central_idx].w += net_force.w;

                // fetch relative position from rigid body definition
                vec3<Scalar> dr(h_body_pos.data[m_body_idx(type, constituent_index - 1)]);

                // rotate into space frame
                vec3<Scalar> dr_space = rotate(orientation, dr);

                // torque = r x f
                vec3<Scalar> delta_torque(cross(dr_space, f));
                h_torque.data[central_idx].x += delta_torque.x;
                h_torque.data[central_idx].y += delta_torque.y;
                h_torque.data[central_idx].z += delta_torque.z;

                /* from previous rigid body implementation: Access Torque elements from a single
                   particle. Right now I will am assuming that the particle and rigid body reference
                   frames are the same. Probably have to rotate first.
                 */
                h_torque.data[central_idx].x += net_torque.x;
                h_torque.data[central_idx].y += net_torque.y;
                h_torque.data[central_idx].z += net_torque.z;

                if (compute_virial)
                    {
                    // sum up virial
                    Scalar virialxx = h_net_virial.data[0 * net_virial_pitch + idxj];
                    Scalar virialxy = h_net_virial.data[1 * net_virial_pitch + idxj];
                    Scalar virialxz = h_net_virial.data[2 * net_virial_pitch + idxj];
                    Scalar virialyy = h_net_virial.data[3 * net_virial_pitch + idxj];
                    Scalar virialyz = h_net_virial.data[4 * net_virial_pitch + idxj];
                    Scalar virialzz = h_net_virial.data[5 * net_virial_pitch + idxj];

                    // subtract intra-body virial prt
                    h_virial.data[0 * m_virial_pitch + central_idx] += virialxx - f.x * dr_space.x;
                    h_virial.data[1 * m_virial_pitch + central_idx] += virialxy - f.x * dr_space.y;
                    h_virial.data[2 * m_virial_pitch + central_idx] += virialxz - f.x * dr_space.z;
                    h_virial.data[3 * m_virial_pitch + central_idx] += virialyy - f.y * dr_space.y;
                    h_virial.data[4 * m_virial_pitch + central_idx] += virialyz - f.y * dr_space.z;
                    h_virial.data[5 * m_virial_pitch + central_idx] += virialzz - f.z * dr_space.z;
                    }
                }

            // zero net virial
            h_net_virial.data[0 * net_virial_pitch + idxj] = 0.0;
            h_net_virial.data[1 * net_virial_pitch + idxj] = 0.0;
            h_net_virial.data[2 * net_virial_pitch + idxj] = 0.0;
            h_net_virial.data[3 * net_virial_pitch + idxj] = 0.0;
            h_net_virial.data[4 * net_virial_pitch + idxj] = 0.0;
            h_net_virial.data[5 * net_virial_pitch + idxj] = 0.0;
            }
        }
    }

/* Set position and velocity of constituent particles in rigid bodies in the 1st or second half of
 * integration on the CPU based on the body center of mass and particle relative position in each
 * body frame.
 */

void ForceComposite::updateCompositeParticles(uint64_t timestep)
    {
    // If no rigid bodies exist return early. This also prevents accessing arrays assuming that this
    // is non-zero.
    if (m_n_molecules_global == 0)
        {
        return;
        }

    // access molecule order (this needs to be on top because of ArrayHandle scope) and its
    // pervasive use across this function.
    ArrayHandle<unsigned int> h_molecule_order(getMoleculeOrder(),
                                               access_location::host,
                                               access_mode::read);
    ArrayHandle<unsigned int> h_molecule_len(getMoleculeLengths(),
                                             access_location::host,
                                             access_mode::read);
    ArrayHandle<unsigned int> h_molecule_idx(getMoleculeIndex(),
                                             access_location::host,
                                             access_mode::read);

    // access the particle data arrays
    ArrayHandle<Scalar4> h_postype(m_pdata->getPositions(),
                                   access_location::host,
                                   access_mode::readwrite);
    ArrayHandle<Scalar4> h_orientation(m_pdata->getOrientationArray(),
                                       access_location::host,
                                       access_mode::readwrite);
    ArrayHandle<int3> h_image(m_pdata->getImages(), access_location::host, access_mode::readwrite);

    ArrayHandle<unsigned int> h_body(m_pdata->getBodies(),
                                     access_location::host,
                                     access_mode::read);
    ArrayHandle<unsigned int> h_rtag(m_pdata->getRTags(), access_location::host, access_mode::read);
    ArrayHandle<unsigned int> h_tag(m_pdata->getTags(), access_location::host, access_mode::read);

    // access body positions and orientations
    ArrayHandle<Scalar3> h_body_pos(m_body_pos, access_location::host, access_mode::read);
    ArrayHandle<Scalar4> h_body_orientation(m_body_orientation,
                                            access_location::host,
                                            access_mode::read);
    ArrayHandle<unsigned int> h_body_len(m_body_len, access_location::host, access_mode::read);

    const BoxDim& box = m_pdata->getBox();
    const BoxDim& global_box = m_pdata->getGlobalBox();

    // we need to update both local and ghost particles
    unsigned int n_particles_local = m_pdata->getN() + m_pdata->getNGhosts();
    for (unsigned int particle_index = 0; particle_index < n_particles_local; particle_index++)
        {
        unsigned int central_tag = h_body.data[particle_index];

        // Do nothing with floppy bodies, since we don't need to update their positions or
        // orientations here.
        if (central_tag >= MIN_FLOPPY)
            {
            continue;
            }

        // body tag equals tag for central particle
        assert(central_tag <= m_pdata->getMaximumTag());
        unsigned int central_idx = h_rtag.data[central_tag];

        // If this is a rigid body center continue, since we do not need to update its position or
        // orientation (the integrator methods do this).
        if (particle_index == central_idx)
            {
            continue;
            }

        // Continue if central particle is on another rank and current index is a ghost particle
        // since there is no updating to do.
        if (central_idx == NOT_LOCAL && particle_index >= m_pdata->getN())
            {
            continue;
            }

        if (central_idx == NOT_LOCAL)
            {
            std::ostringstream error_msg;
            error_msg << "Error updating composite particles: Missing central particle tag "
                      << central_tag << ".";
            throw std::runtime_error(error_msg.str());
            }

        // central particle position and orientation
        assert(central_idx <= m_pdata->getN() + m_pdata->getNGhosts());

        Scalar4 postype = h_postype.data[central_idx];
        vec3<Scalar> pos(postype);
        quat<Scalar> orientation(h_orientation.data[central_idx]);

        // body type
        unsigned int type = __scalar_as_int(postype.w);

        unsigned int body_len = h_body_len.data[type];
        unsigned int mol_idx = h_molecule_idx.data[particle_index];
        // Checks if the number of local particle in a molecule denoted by
        // h_molecule_len.data[particle_index] is equal to the number of particles in the rigid body
        // definition `body_len`. If this is the case for a ghost particle this is fine, otherwise
        // somehow we are in an invalid state for the body hence the inner condition.
        if (body_len != h_molecule_len.data[mol_idx] - 1)
            {
            if (particle_index < m_pdata->getN())
                {
                // if the molecule is incomplete and has local members, this is an error
                std::ostringstream error_msg;
                error_msg << "Error while updating constituent particles:"
                          << "Composite particle with body tag " << central_tag << " incomplete.";
                throw std::runtime_error(error_msg.str());
                }

            // otherwise we must ignore it
            continue;
            }

        int3 img = h_image.data[central_idx];

        // fetch relative index in body from molecule list
        assert(h_molecule_order.data[particle_index] > 0);
        unsigned int idx_in_body = h_molecule_order.data[particle_index] - 1;

        vec3<Scalar> local_pos(h_body_pos.data[m_body_idx(type, idx_in_body)]);
        vec3<Scalar> dr_space = rotate(orientation, local_pos);

        // update position and orientation
        vec3<Scalar> updated_pos(pos);
        quat<Scalar> local_orientation(h_body_orientation.data[m_body_idx(type, idx_in_body)]);

        updated_pos += dr_space;
        quat<Scalar> updated_orientation = orientation * local_orientation;

        // this runs before the ForceComputes,
        // wrap into box, allowing rigid bodies to span multiple images
        int3 imgi = box.getImage(vec_to_scalar3(updated_pos));
        int3 negimgi = make_int3(-imgi.x, -imgi.y, -imgi.z);
        updated_pos = global_box.shift(updated_pos, negimgi);

        h_postype.data[particle_index] = make_scalar4(updated_pos.x,
                                                      updated_pos.y,
                                                      updated_pos.z,
                                                      h_postype.data[particle_index].w);
        h_orientation.data[particle_index] = quat_to_scalar4(updated_orientation);
        h_image.data[particle_index] = img + imgi;
        }
    }

void export_ForceComposite(py::module& m)
    {
    py::class_<ForceComposite, MolecularForceCompute, std::shared_ptr<ForceComposite>>(
        m,
        "ForceComposite")
        .def(py::init<std::shared_ptr<SystemDefinition>>())
        .def("setBody", &ForceComposite::setBody)
        .def("getBody", &ForceComposite::getBody)
        .def("validateRigidBodies", &ForceComposite::validateRigidBodies)
        .def("createRigidBodies", &ForceComposite::createRigidBodies)
        .def("updateCompositeParticles", &ForceComposite::updateCompositeParticles);
    }<|MERGE_RESOLUTION|>--- conflicted
+++ resolved
@@ -545,7 +545,6 @@
 
     // take a snapshot on rank 0
     m_pdata->takeSnapshot(snap);
-    unsigned int ntypes = m_pdata->getNTypes();
     bool remove_existing_bodies = false;
     unsigned int n_constituent_particles = 0;
     unsigned int n_free_bodies = 0;
@@ -606,11 +605,7 @@
         unsigned int central_particle_tag = 0;
         for (unsigned int particle_tag = 0; particle_tag < n_without_constituent; ++particle_tag)
             {
-<<<<<<< HEAD
-            assert(snap.type[particle_tag] < ntypes);
-=======
             assert(snap.type[particle_tag] < m_pdata->getNTypes());
->>>>>>> 982ea81b
             assert(snap.body[particle_tag] == NO_BODY);
 
             // If the length of the body definition is zero it must be a free body because all
