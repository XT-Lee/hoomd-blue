# Copyright (c) 2009-2021 The Regents of the University of Michigan
# This file is part of the HOOMD-blue project, released under the BSD 3-Clause License.

# Maintainer: joaander / All Developers are free to add commands for new features

"""Compute system properties."""

from hoomd import _hoomd
from hoomd.md import _md
from hoomd.operation import Compute
from hoomd.data.parameterdicts import ParameterDict
from hoomd.logging import log
import hoomd


class _Thermo(Compute):

    def __init__(self, filter):
        self._filter = filter


class ThermodynamicQuantities(_Thermo):
    """Compute thermodynamic properties of a group of particles.

    Args:
        filter (``hoomd.filter``): Particle filter to compute thermodynamic
            properties for.

    :py:class:`ThermodynamicQuantities` acts on a given group of particles and
    calculates thermodynamic properties of those particles when requested. All
    specified :py:class:`ThermodynamicQuantities` objects can be added to a
    logger for logging during a simulation, see :py:class:`hoomd.logging.Logger`
    for more details.

    Examples::

        f = filter.Type('A')
        compute.ThermodynamicQuantities(filter=f)
    """

    def __init__(self, filter):
        super().__init__(filter)

    def _attach(self):
        if isinstance(self._simulation.device, hoomd.device.CPU):
            thermo_cls = _md.ComputeThermo
        else:
            thermo_cls = _md.ComputeThermoGPU
        group = self._simulation.state._get_group(self._filter)
        self._cpp_obj = thermo_cls(self._simulation.state._cpp_sys_def, group)
        super()._attach()

    @log
    def kinetic_temperature(self):
        """:math:`kT_k`, instantaneous thermal energy of the group (in energy
        units).

        Calculated as:

          .. math::

            kT_k = 2 \\cdot \\frac{K}{N_{\\mathrm{dof}}}
        """
        if self._attached:
            self._cpp_obj.compute(self._simulation.timestep)
            return self._cpp_obj.kinetic_temperature
        else:
            return None

    @log
    def pressure(self):
        """:math:`P`, instantaneous pressure of the group (in pressure units).

        Calculated as:

        .. math::

            P = \\frac{ 2 \\cdot K_{\\mathrm{trans}} + W }{D \\cdot V},

        where :math:`D` is the dimensionality of the system, :math:`V` is the
        total volume of the simulation box (or area in 2D), and :math:`W` is
        calculated as:

        .. math::

            W = \\frac{1}{2} \\sum_{i \\in \\mathrm{filter}} \\sum_{j}
            \\vec{F}_{ij} \\cdot \\vec{r_{ij}} + \\sum_{k} \\vec{F}_{k} \\cdot
            \\vec{r_{k}},

        where :math:`i` and :math:`j` are particle tags, :math:`\\vec{F}_{ij}`
        are pairwise forces between particles and :math:`\\vec{F}_k` are forces
        due to explicit constraints, implicit rigid body constraints, external
        walls, and fields.
        """
        if self._attached:
            self._cpp_obj.compute(self._simulation.timestep)
            return self._cpp_obj.pressure
        else:
            return None

    @log(category='sequence')
    def pressure_tensor(self):
        """(:math:`P_{xx}`, :math:`P_{xy}`, :math:`P_{xz}`, :math:`P_{yy}`,
        :math:`P_{yz}`, :math:`P_{zz}`).

        Instantaneous pressure tensor of the group (in pressure units),
        calculated as:

          .. math::

              P_{ij} = \\left[  \\sum_{k \\in \\mathrm{filter}} m_k v_{k,i}
              v_{k,j} + \\sum_{k \\in \\mathrm{filter}} \\sum_{l} \\frac{1}{2}
              \\left(\\vec{r}_{kl,i} \\vec{F}_{kl,j} + \\vec{r}_{kl,j}
              \\vec{F}_{kl, i} \\right) \\right]/V

        where :math:`V` is the total simulation box volume (or area in 2D).
        """
        if self._attached:
            self._cpp_obj.compute(self._simulation.timestep)
            return self._cpp_obj.pressure_tensor
        else:
            return None

    @log
    def kinetic_energy(self):
        """:math:`K`, total kinetic energy of all particles in the group (in
        energy units).

        .. math::

            K = K_{\\mathrm{rot}} + K_{\\mathrm{trans}}

        """
        if self._attached:
            self._cpp_obj.compute(self._simulation.timestep)
            return self._cpp_obj.kinetic_energy
        else:
            return None

    @log
    def translational_kinetic_energy(self):
        """:math:`K_{\\mathrm{trans}}`, translational kinetic energy of all
        particles in the group (in energy units).

        .. math::

            K_{\\mathrm{trans}} = \\frac{1}{2}\\sum_{i \\in \\mathrm{filter}}
            m_i|\\vec{v}_i|^2

        """
        if self._attached:
            self._cpp_obj.compute(self._simulation.timestep)
            return self._cpp_obj.translational_kinetic_energy
        else:
            return None

    @log
    def rotational_kinetic_energy(self):
        """:math:`K_{\\mathrm{rot}}`, rotational kinetic energy of all particles
        in the group (in energy units).

        Calculated as:

        .. math::

            K_{\\mathrm{rot}} = \\frac{1}{2} \\sum_{i \\in \\mathrm{filter}}
            \\frac{L_{x,i}^2}{I_{x,i}} + \\frac{L_{y,i}^2}{I_{y,i}} +
            \\frac{L_{z,i}^2}{I_{z,i}},

        where :math:`I` is the moment of inertia and :math:`L` is the angular
        momentum in the (diagonal) reference frame of the particle.
        """
        if self._attached:
            self._cpp_obj.compute(self._simulation.timestep)
            return self._cpp_obj.rotational_kinetic_energy
        else:
            return None

    @log
    def potential_energy(self):
        """:math:`U`, potential energy that the group contributes to the entire
        system (in energy units).

        The potential energy is calculated as a sum of per-particle energy
        contributions:

        .. math::

            U = \\sum_{i \\in \\mathrm{filter}} U_i,

        where :math:`U_i` is defined as:

        .. math::

            U_i = U_{\\mathrm{pair}, i} + U_{\\mathrm{bond}, i} +
            U_{\\mathrm{angle}, i} + U_{\\mathrm{dihedral}, i} +
            U_{\\mathrm{improper}, i} + U_{\\mathrm{external}, i} +
            U_{\\mathrm{other}, i}

        and each term on the RHS is calculated as:

        .. math::

            U_{\\mathrm{pair}, i} &= \\frac{1}{2} \\sum_j V_{\\mathrm{pair}, ij}

            U_{\\mathrm{bond}, i} &= \\frac{1}{2} \\sum_{(j, k) \\in
            \\mathrm{bonds}} V_{\\mathrm{bond}, jk}

            U_{\\mathrm{angle}, i} &= \\frac{1}{3} \\sum_{(j, k, l) \\in
            \\mathrm{angles}} V_{\\mathrm{angle}, jkl}

            U_{\\mathrm{dihedral}, i} &= \\frac{1}{4} \\sum_{(j, k, l, m) \\in
            \\mathrm{dihedrals}} V_{\\mathrm{dihedral}, jklm}

            U_{\\mathrm{improper}, i} &= \\frac{1}{4} \\sum_{(j, k, l, m) \\in
            \\mathrm{impropers}} V_{\\mathrm{improper}, jklm}

        In each summation above, the indices go over all particles and we only
        use terms where one of the summation indices (:math:`j`, :math:`k`,
        :math:`l`, or :math:`m`) is equal to :math:`i`. External and other
        potentials are summed similar to the other terms using per-particle
        contributions.
        """
        if self._attached:
            self._cpp_obj.compute(self._simulation.timestep)
            return self._cpp_obj.potential_energy
        else:
            return None

    @log
    def degrees_of_freedom(self):
        """:math:`N_{\\mathrm{dof}}`, number of degrees of freedom given to the
        group by its integration method.

        Calculated as:

        .. math::

            N_{\\mathrm{dof}} = N_{\\mathrm{dof, trans}} + N_{\\mathrm{dof, rot}}
        """
        if self._attached:
            return self._cpp_obj.degrees_of_freedom
        else:
            return None

    @log
    def translational_degrees_of_freedom(self):
        """:math:`N_{\\mathrm{dof, trans}}`, number of translational degrees of
        freedom given to the group by its integration method.

        When using a single integration method that is momentum conserving and
        operates on all particles,
        :math:`N_{\\mathrm{dof, trans}} = DN - D - N_{constraints}`, where
        :math:`D` is the dimensionality of the system.

        Note:
            The removal of :math:`D` degrees of freedom accounts for the fixed
            center of mass in using periodic boundary conditions. When the
            *filter* in :py:class:`ThermodynamicQuantities` selects a subset
            of all particles, the removed degrees of freedom are spread
            proportionately.
        """
        if self._attached:
            return self._cpp_obj.translational_degrees_of_freedom
        else:
            return None

    @log
    def rotational_degrees_of_freedom(self):
        """:math:`N_{\\mathrm{dof, rot}}`, number of rotational degrees of
        freedom given to the group by its integration method. """
        if self._attached:
            return self._cpp_obj.rotational_degrees_of_freedom
        else:
            return None

    @log
    def num_particles(self):
        """:math:`N`, number of particles in the group. """
        if self._attached:
            return self._cpp_obj.num_particles
        else:
            return None


<<<<<<< HEAD
    @log
    def volume(self):
        """:math:`V`, volume of the simulation box (area in 2D). """
        if self._attached:
            return self._cpp_obj.volume
        else:
            return None

class thermoHMA(Compute):
    R""" Compute HMA thermodynamic properties of a group of particles.
=======
class HarmonicAveragedThermodynamicQuantities(Compute):
    """Compute harmonic averaged thermodynamic properties of a group of particles.
>>>>>>> 06cfc588

    Args:
        filter (``hoomd.filter``): Particle filter to compute thermodynamic
            properties for.
        kT (float): Temperature of the system.
        harmonic_pressure (float): Harmonic contribution to the pressure.
            If ommitted, the HMA pressure can still be computed, but will be
            similar in precision to the conventional pressure.

    :py:class:`HarmonicAveragedThermodynamicQuantities` acts on a given group
    of particles and calculates harmonically mapped average (HMA) properties
    of those particles when requested. HMA computes properties more precisely
    (with less variance) for atomic crystals in NVT simulations.  The presence
    of diffusion (vacancy hopping, etc.) will prevent HMA from providing
    improvement.  HMA tracks displacements from the lattice positions, which
    are saved either during first call to `Simulation.run` or when the compute
    is first added to the simulation, whichever occurs last.

    Note:
        :py:class:`ThermoHMA` is an implementation of the methods section of
        Sabry G. Moustafa, Andrew J. Schultz, and David A. Kofke. (2015).
        "Very fast averaging of thermal properties of crystals by molecular
        simulation". Phys. Rev. E 92, 043303 doi:10.1103/PhysRevE.92.043303

    Examples::

        hma = hoomd.compute.HarmonicAveragedThermodynamicQuantities(
            filter=hoomd.filter.Type('A'), kT=1.0)


    Attributes:
        filter (hoomd.filter.ParticleFilter): Subset of particles compute
            thermodynamic properties for.

        kT (hoomd.variant.Variant): Temperature of the system.

        harmonic_pressure (float): Harmonic contribution to the pressure.
    """

    def __init__(self, filter, kT, harmonic_pressure=0):

        # store metadata
        param_dict = ParameterDict(
            kT=float(kT),
            harmonic_pressure=float(harmonic_pressure)
        )
        # set defaults
        self._param_dict.update(param_dict)

        self._filter = filter
        # initialize base class
        super().__init__()

    def _attach(self):
        if isinstance(self._simulation.device, hoomd.device.CPU):
            thermoHMA_cls = _md.ComputeThermoHMA
        else:
            thermoHMA_cls = _md.ComputeThermoHMAGPU
        group = self._simulation.state._get_group(self._filter)
        self._cpp_obj = thermoHMA_cls(self._simulation.state._cpp_sys_def,
                                      group,
                                      self.kT,
                                      self.harmonic_pressure)
        super()._attach()

    @log
    def potential_energy(self):
        if self._attached:
            self._cpp_obj.compute(self._simulation.timestep)
            return self._cpp_obj.potential_energy
        else:
            return None

    @log
    def pressure(self):
        if self._attached:
            self._cpp_obj.compute(self._simulation.timestep)
            return self._cpp_obj.pressure
        else:
            return None<|MERGE_RESOLUTION|>--- conflicted
+++ resolved
@@ -283,7 +283,6 @@
             return None
 
 
-<<<<<<< HEAD
     @log
     def volume(self):
         """:math:`V`, volume of the simulation box (area in 2D). """
@@ -292,12 +291,9 @@
         else:
             return None
 
-class thermoHMA(Compute):
-    R""" Compute HMA thermodynamic properties of a group of particles.
-=======
+
 class HarmonicAveragedThermodynamicQuantities(Compute):
     """Compute harmonic averaged thermodynamic properties of a group of particles.
->>>>>>> 06cfc588
 
     Args:
         filter (``hoomd.filter``): Particle filter to compute thermodynamic
