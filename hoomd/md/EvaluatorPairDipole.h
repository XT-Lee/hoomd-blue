--- conflicted
+++ resolved
@@ -31,50 +31,6 @@
 #else
 #define HOSTDEVICE
 #endif
-
-<<<<<<< HEAD
-// call different optimized sqrt functions on the host / device
-//! RSQRT is rsqrtf when included in nvcc and 1.0 / sqrt(x) when included into the host compiler
-#ifdef __HIPCC__
-#define RSQRT(x) rsqrtf( (x) )
-#else
-#define RSQRT(x) Scalar(1.0) / sqrt( (x) )
-#endif
-
-#ifdef __HIPCC__
-#define _POW powf
-#else
-#define _POW pow
-#endif
-
-#ifdef __HIPCC__
-#define _SQRT sqrtf
-#else
-#define _SQRT sqrt
-#endif
-
-#ifdef SINGLE_PRECISION
-#define _EXP(x) expf( (x) )
-#else
-#define _EXP(x) exp( (x) )
-#endif
-=======
-struct pair_dipole_params
-    {
-    Scalar mu;         //! The magnitude of the magnetic moment.
-    Scalar A;          //! The electrostatic energy scale.
-    Scalar kappa;      //! The inverse screening length.
-
-    //! Load dynamic data members into shared memory and increase pointer
-    /*! \param ptr Pointer to load data to (will be incremented)
-        \param available_bytes Size of remaining shared memory allocation
-     */
-    HOSTDEVICE void load_shared(char *& ptr, unsigned int &available_bytes) const
-        {
-        // No-op for this struct since it contains no arrays.
-        }
-    };
->>>>>>> d21e9c78
 
 // Nullary structure required by AnisoPotentialPair.
 struct dipole_shape_params
@@ -252,11 +208,7 @@
             Scalar e = Scalar(0.0);
 
             Scalar r = Scalar(1.0)/rinv;
-<<<<<<< HEAD
-            Scalar prefactor = A*_EXP(-kappa*r);
-=======
-            Scalar prefactor = params.A*fast::exp(-params.kappa*r);
->>>>>>> d21e9c78
+            Scalar prefactor = A*fast::exp(-kappa*r);
 
             // dipole-dipole
             if (mu != Scalar(0.0))
