// Copyright (c) 2009-2019 The Regents of the University of Michigan
// This file is part of the HOOMD-blue project, released under the BSD 3-Clause License.

#include "TwoStepNPTMTK.h"
#include "hoomd/VectorMath.h"
#include "hoomd/RandomNumbers.h"
#include "hoomd/RNGIdentifiers.h"

using namespace std;
namespace py = pybind11;

/*! \file TwoStepNPTMTK.cc
    \brief Contains code for the TwoStepNPTMTK class
*/

//! Coefficients of f(x) = sinh(x)/x = a_0 + a_2 * x^2 + a_4 * x^4 + a_6 * x^6 + a_8 * x^8 + a_10 * x^10
const Scalar f_coeff[] = {Scalar(1.0), Scalar(1.0/6.0), Scalar(1.0/120.0), Scalar(1.0/5040.0),
                          Scalar(1.0/362880.0), Scalar(1.0/39916800.0)};

//! Coefficients of g(x) = coth(x) - 1/x =  a_1 * x + a_3 * x^3 + a_5 * x^5 + a_7 * x^7 + a_9 * x^9
const Scalar g_coeff[] = {Scalar(1.0/3.0), Scalar(-1.0/45.0), Scalar(2.0/945.0),
                          Scalar(-1.0/4725.0), Scalar(1.0/93555.0)};

//! Coefficients of h(x) = (-1/sinh^2(x)+1/x^2) = a_0 + a_2 * x^2 + a_4 * x^4 + a_6 * x^6 + a_8 * x^8 + a_10 * x^10
const Scalar h_coeff[] = {Scalar(1.0/3.0), Scalar(-1.0/15.0), Scalar(2.0/189.0), Scalar(-1.0/675.0),
                          Scalar(2.0/10395.0), Scalar(-1382.0/58046625.0)};

/*! \param sysdef SystemDefinition this method will act on. Must not be NULL.
    \param group The group of particles this integration method is to work on
    \param thermo_half_step Own ComputeThermo to compute thermo properties of the integrated \a group (at half time step)
    \param thermo_half_step_full_tstep ComputeThermo to compute thermo properties of the integrated \a group at full time step
    \param tau NPT temperature period
    \param tauS NPT pressure period
    \param T Temperature set point
    \param S Pressure or Stress set point. Pressure if one value, Stress if a list of 6. Stress should be ordered as [xx, yy, zz, yz, xz, xy]
    \param couple Coupling mode
    \param flags Barostatted simulation box degrees of freedom
*/
TwoStepNPTMTK::TwoStepNPTMTK(std::shared_ptr<SystemDefinition> sysdef,
                       std::shared_ptr<ParticleGroup> group,
                       std::shared_ptr<ComputeThermo> thermo_half_step,
                       std::shared_ptr<ComputeThermo> thermo_full_step,
                       Scalar tau,
                       Scalar tauS,
                       std::shared_ptr<Variant> T,
                       const std::vector<std::shared_ptr<Variant>>& S,
                       const std::string& couple,
                       const std::vector<bool>& flags,
                       const bool nph)
    : IntegrationMethodTwoStep(sysdef, group),
                            m_thermo_half_step(thermo_half_step),
                            m_thermo_full_step(thermo_full_step),
                            m_ndof(0),
                            m_tau(tau),
                            m_tauS(tauS),
                            m_T(T),
                            m_S(S),
                            m_nph(nph),
                            m_rescale_all(false),
                            m_gamma(0.0)
    {
    m_exec_conf->msg->notice(5) << "Constructing TwoStepNPTMTK" << endl;

    setCouple(couple);
    setFlags(flags);


    if (m_tau <= 0.0)
        m_exec_conf->msg->warning() << "integrate.npt: tau set less than 0.0" << endl;
    if (m_tauS <= 0.0)
        m_exec_conf->msg->warning() << "integrate.npt: tauS set less than 0.0" << endl;

    if (m_flags == 0)
        m_exec_conf->msg->warning() << "integrate.npt: No barostat couplings specified."
                                    << endl;

    bool is_two_dimensions = m_sysdef->getNDimensions()==2;
    m_V = m_pdata->getGlobalBox().getVolume(is_two_dimensions);  // volume

    // set initial state
    if (!restartInfoTestValid(getIntegratorVariables(), "npt_mtk", 10))
        {
        initializeIntegratorVariables();
        setValidRestart(false);
        }
    else
        {
        setValidRestart(true);
        }

    m_log_names.resize(2);
    m_log_names[0] = "npt_thermostat_energy";
    m_log_names[1] = "npt_barostat_energy";
    }


TwoStepNPTMTK::~TwoStepNPTMTK()
    {
    m_exec_conf->msg->notice(5) << "Destroying TwoStepNPTMTK" << endl;
    }

/*! \param timestep Current time step
    \post Particle positions are moved forward to timestep+1 and velocities to timestep+1/2 per the Martyna-Tobias-Klein barostat and thermostat
*/
void TwoStepNPTMTK::integrateStepOne(unsigned int timestep)
    {
    if (m_group->getNumMembersGlobal() == 0)
        {
        m_exec_conf->msg->error() << "integrate.npt(): Integration group empty." << std::endl;
        throw std::runtime_error("Error during NPT integration.");
        }

    // update box dimensions
    bool is_two_dimensions = m_sysdef->getNDimensions()==2;

    m_V = m_pdata->getGlobalBox().getVolume(is_two_dimensions);  // current volume

    unsigned int group_size = m_group->getNumMembers();

    // profile this step
    if (m_prof)
        m_prof->push("NPT step 1");

    // update degrees of freedom for MTK term
    m_ndof = m_group->getTranslationalDOF();

    // advance barostat (nuxx, nuyy, nuzz) half a time step
    advanceBarostat(timestep);

    IntegratorVariables v = getIntegratorVariables();
    Scalar nuxx = v.variable[2];  // Barostat tensor, xx component
    Scalar nuxy = v.variable[3];  // Barostat tensor, xy component
    Scalar nuxz = v.variable[4];  // Barostat tensor, xz component
    Scalar nuyy = v.variable[5];  // Barostat tensor, yy component
    Scalar nuyz = v.variable[6];  // Barostat tensor, yz component
    Scalar nuzz = v.variable[7];  // Barostat tensor, zz component

    // Martyna-Tobias-Klein correction
    Scalar mtk = (nuxx+nuyy+nuzz)/(Scalar)m_ndof;

    // update the propagator matrix using current barostat momenta
    updatePropagator(nuxx, nuxy, nuxz, nuyy, nuyz, nuzz);

    // advance box lengths
    BoxDim global_box = m_pdata->getGlobalBox();
    Scalar3 a = global_box.getLatticeVector(0);
    Scalar3 b = global_box.getLatticeVector(1);
    Scalar3 c = global_box.getLatticeVector(2);

    // (a,b,c) are the columns of the (upper triangular) cell parameter matrix
    // multiply with upper triangular matrix
    a.x = m_mat_exp_r[0] * a.x;
    b.x = m_mat_exp_r[0] * b.x + m_mat_exp_r[1] * b.y;
    b.y = m_mat_exp_r[3] * b.y;
    c.x = m_mat_exp_r[0] * c.x + m_mat_exp_r[1] * c.y + m_mat_exp_r[2] * c.z;
    c.y = m_mat_exp_r[3] * c.y + m_mat_exp_r[4] * c.z;
    c.z = m_mat_exp_r[5] * c.z;

    global_box.setL(make_scalar3(a.x,b.y,c.z));
    Scalar xy = b.x/b.y;

    Scalar xz(0.0);
    Scalar yz(0.0);

    if (!is_two_dimensions)
        {
        xz = c.x/c.z;
        yz = c.y/c.z;
        }

    global_box.setTiltFactors(xy, xz, yz);

    // set global box
    m_pdata->setGlobalBox(global_box);
    m_V = global_box.getVolume(is_two_dimensions);  // volume

    if (m_rescale_all)
        {
        // rescale all particle positions
        ArrayHandle<Scalar4> h_pos(m_pdata->getPositions(), access_location::host, access_mode::readwrite);

        unsigned int nparticles = m_pdata->getN();

        for (unsigned int i = 0; i < nparticles; i++)
            {
            Scalar3 r = make_scalar3(h_pos.data[i].x, h_pos.data[i].y, h_pos.data[i].z);

            r.x = m_mat_exp_r[0] * r.x + m_mat_exp_r[1] * r.y + m_mat_exp_r[2] * r.z;
            r.y = m_mat_exp_r[3] * r.y + m_mat_exp_r[4] * r.z;
            r.z = m_mat_exp_r[5] * r.z;

            h_pos.data[i].x = r.x;
            h_pos.data[i].y = r.y;
            h_pos.data[i].z = r.z;
            }
        }

        {
        ArrayHandle<Scalar4> h_vel(m_pdata->getVelocities(), access_location::host, access_mode::readwrite);
        ArrayHandle<Scalar3> h_accel(m_pdata->getAccelerations(), access_location::host, access_mode::read);
        ArrayHandle<Scalar4> h_pos(m_pdata->getPositions(), access_location::host, access_mode::readwrite);

        // precompute loop invariant quantity
        Scalar xi_trans = v.variable[1];
        Scalar exp_thermo_fac = exp(-Scalar(1.0/2.0)*(xi_trans+mtk)*m_deltaT);

        for (unsigned int group_idx = 0; group_idx < group_size; group_idx++)
            {
            unsigned int j = m_group->getMemberIndex(group_idx);

            Scalar3 v = make_scalar3(h_vel.data[j].x, h_vel.data[j].y, h_vel.data[j].z);
            Scalar3 accel = h_accel.data[j];
            Scalar3 r = make_scalar3(h_pos.data[j].x, h_pos.data[j].y, h_pos.data[j].z);

            // advance velocity
            v += m_deltaT/Scalar(2.0) * accel;

            // apply barostat by multiplying with matrix exponential
            v.x = m_mat_exp_v[0] * v.x + m_mat_exp_v[1] * v.y + m_mat_exp_v[2] * v.z;
            v.y = m_mat_exp_v[3] * v.y + m_mat_exp_v[4] * v.z;
            v.z = m_mat_exp_v[5] * v.z;

            // apply thermostat update of velocity
            v *= exp_thermo_fac;

            if (! m_rescale_all)
                {
                r.x = m_mat_exp_r[0] * r.x + m_mat_exp_r[1] * r.y + m_mat_exp_r[2] * r.z;
                r.y = m_mat_exp_r[3] * r.y + m_mat_exp_r[4] * r.z;
                r.z = m_mat_exp_r[5] * r.z;
                }

            r.x += m_mat_exp_r_int[0] * v.x + m_mat_exp_r_int[1] * v.y + m_mat_exp_r_int[2] * v.z;
            r.y += m_mat_exp_r_int[3] * v.y + m_mat_exp_r_int[4] * v.z;
            r.z += m_mat_exp_r_int[5] * v.z;

            // store velocity
            h_vel.data[j].x = v.x;
            h_vel.data[j].y = v.y;
            h_vel.data[j].z = v.z;

            // store position
            h_pos.data[j].x = r.x;
            h_pos.data[j].y = r.y;
            h_pos.data[j].z = r.z;
            }
        } // end of GPUArray scope

    // Get new local box
    BoxDim box = m_pdata->getBox();

        {
        ArrayHandle<Scalar4> h_pos(m_pdata->getPositions(), access_location::host, access_mode::readwrite);
        ArrayHandle<int3> h_image(m_pdata->getImages(), access_location::host, access_mode::readwrite);

        // Wrap particles
        for (unsigned int j = 0; j < m_pdata->getN(); j++)
            box.wrap(h_pos.data[j], h_image.data[j]);
        }

    // Integration of angular degrees of freedom using symplectic and
    // time-reversal symmetric integration scheme of Miller et al., extended by thermostat
    if (m_aniso)
        {
        // precompute loop invariant quantity
        Scalar xi_rot = v.variable[8];
        Scalar exp_thermo_fac_rot = exp(-(xi_rot+mtk)*m_deltaT/Scalar(2.0));

        ArrayHandle<Scalar4> h_orientation(m_pdata->getOrientationArray(), access_location::host, access_mode::readwrite);
        ArrayHandle<Scalar4> h_angmom(m_pdata->getAngularMomentumArray(), access_location::host, access_mode::readwrite);
        ArrayHandle<Scalar4> h_net_torque(m_pdata->getNetTorqueArray(), access_location::host, access_mode::read);
        ArrayHandle<Scalar3> h_inertia(m_pdata->getMomentsOfInertiaArray(), access_location::host, access_mode::read);

        for (unsigned int group_idx = 0; group_idx < group_size; group_idx++)
            {
            unsigned int j = m_group->getMemberIndex(group_idx);

            quat<Scalar> q(h_orientation.data[j]);
            quat<Scalar> p(h_angmom.data[j]);
            vec3<Scalar> t(h_net_torque.data[j]);
            vec3<Scalar> I(h_inertia.data[j]);

            // rotate torque into principal frame
            t = rotate(conj(q),t);

            // check for zero moment of inertia
            bool x_zero, y_zero, z_zero;
            x_zero = (I.x < EPSILON); y_zero = (I.y < EPSILON); z_zero = (I.z < EPSILON);

            // ignore torque component along an axis for which the moment of inertia zero
            if (x_zero) t.x = 0;
            if (y_zero) t.y = 0;
            if (z_zero) t.z = 0;

            // advance p(t)->p(t+deltaT/2), q(t)->q(t+deltaT)
            p += m_deltaT*q*t;

            // apply thermostat
            p = p*exp_thermo_fac_rot;

            quat<Scalar> p1, p2, p3; // permutated quaternions
            quat<Scalar> q1, q2, q3;
            Scalar phi1, cphi1, sphi1;
            Scalar phi2, cphi2, sphi2;
            Scalar phi3, cphi3, sphi3;

            if (!z_zero)
                {
                p3 = quat<Scalar>(-p.v.z,vec3<Scalar>(p.v.y,-p.v.x,p.s));
                q3 = quat<Scalar>(-q.v.z,vec3<Scalar>(q.v.y,-q.v.x,q.s));
                phi3 = Scalar(1./4.)/I.z*dot(p,q3);
                cphi3 = slow::cos(Scalar(1./2.)*m_deltaT*phi3);
                sphi3 = slow::sin(Scalar(1./2.)*m_deltaT*phi3);

                p=cphi3*p+sphi3*p3;
                q=cphi3*q+sphi3*q3;
                }

            if (!y_zero)
                {
                p2 = quat<Scalar>(-p.v.y,vec3<Scalar>(-p.v.z,p.s,p.v.x));
                q2 = quat<Scalar>(-q.v.y,vec3<Scalar>(-q.v.z,q.s,q.v.x));
                phi2 = Scalar(1./4.)/I.y*dot(p,q2);
                cphi2 = slow::cos(Scalar(1./2.)*m_deltaT*phi2);
                sphi2 = slow::sin(Scalar(1./2.)*m_deltaT*phi2);

                p=cphi2*p+sphi2*p2;
                q=cphi2*q+sphi2*q2;
                }

            if (!x_zero)
                {
                p1 = quat<Scalar>(-p.v.x,vec3<Scalar>(p.s,p.v.z,-p.v.y));
                q1 = quat<Scalar>(-q.v.x,vec3<Scalar>(q.s,q.v.z,-q.v.y));
                phi1 = Scalar(1./4.)/I.x*dot(p,q1);
                cphi1 = slow::cos(m_deltaT*phi1);
                sphi1 = slow::sin(m_deltaT*phi1);

                p=cphi1*p+sphi1*p1;
                q=cphi1*q+sphi1*q1;
                }

            if (! y_zero)
                {
                p2 = quat<Scalar>(-p.v.y,vec3<Scalar>(-p.v.z,p.s,p.v.x));
                q2 = quat<Scalar>(-q.v.y,vec3<Scalar>(-q.v.z,q.s,q.v.x));
                phi2 = Scalar(1./4.)/I.y*dot(p,q2);
                cphi2 = slow::cos(Scalar(1./2.)*m_deltaT*phi2);
                sphi2 = slow::sin(Scalar(1./2.)*m_deltaT*phi2);

                p=cphi2*p+sphi2*p2;
                q=cphi2*q+sphi2*q2;
                }

            if (! z_zero)
                {
                p3 = quat<Scalar>(-p.v.z,vec3<Scalar>(p.v.y,-p.v.x,p.s));
                q3 = quat<Scalar>(-q.v.z,vec3<Scalar>(q.v.y,-q.v.x,q.s));
                phi3 = Scalar(1./4.)/I.z*dot(p,q3);
                cphi3 = slow::cos(Scalar(1./2.)*m_deltaT*phi3);
                sphi3 = slow::sin(Scalar(1./2.)*m_deltaT*phi3);

                p=cphi3*p+sphi3*p3;
                q=cphi3*q+sphi3*q3;
                }

            // renormalize (improves stability)
            q = q*(Scalar(1.0)/slow::sqrt(norm2(q)));

            h_orientation.data[j] = quat_to_scalar4(q);
            h_angmom.data[j] = quat_to_scalar4(p);
            }
        }

    if (! m_nph)
        {
        // propagate thermostat variables forward
        advanceThermostat(timestep);
        }

    #ifdef ENABLE_MPI
    if (m_comm)
        {
        // broadcast integrator variables from rank 0 to other processors
        v = getIntegratorVariables();
        MPI_Bcast(&v.variable.front(), 10, MPI_HOOMD_SCALAR, 0, m_exec_conf->getMPICommunicator());
        setIntegratorVariables(v);
        }
    #endif

    // done profiling
    if (m_prof)
        m_prof->pop();
    }

/*! \param timestep Current time step
    \post particle velocities are moved forward to timestep+1
*/
void TwoStepNPTMTK::integrateStepTwo(unsigned int timestep)
    {
    unsigned int group_size = m_group->getNumMembers();

    const GlobalArray< Scalar4 >& net_force = m_pdata->getNetForce();

   // profile this step
    if (m_prof)
        m_prof->push("NPT step 2");

    IntegratorVariables v = getIntegratorVariables();
    Scalar nuxx = v.variable[2];  // Barostat tensor, xx component
    Scalar nuyy = v.variable[5];  // Barostat tensor, yy component
    Scalar nuzz = v.variable[7];  // Barostat tensor, zz component

    {
    ArrayHandle<Scalar4> h_vel(m_pdata->getVelocities(), access_location::host, access_mode::readwrite);
    ArrayHandle<Scalar3> h_accel(m_pdata->getAccelerations(), access_location::host, access_mode::readwrite);
    ArrayHandle<Scalar4> h_net_force(net_force, access_location::host, access_mode::read);

    // precompute loop invariant quantity
    Scalar xi_trans = v.variable[1];
    Scalar mtk = (nuxx+nuyy+nuzz)/(Scalar)m_ndof;
    Scalar exp_thermo_fac = exp(-Scalar(1.0/2.0)*(xi_trans+mtk)*m_deltaT);

    // perform second half step of NPT integration
    for (unsigned int group_idx = 0; group_idx < group_size; group_idx++)
        {
        unsigned int j = m_group->getMemberIndex(group_idx);

        // first, calculate acceleration from the net force
        Scalar m = h_vel.data[j].w;
        Scalar minv = Scalar(1.0) / m;
        h_accel.data[j].x = h_net_force.data[j].x*minv;
        h_accel.data[j].y = h_net_force.data[j].y*minv;
        h_accel.data[j].z = h_net_force.data[j].z*minv;

        Scalar3 accel = make_scalar3(h_accel.data[j].x, h_accel.data[j].y, h_accel.data[j].z);

        // update velocity by multiplication with upper triangular matrix
        Scalar3 v = make_scalar3(h_vel.data[j].x, h_vel.data[j].y, h_vel.data[j].z);

        // apply thermostat
        v = v*exp_thermo_fac;

        // apply barostat by multiplying with matrix exponential
        v.x = m_mat_exp_v[0] * v.x + m_mat_exp_v[1] * v.y + m_mat_exp_v[2] * v.z;
        v.y = m_mat_exp_v[3] * v.y + m_mat_exp_v[4] * v.z;
        v.z = m_mat_exp_v[5] * v.z;

        // advance velocity
        v += m_deltaT/Scalar(2.0) * accel;

        // store velocity
        h_vel.data[j].x = v.x; h_vel.data[j].y = v.y; h_vel.data[j].z = v.z;
        }

    if (m_aniso)
        {
        // angular degrees of freedom
        ArrayHandle<Scalar4> h_orientation(m_pdata->getOrientationArray(), access_location::host, access_mode::read);
        ArrayHandle<Scalar4> h_angmom(m_pdata->getAngularMomentumArray(), access_location::host, access_mode::readwrite);
        ArrayHandle<Scalar4> h_net_torque(m_pdata->getNetTorqueArray(), access_location::host, access_mode::read);
        ArrayHandle<Scalar3> h_inertia(m_pdata->getMomentsOfInertiaArray(), access_location::host, access_mode::read);

        // precompute loop invariant quantity
        Scalar xi_rot = v.variable[8];
        Scalar exp_thermo_fac_rot = exp(-(xi_rot+mtk)*m_deltaT/Scalar(2.0));

        // apply rotational (NO_SQUISH) equations of motion
        for (unsigned int group_idx = 0; group_idx < group_size; group_idx++)
            {
            unsigned int j = m_group->getMemberIndex(group_idx);

            quat<Scalar> q(h_orientation.data[j]);
            quat<Scalar> p(h_angmom.data[j]);
            vec3<Scalar> t(h_net_torque.data[j]);
            vec3<Scalar> I(h_inertia.data[j]);

            // rotate torque into principal frame
            t = rotate(conj(q),t);

            // check for zero moment of inertia
            bool x_zero, y_zero, z_zero;
            x_zero = (I.x < EPSILON); y_zero = (I.y < EPSILON); z_zero = (I.z < EPSILON);

            // ignore torque component along an axis for which the moment of inertia zero
            if (x_zero) t.x = 0;
            if (y_zero) t.y = 0;
            if (z_zero) t.z = 0;

            // thermostat angular degrees of freedom
            p = p*exp_thermo_fac_rot;

            // advance p(t+deltaT/2)->p(t+deltaT)
            p += m_deltaT*q*t;

            h_angmom.data[j] = quat_to_scalar4(p);
            }
        }
    } // end GPUArray scope

    // advance barostat (nuxx, nuyy, nuzz) half a time step
    advanceBarostat(timestep+1);

    // done profiling
    if (m_prof)
        m_prof->pop();
    }

/*! Returns a list of log quantities this compute calculates
*/
std::vector< std::string > TwoStepNPTMTK::getProvidedLogQuantities()
    {
    return m_log_names;
    }

/*! \param quantity Name of the log quantity to get
    \param timestep Current time step of the simulation
    \param my_quantity_flag passed as false, changed to true if quantity logged here
*/
Scalar TwoStepNPTMTK::getLogValue(const std::string& quantity, unsigned int timestep, bool &my_quantity_flag)
    {
    if (quantity == m_log_names[0])
        {
        my_quantity_flag = true;
        IntegratorVariables v = getIntegratorVariables();
        Scalar eta = v.variable[0];
        Scalar xi = v.variable[1];

        Scalar thermostat_energy = m_group->getTranslationalDOF()*(*m_T)(timestep)
                                   *(eta + m_tau*m_tau*xi*xi/Scalar(2.0));

        if (m_aniso)
            {
            Scalar xi_rot = v.variable[8];
            Scalar eta_rot = v.variable[9];
            thermostat_energy += m_group->getRotationalDOF()*(*m_T)(timestep)
                                   *(eta_rot + m_tau*m_tau*xi_rot*xi_rot/Scalar(2.0));
            }

        return thermostat_energy;
        }
    else if (quantity == m_log_names[1])
        {
        my_quantity_flag = true;
        IntegratorVariables v = getIntegratorVariables();

        Scalar nuxx = v.variable[2];  // Barostat tensor, xx component
        Scalar nuxy = v.variable[3];  // Barostat tensor, xy component
        Scalar nuxz = v.variable[4];  // Barostat tensor, xz component
        Scalar nuyy = v.variable[5];  // Barostat tensor, yy component
        Scalar nuyz = v.variable[6];  // Barostat tensor, yz component
        Scalar nuzz = v.variable[7];  // Barostat tensor, zz component

        unsigned int d = m_sysdef->getNDimensions();
<<<<<<< HEAD
        Scalar W = (Scalar)(m_ndof+d)/(Scalar)d*(*m_T)(timestep)*m_tauP*m_tauP;
=======
        Scalar W = (Scalar)(m_ndof+d)/(Scalar)d*(*m_T)(timestep)*m_tauS*m_tauS;
>>>>>>> d5d513db
        Scalar barostat_energy = W*(nuxx*nuxx+nuyy*nuyy+nuzz*nuzz+nuxy*nuxy+nuxz*nuxz+nuyz*nuyz) / Scalar(2.0);

        return barostat_energy;
        }
    else
        {
        return Scalar(0);
        }
    }

/*! \param nuxx Barostat matrix, xx element
    \param nuxy xy element
    \param nuxz xz element
    \param nuyy yy element
    \param nuyz yz element
    \param nuzz zz element
*/
void TwoStepNPTMTK::updatePropagator(Scalar nuxx, Scalar nuxy, Scalar nuxz, Scalar nuyy, Scalar nuyz, Scalar nuzz)
    {
    // calculate some factors needed for the update matrix
    Scalar3 v_fac = make_scalar3(-Scalar(1.0/4.0)*nuxx,
                           -Scalar(1.0/4.0)*nuyy,
                           -Scalar(1.0/4.0)*nuzz);
    Scalar3 exp_v_fac_2 = make_scalar3(exp(Scalar(2.0)*v_fac.x*m_deltaT),
                               exp(Scalar(2.0)*v_fac.y*m_deltaT),
                               exp(Scalar(2.0)*v_fac.z*m_deltaT));

    Scalar3 r_fac = make_scalar3(Scalar(1.0/2.0)*nuxx,
                                 Scalar(1.0/2.0)*nuyy,
                                 Scalar(1.0/2.0)*nuzz);
    Scalar3 exp_r_fac = make_scalar3(exp(Scalar(1.0/2.0)*nuxx*m_deltaT),
                                     exp(Scalar(1.0/2.0)*nuyy*m_deltaT),
                                     exp(Scalar(1.0/2.0)*nuzz*m_deltaT));
    Scalar3 exp_r_fac_2 = make_scalar3(exp(nuxx*m_deltaT),
                                       exp(nuyy*m_deltaT),
                                       exp(nuzz*m_deltaT));

    // Calculate power series approximations of analytical functions entering the update equations

    Scalar3 arg_v = v_fac*m_deltaT;
    Scalar3 arg_r = r_fac*m_deltaT;

    // Calculate function f = sinh(x)/x
    Scalar3 f_v = make_scalar3(0.0,0.0,0.0);
    Scalar3 f_r = make_scalar3(0.0,0.0,0.0);
    Scalar3 term_v = make_scalar3(1.0,1.0,1.0);
    Scalar3 term_r = make_scalar3(1.0,1.0,1.0);

    for (unsigned int i = 0; i < 6; i++)
        {
        f_v += f_coeff[i] * term_v;
        f_r += f_coeff[i] * term_r;
        term_v = term_v * arg_v * arg_v;
        term_r = term_r * arg_r * arg_r;
        }

    // Calculate function g = cth(x) - 1/x
    Scalar3 g_v = make_scalar3(0.0,0.0,0.0);
    Scalar3 g_r = make_scalar3(0.0,0.0,0.0);

    term_v = arg_v;
    term_r = arg_r;

    for (unsigned int i = 0; i < 5; i++)
        {
        g_v += g_coeff[i] * term_v;
        g_r += g_coeff[i] * term_r;
        term_v = term_v * arg_v * arg_v;
        term_r = term_r * arg_r * arg_r;
        }

    // Calculate function h = -1/sinh^2(x) + 1/x^2
    Scalar3 h_v = make_scalar3(0.0,0.0,0.0);
    Scalar3 h_r = make_scalar3(0.0,0.0,0.0);

    term_v = term_r = make_scalar3(1.0,1.0,1.0);

    for (unsigned int i = 0; i < 6; i++)
        {
        h_v += h_coeff[i] * term_v;
        h_r += h_coeff[i] * term_r;

        term_v = term_v * arg_v * arg_v;
        term_r = term_r * arg_r * arg_r;
        }

    // Calculate matrix exponentials for upper triangular barostat matrix
    /* These are approximations accurate up to and including delta_t^2.
       They are fully time reversible  */

    // Matrix exp. for velocity update
    m_mat_exp_v[0] = exp_v_fac_2.x;                                                  // xx
    m_mat_exp_v[1] = -m_deltaT*Scalar(1.0/4.0)*nuxy*(exp_v_fac_2.x + exp_v_fac_2.y); // xy
    m_mat_exp_v[2] = -m_deltaT*Scalar(1.0/4.0)*nuxz*(exp_v_fac_2.x + exp_v_fac_2.z)
                     +m_deltaT*m_deltaT*Scalar(1.0/32.0)*nuxy*nuyz
                      *(exp_v_fac_2.x + Scalar(2.0)*exp_v_fac_2.y + exp_v_fac_2.z);  // xz
    m_mat_exp_v[3] = exp_v_fac_2.y;                                                  // yy
    m_mat_exp_v[4] = -m_deltaT*Scalar(1.0/4.0)*nuyz*(exp_v_fac_2.y + exp_v_fac_2.z); // yz
    m_mat_exp_v[5] = exp_v_fac_2.z;                                                  // zz

    // Matrix exp. for position update
    m_mat_exp_r[0] = exp_r_fac_2.x;                                                    // xx
    m_mat_exp_r[1] = m_deltaT*Scalar(1.0/2.0)*nuxy*(exp_r_fac_2.x + exp_r_fac_2.y);    // xy
    m_mat_exp_r[2] = m_deltaT*Scalar(1.0/2.0)*nuxz*(exp_r_fac_2.x + exp_r_fac_2.z)
                     +m_deltaT*m_deltaT*Scalar(1.0/8.0)*nuxy*nuyz
                      *(exp_r_fac_2.x + Scalar(2.0)*exp_r_fac_2.y + exp_r_fac_2.z);    // xz
    m_mat_exp_r[3] = exp_r_fac_2.y;                                                    // yy
    m_mat_exp_r[4] = m_deltaT*Scalar(1.0/2.0)*nuyz*(exp_r_fac_2.y + exp_r_fac_2.z);    // yz
    m_mat_exp_r[5] = exp_r_fac_2.z;                                                    // zz

    // integrated matrix exp. for position update
    Scalar3 xz_fac_r = make_scalar3((Scalar(1.0)+g_r.x)*(Scalar(1.0)+g_r.x)+h_r.x,
                                    (Scalar(1.0)+g_r.y)*(Scalar(1.0)+g_r.y)+h_r.y,
                                    (Scalar(1.0)+g_r.z)*(Scalar(1.0)+g_r.z)+h_r.z);

    m_mat_exp_r_int[0] = m_deltaT*exp_r_fac.x*f_r.x;                                   // xx
    m_mat_exp_r_int[1] = m_deltaT*m_deltaT*nuxy*Scalar(1.0/4.0)
                         *(exp_r_fac.x*f_r.x*(Scalar(1.0)+g_r.x)
                          +exp_r_fac.y*f_r.y*(Scalar(1.0)+g_r.y));                      // xy
    m_mat_exp_r_int[2] = m_deltaT*m_deltaT*nuxz*Scalar(1.0/4.0)
                         *(exp_r_fac.x*f_r.x*(Scalar(1.0)+g_r.x)
                          +exp_r_fac.z*f_r.z*(Scalar(1.0)+g_r.z))
                        +m_deltaT*m_deltaT*m_deltaT*nuxy*nuyz*Scalar(1.0/32.0)
                         *(exp_r_fac.x*f_r.x*xz_fac_r.x
                          +Scalar(2.0)*exp_r_fac.y*f_r.y*xz_fac_r.y
                          +exp_r_fac.z*f_r.z*xz_fac_r.z);                              // xz
    m_mat_exp_r_int[3] = m_deltaT*exp_r_fac.y*f_r.y;                                   // yy
    m_mat_exp_r_int[4] = m_deltaT*m_deltaT*nuyz*Scalar(1.0/4.0)
                         *(exp_r_fac.y*f_r.y*(Scalar(1.0)+g_r.y)
                          +exp_r_fac.z*f_r.z*(Scalar(1.0)+g_r.z));                     // yz
    m_mat_exp_r_int[5] = m_deltaT*exp_r_fac.z*f_r.z;                                   // zz
    }

// Set Flags from 6 element boolean tuple named box_df to integer flag
void TwoStepNPTMTK::setFlags(const std::vector<bool>& value)
    {
    bool is_three_dimensions = m_sysdef->getNDimensions()==3;
    int flags = 0;
    if (value[0])
        flags |= int(baroFlags::baro_x);
    if (value[1])
        flags |= int(baroFlags::baro_y);
    if (value[2] && is_three_dimensions)
        flags |= int(baroFlags::baro_z);
    if (value[3])
        flags |= int(baroFlags::baro_xy);
    if (value[4] && is_three_dimensions)
        flags |= int(baroFlags::baro_xz);
    if (value[5] && is_three_dimensions)
        flags |= int(baroFlags::baro_yz);
    m_flags = flags;
    }

// Get Flags from integer flag to 6 element boolean tuple
std::vector<bool> TwoStepNPTMTK::getFlags()
    {
    std::vector<bool> result;
    result.push_back(m_flags & baro_x);
    result.push_back(m_flags & baro_y);
    result.push_back(m_flags & baro_z);
    result.push_back(m_flags & baro_xy);
    result.push_back(m_flags & baro_xz);
    result.push_back(m_flags & baro_yz);
    return result;
    }

//! Helper function to advance the barostat parameters
void TwoStepNPTMTK::advanceBarostat(unsigned int timestep)
    {
    // compute thermodynamic properties at full time step
    m_thermo_full_step->compute(timestep);

    // compute pressure for the next half time step
    PressureTensor P = m_thermo_full_step->getPressureTensor();

    if ( std::isnan(P.xx) || std::isnan(P.xy) || std::isnan(P.xz) || std::isnan(P.yy) || std::isnan(P.yz) || std::isnan(P.zz) )
        {
        P.xx = (*m_S[0])(timestep);
        P.yy = (*m_S[1])(timestep);
        P.zz = (*m_S[2])(timestep);
        P.yz = (*m_S[3])(timestep);
        P.xz = (*m_S[4])(timestep);
        P.xy = (*m_S[5])(timestep);
        }

    // advance barostat (nuxx, nuyy, nuzz) half a time step
    // Martyna-Tobias-Klein correction
    unsigned int d = m_sysdef->getNDimensions();
<<<<<<< HEAD
    Scalar W = (Scalar)(m_ndof+d)/(Scalar)d*(*m_T)(timestep)*m_tauP*m_tauP;
    Scalar mtk_term = Scalar(2.0)*m_thermo_group_t->getTranslationalKineticEnergy();
=======
    Scalar W = (Scalar)(m_ndof+d)/(Scalar)d*(*m_T)(timestep)*m_tauS*m_tauS;
    Scalar mtk_term = Scalar(2.0)*m_thermo_full_step->getTranslationalKineticEnergy();
>>>>>>> d5d513db
    mtk_term *= Scalar(1.0/2.0)*m_deltaT/(Scalar)m_ndof/W;

    couplingMode couple = getRelevantCouplings();

    // couple diagonal elements of pressure tensor together
    Scalar3 P_diag = make_scalar3(0.0,0.0,0.0);

    if (couple == couple_none)
        {
        P_diag.x = P.xx;
        P_diag.y = P.yy;
        P_diag.z = P.zz;
        }
    else if (couple == couple_xy)
        {
        P_diag.x = Scalar(1.0/2.0)*(P.xx + P.yy);
        P_diag.y = Scalar(1.0/2.0)*(P.xx + P.yy);
        P_diag.z = P.zz;
        }
    else if (couple == couple_xz)
        {
        P_diag.x = Scalar(1.0/2.0)*(P.xx + P.zz);
        P_diag.y = P.yy;
        P_diag.z = Scalar(1.0/2.0)*(P.xx + P.zz);
        }
    else if (couple == couple_yz)
        {
        P_diag.x = P.xx;
        P_diag.y = Scalar(1.0/2.0)*(P.yy + P.zz);
        P_diag.z = Scalar(1.0/2.0)*(P.yy + P.zz);
        }
    else if (couple == couple_xyz)
        {
        Scalar P_iso = Scalar(1.0/3.0)*(P.xx + P.yy + P.zz);
        P_diag.x = P_diag.y = P_diag.z = P_iso;
        }
    else
        {
        m_exec_conf->msg->error() << "integrate.npt: Invalid coupling mode." << std::endl << std::endl;
        throw std::runtime_error("Error in NPT integration");
        }

    // update barostat matrix
    IntegratorVariables v = getIntegratorVariables();
    Scalar& nuxx = v.variable[2];  // Barostat tensor, xx component
    Scalar& nuxy = v.variable[3];  // Barostat tensor, xy component
    Scalar& nuxz = v.variable[4];  // Barostat tensor, xz component
    Scalar& nuyy = v.variable[5];  // Barostat tensor, yy component
    Scalar& nuyz = v.variable[6];  // Barostat tensor, yz component
    Scalar& nuzz = v.variable[7];  // Barostat tensor, zz component

    if (m_flags & baro_x)
        {
        nuxx += Scalar(1.0/2.0)*m_deltaT*m_V/W*(P_diag.x - (*m_S[0])(timestep)) + mtk_term;
        nuxx -= m_gamma*nuxx;
        }

    if (m_flags & baro_xy)
        {
        nuxy += Scalar(1.0/2.0)*m_deltaT*m_V/W*(P.xy - (*m_S[5])(timestep));
        nuxy -= m_gamma*nuxy;
        }

    if (m_flags & baro_xz)
        {
        nuxz += Scalar(1.0/2.0)*m_deltaT*m_V/W*(P.xz- (*m_S[4])(timestep));
        nuxz -= m_gamma*nuxz;
        }

    if (m_flags & baro_y)
        {
        nuyy += Scalar(1.0/2.0)*m_deltaT*m_V/W*(P_diag.y - (*m_S[1])(timestep)) + mtk_term;
        nuyy -= m_gamma*nuyy;
        }

    if (m_flags & baro_yz)
        {
        nuyz += Scalar(1.0/2.0)*m_deltaT*m_V/W*(P.yz- (*m_S[3])(timestep));
        nuyz -= m_gamma*nuyz;
        }

    if (m_flags & baro_z)
        {
        nuzz += Scalar(1.0/2.0)*m_deltaT*m_V/W*(P_diag.z - (*m_S[2])(timestep)) + mtk_term;
        nuzz -= m_gamma*nuzz;
        }

    // store integrator variables
    setIntegratorVariables(v);
    }

void TwoStepNPTMTK::advanceThermostat(unsigned int timestep)
    {
    IntegratorVariables v = getIntegratorVariables();
    Scalar& eta = v.variable[0];
    Scalar& xi = v.variable[1];

    // compute the current thermodynamic properties
    m_thermo_half_step->compute(timestep);

<<<<<<< HEAD
    Scalar curr_T_trans = m_thermo_group->getTranslationalTemperature();
=======
    Scalar curr_T_trans = m_thermo_half_step->getTranslationalTemperature();
>>>>>>> d5d513db
    Scalar T = (*m_T)(timestep);

    // update the state variables Xi and eta
    Scalar xi_prime = xi + Scalar(1.0/2.0)*m_deltaT/m_tau/m_tau*(curr_T_trans/T - Scalar(1.0));
    xi = xi_prime + Scalar(1.0/2.0)*m_deltaT/m_tau/m_tau*(curr_T_trans/T - Scalar(1.0));
    eta += xi_prime*m_deltaT;

    if (m_aniso)
        {
        // update thermostat for rotational DOF
        Scalar &xi_rot = v.variable[8];
        Scalar &eta_rot = v.variable[9];

<<<<<<< HEAD
        Scalar curr_ke_rot = m_thermo_group->getRotationalKineticEnergy();
=======
        Scalar curr_ke_rot = m_thermo_half_step->getRotationalKineticEnergy();
>>>>>>> d5d513db
        unsigned int ndof_rot = m_group->getRotationalDOF();

        Scalar xi_prime_rot = xi_rot + Scalar(1.0/2.0)*m_deltaT/m_tau/m_tau*(Scalar(2.0)*curr_ke_rot/ndof_rot/T - Scalar(1.0));
        xi_rot = xi_prime_rot + Scalar(1.0/2.0)*m_deltaT/m_tau/m_tau*(Scalar(2.0)*curr_ke_rot/ndof_rot/T - Scalar(1.0));

        eta_rot += xi_prime_rot*m_deltaT;
        }

    setIntegratorVariables(v);
    }

void TwoStepNPTMTK::setCouple(const std::string& value)
    {
    bool is_two_dimensions = m_sysdef->getNDimensions()==2;

    if (is_two_dimensions)
        {
        if(value == "none")
            {
            m_couple = couple_none;
            }
        else if ( value == "xy")
            {
            m_couple = couple_xy;
            }
        else
            {
            throw std::invalid_argument("Invalid coupling mode " + value + " for 2D simulations.");
            }
        }
    else
        {
        if(value == "none")
            {
            m_couple = couple_none;
            }
        else if ( value == "xy")
            {
            m_couple = couple_xy;
            }
        else if ( value == "xz")
            {
            m_couple = couple_xz;
            }
        else if ( value == "yz")
            {
            m_couple = couple_yz;
            }
        else if ( value == "xyz")
            {
            m_couple = couple_xyz;
            }
        else
            {
            throw std::invalid_argument("Invalid coupling mode " + value);
            }
        }
    }

std::string TwoStepNPTMTK::getCouple()
    {
    std::string couple;

    switch(m_couple)
        {
        case couple_none :
            couple = "none";
            break;
        case couple_xy :
            couple = "xy";
            break;
        case couple_xz :
            couple = "xz";
            break;
        case couple_yz :
            couple = "yz";
            break;
        case couple_xyz :
            couple = "xyz";
        }
    return couple;
    }

TwoStepNPTMTK::couplingMode TwoStepNPTMTK::getRelevantCouplings()
    {
    couplingMode couple = m_couple;
    // disable irrelevant couplings
    if (! (m_flags & baro_x))
        {
        if (couple == couple_xyz)
            {
            couple = couple_yz;
            }
        if (couple == couple_xy || couple == couple_xz)
            {
            couple = couple_none;
            }
        }
    if (! (m_flags & baro_y))
        {
        if (couple == couple_xyz)
            {
            couple = couple_xz;
            }
        if (couple == couple_yz || couple == couple_xy)
            {
            couple = couple_none;
            }
        }
    if (! (m_flags & baro_z))
        {
        if (couple == couple_xyz)
            {
            couple = couple_xy;
            }
        if (couple == couple_yz || couple == couple_xz)
            {
            couple = couple_none;
            }
        }
    return couple;
    }

void TwoStepNPTMTK::thermalizeThermostatAndBarostatDOF(unsigned int seed, unsigned int timestep)
    {
    m_exec_conf->msg->notice(6) << "TwoStepNPTMTK randomizing thermostat and barostat DOF"
        << std::endl;

    IntegratorVariables v = getIntegratorVariables();

    hoomd::RandomGenerator rng(hoomd::RNGIdentifier::TwoStepNPTMTK, seed, timestep);

    bool master = m_exec_conf->getRank() == 0;

    if (!m_nph)
        {
        // randomize thermostat variables
        Scalar& xi = v.variable[1];

        unsigned int g = m_group->getTranslationalDOF();
        Scalar sigmasq_t = Scalar(1.0)/((Scalar) g*m_tau*m_tau);

        if (master)
            {
            // draw a random Gaussian thermostat variable on rank 0
            xi = hoomd::NormalDistribution<Scalar>(sqrt(sigmasq_t))(rng);
            }

        if (m_aniso)
            {
            // update thermostat for rotational DOF
            Scalar &xi_rot = v.variable[8];
            Scalar sigmasq_r = Scalar(1.0)/((Scalar)m_group->getRotationalDOF()*m_tau*m_tau);

            if (master)
                {
                xi_rot = hoomd::NormalDistribution<Scalar>(sqrt(sigmasq_r))(rng);
                }
            }
        }

    // randomize barostat variables
    Scalar& nuxx = v.variable[2];  // Barostat tensor, xx component
    Scalar& nuxy = v.variable[3];  // Barostat tensor, xy component
    Scalar& nuxz = v.variable[4];  // Barostat tensor, xz component
    Scalar& nuyy = v.variable[5];  // Barostat tensor, yy component
    Scalar& nuyz = v.variable[6];  // Barostat tensor, yz component
    Scalar& nuzz = v.variable[7];  // Barostat tensor, zz component

    unsigned int d = m_sysdef->getNDimensions();
    Scalar sigmasq_baro = Scalar(1.0)/((Scalar)(m_ndof+d)/(Scalar)d*m_tauS*m_tauS);

    if (master)
        {
        if (m_flags & baro_x)
            {
            nuxx = hoomd::NormalDistribution<Scalar>(sqrt(sigmasq_baro))(rng);
            }

        if (m_flags & baro_xy)
            {
            nuxy = hoomd::NormalDistribution<Scalar>(sqrt(sigmasq_baro))(rng);
            }

        if (m_flags & baro_xz)
            {
            nuxz = hoomd::NormalDistribution<Scalar>(sqrt(sigmasq_baro))(rng);
            }

        if (m_flags & baro_y)
            {
            nuyy = hoomd::NormalDistribution<Scalar>(sqrt(sigmasq_baro))(rng);
            }

        if (m_flags & baro_yz)
            {
            nuyz = hoomd::NormalDistribution<Scalar>(sqrt(sigmasq_baro))(rng);
            }

        if (m_flags & baro_z)
            {
            nuzz = hoomd::NormalDistribution<Scalar>(sqrt(sigmasq_baro))(rng);
            }

        // couple box degrees of freedom
        couplingMode couple = getRelevantCouplings();

        switch(couple)
            {
            case couple_none:
                break;
            case couple_xy:
                nuyy = nuxx;
                break;
            case couple_xz:
                nuzz = nuxx;
                break;
            case couple_yz:
                nuyy = nuzz;
                break;
            case couple_xyz:
                nuxx = nuyy = nuzz;
                break;
            default:
                m_exec_conf->msg->error() << "integrate.npt: Invalid coupling mode." << std::endl << std::endl;
                throw std::runtime_error("Error in NPT integration");
            }
        }

    #ifdef ENABLE_MPI
    if (m_comm)
        {
        // broadcast integrator variables from rank 0 to other processors
        MPI_Bcast(&v.variable.front(), 10, MPI_HOOMD_SCALAR, 0, m_exec_conf->getMPICommunicator());
        }
    #endif

    setIntegratorVariables(v);
    }

pybind11::tuple TwoStepNPTMTK::getTranslationalThermostatDOF()
    {
    pybind11::list result;
    IntegratorVariables v = getIntegratorVariables();

    Scalar &eta = v.variable[0];
    Scalar &xi = v.variable[1];

    result.append(xi);
    result.append(eta);

    return pybind11::tuple(result);
    }

void TwoStepNPTMTK::setTranslationalThermostatDOF(pybind11::tuple v)
    {
    if (pybind11::len(v) != 2)
        {
        throw std::length_error("translational_thermostat_dof must have length 2");
        }

    IntegratorVariables vars = getIntegratorVariables();

    Scalar &eta = vars.variable[0];
    Scalar &xi = vars.variable[1];

    xi = pybind11::cast<Scalar>(v[0]);
    eta = pybind11::cast<Scalar>(v[1]);

    setIntegratorVariables(vars);
    }

pybind11::tuple TwoStepNPTMTK::getRotationalThermostatDOF()
    {
    pybind11::list result;
    IntegratorVariables v = getIntegratorVariables();

    Scalar &xi_rot = v.variable[8];
    Scalar &eta_rot = v.variable[9];

    result.append(xi_rot);
    result.append(eta_rot);

    return pybind11::tuple(result);
    }

void TwoStepNPTMTK::setRotationalThermostatDOF(pybind11::tuple v)
    {
    if (pybind11::len(v) != 2)
        {
        throw std::length_error("rotational_thermostat_dof must have length 2");
        }

    IntegratorVariables vars = getIntegratorVariables();

    Scalar &xi_rot = vars.variable[8];
    Scalar &eta_rot = vars.variable[9];

    xi_rot = pybind11::cast<Scalar>(v[0]);
    eta_rot = pybind11::cast<Scalar>(v[1]);

    setIntegratorVariables(vars);
    }

pybind11::tuple TwoStepNPTMTK::getBarostatDOF()
    {
    pybind11::list result;
    IntegratorVariables v = getIntegratorVariables();

    for (size_t i = 0; i < 6; i++)
        {
        result.append(v.variable[i+2]);
        }

    return pybind11::tuple(result);
    }

void TwoStepNPTMTK::setBarostatDOF(pybind11::tuple v)
    {
    if (pybind11::len(v) != 6)
        {
        throw std::length_error("barostat_dof must have length 6");
        }

    IntegratorVariables vars = getIntegratorVariables();

    for (size_t i = 0; i < 6; i++)
        {
        vars.variable[i+2] = pybind11::cast<Scalar>(v[i]);
        }

    setIntegratorVariables(vars);
    }

void export_TwoStepNPTMTK(py::module& m)
    {
    py::class_<TwoStepNPTMTK, IntegrationMethodTwoStep, std::shared_ptr<TwoStepNPTMTK> > twostepnptmtk(m, "TwoStepNPTMTK");
        twostepnptmtk.def(py::init< std::shared_ptr<SystemDefinition>,
                       std::shared_ptr<ParticleGroup>,
                       std::shared_ptr<ComputeThermo>,
                       std::shared_ptr<ComputeThermo>,
                       Scalar,
                       Scalar,
                       std::shared_ptr<Variant>,
                       const std::vector<std::shared_ptr<Variant>>&,
                       const string&,
                       const std::vector<bool>&,
                       const bool>())
        .def_property("kT", &TwoStepNPTMTK::getT, &TwoStepNPTMTK::setT)
        .def_property("S", &TwoStepNPTMTK::getS, &TwoStepNPTMTK::setS)
        .def_property("tau", &TwoStepNPTMTK::getTau, &TwoStepNPTMTK::setTau)
        .def_property("tauS", &TwoStepNPTMTK::getTauS, &TwoStepNPTMTK::setTauS)
        .def_property("couple", &TwoStepNPTMTK::getCouple, &TwoStepNPTMTK::setCouple)
        .def_property("box_dof", &TwoStepNPTMTK::getFlags, &TwoStepNPTMTK::setFlags)
        .def_property("rescale_all", &TwoStepNPTMTK::getRescaleAll, &TwoStepNPTMTK::setRescaleAll)
        .def_property("gamma", &TwoStepNPTMTK::getGamma, &TwoStepNPTMTK::setGamma)
        .def("thermalizeThermostatAndBarostatDOF", &TwoStepNPTMTK::thermalizeThermostatAndBarostatDOF)
        .def_property("translational_thermostat_dof",
                      &TwoStepNPTMTK::getTranslationalThermostatDOF,
                      &TwoStepNPTMTK::setTranslationalThermostatDOF)
        .def_property("rotational_thermostat_dof",
                      &TwoStepNPTMTK::getRotationalThermostatDOF,
                      &TwoStepNPTMTK::setRotationalThermostatDOF)
        .def_property("barostat_dof",
                      &TwoStepNPTMTK::getBarostatDOF,
                      &TwoStepNPTMTK::setBarostatDOF)
        ;
    }<|MERGE_RESOLUTION|>--- conflicted
+++ resolved
@@ -552,11 +552,7 @@
         Scalar nuzz = v.variable[7];  // Barostat tensor, zz component
 
         unsigned int d = m_sysdef->getNDimensions();
-<<<<<<< HEAD
-        Scalar W = (Scalar)(m_ndof+d)/(Scalar)d*(*m_T)(timestep)*m_tauP*m_tauP;
-=======
         Scalar W = (Scalar)(m_ndof+d)/(Scalar)d*(*m_T)(timestep)*m_tauS*m_tauS;
->>>>>>> d5d513db
         Scalar barostat_energy = W*(nuxx*nuxx+nuyy*nuyy+nuzz*nuzz+nuxy*nuxy+nuxz*nuxz+nuyz*nuyz) / Scalar(2.0);
 
         return barostat_energy;
@@ -745,13 +741,8 @@
     // advance barostat (nuxx, nuyy, nuzz) half a time step
     // Martyna-Tobias-Klein correction
     unsigned int d = m_sysdef->getNDimensions();
-<<<<<<< HEAD
-    Scalar W = (Scalar)(m_ndof+d)/(Scalar)d*(*m_T)(timestep)*m_tauP*m_tauP;
-    Scalar mtk_term = Scalar(2.0)*m_thermo_group_t->getTranslationalKineticEnergy();
-=======
     Scalar W = (Scalar)(m_ndof+d)/(Scalar)d*(*m_T)(timestep)*m_tauS*m_tauS;
     Scalar mtk_term = Scalar(2.0)*m_thermo_full_step->getTranslationalKineticEnergy();
->>>>>>> d5d513db
     mtk_term *= Scalar(1.0/2.0)*m_deltaT/(Scalar)m_ndof/W;
 
     couplingMode couple = getRelevantCouplings();
@@ -852,11 +843,7 @@
     // compute the current thermodynamic properties
     m_thermo_half_step->compute(timestep);
 
-<<<<<<< HEAD
-    Scalar curr_T_trans = m_thermo_group->getTranslationalTemperature();
-=======
     Scalar curr_T_trans = m_thermo_half_step->getTranslationalTemperature();
->>>>>>> d5d513db
     Scalar T = (*m_T)(timestep);
 
     // update the state variables Xi and eta
@@ -870,11 +857,7 @@
         Scalar &xi_rot = v.variable[8];
         Scalar &eta_rot = v.variable[9];
 
-<<<<<<< HEAD
-        Scalar curr_ke_rot = m_thermo_group->getRotationalKineticEnergy();
-=======
         Scalar curr_ke_rot = m_thermo_half_step->getRotationalKineticEnergy();
->>>>>>> d5d513db
         unsigned int ndof_rot = m_group->getRotationalDOF();
 
         Scalar xi_prime_rot = xi_rot + Scalar(1.0/2.0)*m_deltaT/m_tau/m_tau*(Scalar(2.0)*curr_ke_rot/ndof_rot/T - Scalar(1.0));
