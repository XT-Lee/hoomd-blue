// Copyright (c) 2009-2018 The Regents of the University of Michigan
// This file is part of the HOOMD-blue project, released under the BSD 3-Clause License.


// Maintainer: joaander

#ifdef ENABLE_MPI
#include "hoomd/Communicator.h"
#endif

#include "NeighborList.h"
#include "hoomd/BondedGroupData.h"

namespace py = pybind11;

#include <iostream>
#include <stdexcept>

using namespace std;

/*! \file NeighborList.cc
    \brief Defines the NeighborList class
*/

/*! \param sysdef System the neighborlist is to compute neighbors for
    \param _r_cut Cutoff radius for all pairs under which particles are considered neighbors
    \param r_buff Buffer radius around \a r_cut in which neighbors will be included

    \post NeighborList is initialized and the list memory has been allocated,
        but the list will not be computed until compute is called.
    \post The storage mode defaults to half
*/
NeighborList::NeighborList(std::shared_ptr<SystemDefinition> sysdef, Scalar _r_cut, Scalar r_buff)
    : Compute(sysdef), m_typpair_idx(m_pdata->getNTypes()), m_rcut_max_max(_r_cut), m_rcut_min(_r_cut),
      m_r_buff(r_buff), m_d_max(1.0), m_filter_body(false), m_diameter_shift(false), m_storage_mode(half),
      m_rcut_changed(true), m_updates(0), m_forced_updates(0), m_dangerous_updates(0), m_force_update(true),
      m_dist_check(true), m_has_been_updated_once(false)
    {
    m_exec_conf->msg->notice(5) << "Constructing Neighborlist" << endl;

    // r_buff must be non-negative or it is not physical
    if (m_r_buff < 0.0)
        {
        m_exec_conf->msg->error() << "nlist: Requested buffer radius is less than zero" << endl;
        throw runtime_error("Error initializing NeighborList");
        }

    // initialize values
    m_last_updated_tstep = 0;
    m_last_checked_tstep = 0;
    m_last_check_result = false;
    m_every = 0;
    m_exclusions_set = false;

    m_need_reallocate_exlist = false;

    // initialize box length at last update
    m_last_L = m_pdata->getGlobalBox().getNearestPlaneDistance();
    m_last_L_local = m_pdata->getBox().getNearestPlaneDistance();

    // allocate r_cut pairwise storage
    GlobalArray<Scalar> r_cut(m_typpair_idx.getNumElements(), m_exec_conf);
    m_r_cut.swap(r_cut);
    TAG_ALLOCATION(m_r_cut);

    #ifdef ENABLE_CUDA
    if (m_exec_conf->isCUDAEnabled() && m_exec_conf->allConcurrentManagedAccess())
        {
        cudaMemAdvise(m_r_cut.get(), m_r_cut.getNumElements()*sizeof(Scalar), cudaMemAdviseSetReadMostly, 0);
        CHECK_CUDA_ERROR();
        }
    #endif

    // holds the maximum rcut on a per type basis
    GlobalArray<Scalar> rcut_max(m_pdata->getNTypes(), m_exec_conf);
    m_rcut_max.swap(rcut_max);
    TAG_ALLOCATION(m_rcut_max);

    #ifdef ENABLE_CUDA
    if (m_exec_conf->isCUDAEnabled() && m_exec_conf->allConcurrentManagedAccess())
        {
        // store in host memory for faster access from CPU
        cudaMemAdvise(m_rcut_max.get(), m_rcut_max.getNumElements()*sizeof(Scalar), cudaMemAdviseSetReadMostly, 0);
        CHECK_CUDA_ERROR();
        }
    #endif

    // allocate the r_listsq array which accelerates CPU calculations
    GlobalArray<Scalar> r_listsq(m_typpair_idx.getNumElements(), m_exec_conf);
    m_r_listsq.swap(r_listsq);
    TAG_ALLOCATION(m_r_listsq);

    #ifdef ENABLE_CUDA
    if (m_exec_conf->isCUDAEnabled() && m_exec_conf->allConcurrentManagedAccess())
        {
        cudaMemAdvise(m_r_listsq.get(), m_r_listsq.getNumElements()*sizeof(Scalar), cudaMemAdviseSetReadMostly, 0);
        CHECK_CUDA_ERROR();
        }
    #endif

    // default initialization of the rcut for all pairs
    setRCut(_r_cut, r_buff);

    // allocate the number of neighbors (per particle)
    GlobalArray<unsigned int> n_neigh(m_pdata->getMaxN(), m_exec_conf);
    m_n_neigh.swap(n_neigh);
    TAG_ALLOCATION(m_n_neigh);

    // default allocation of 8 neighbors per particle for the neighborlist
    GlobalArray<unsigned int> nlist(8*m_pdata->getMaxN(), m_exec_conf);
    m_nlist.swap(nlist);
    TAG_ALLOCATION(m_nlist);

    // allocate head list indexer
    GlobalArray<unsigned int> head_list(m_pdata->getMaxN(), m_exec_conf);
    m_head_list.swap(head_list);
    TAG_ALLOCATION(m_head_list);

    // allocate the max number of neighbors per type allowed
    GlobalArray<unsigned int> Nmax(m_pdata->getNTypes(), m_exec_conf);
    m_Nmax.swap(Nmax);
    TAG_ALLOCATION(m_Nmax);

    // flood Nmax with 8s initially
        {
        ArrayHandle<unsigned int> h_Nmax(m_Nmax, access_location::host, access_mode::overwrite);
        for (unsigned int i=0; i < m_pdata->getNTypes(); ++i)
            {
            h_Nmax.data[i] = 8;
            }
        }

    #ifdef ENABLE_CUDA
    if (m_exec_conf->isCUDAEnabled() && m_exec_conf->allConcurrentManagedAccess())
        {
        cudaMemAdvise(m_Nmax.get(), m_Nmax.getNumElements()*sizeof(unsigned int), cudaMemAdviseSetReadMostly, 0);
        CHECK_CUDA_ERROR();
        }
    #endif

    // allocate overflow flags for the number of neighbors per type
    GlobalArray<unsigned int> conditions(m_pdata->getNTypes(), m_exec_conf);
    m_conditions.swap(conditions);
    TAG_ALLOCATION(m_conditions);

    #ifdef ENABLE_CUDA
    if (m_exec_conf->isCUDAEnabled() && m_exec_conf->allConcurrentManagedAccess())
        {
        // store in host memory for faster access from CPU
        cudaMemAdvise(m_conditions.get(), m_conditions.getNumElements()*sizeof(unsigned int), cudaMemAdviseSetPreferredLocation, cudaCpuDeviceId);
        CHECK_CUDA_ERROR();
        }
    #endif

        {
        // initially reset conditions
        ArrayHandle<unsigned int> h_conditions(m_conditions, access_location::host, access_mode::overwrite);
        memset(h_conditions.data, 0, sizeof(unsigned int)*m_pdata->getNTypes());
        }

    // allocate m_last_pos
    GlobalArray<Scalar4> last_pos(m_pdata->getMaxN(), m_exec_conf);
    m_last_pos.swap(last_pos);
    TAG_ALLOCATION(m_last_pos);

    // allocate initial memory allowing 4 exclusions per particle (will grow to match specified exclusions)

    // note: this breaks O(N/P) memory scaling
    GlobalVector<unsigned int> n_ex_tag(m_pdata->getRTags().size(), m_exec_conf);
    m_n_ex_tag.swap(n_ex_tag);
    TAG_ALLOCATION(m_n_ex_tag);

    GlobalArray<unsigned int> ex_list_tag(m_pdata->getRTags().size(), 1, m_exec_conf);
    m_ex_list_tag.swap(ex_list_tag);
    TAG_ALLOCATION(m_ex_list_tag);

    GlobalArray<unsigned int> n_ex_idx(m_pdata->getMaxN(), m_exec_conf);
    m_n_ex_idx.swap(n_ex_idx);
    TAG_ALLOCATION(m_n_ex_idx);

    GlobalArray<unsigned int> ex_list_idx(m_pdata->getMaxN(), 1, m_exec_conf);
    m_ex_list_idx.swap(ex_list_idx);
    TAG_ALLOCATION(m_ex_list_idx);

    // reset exclusions
    clearExclusions();

    m_ex_list_indexer = Index2D(m_ex_list_idx.getPitch(), 1);
    m_ex_list_indexer_tag = Index2D(m_ex_list_tag.getPitch(), 1);

    // connect to particle sort to force rebuild
    m_pdata->getParticleSortSignal().connect<NeighborList, &NeighborList::forceUpdate>(this);

    // connect to max particle change to resize neighborlist arrays
    m_pdata->getMaxParticleNumberChangeSignal().connect<NeighborList, &NeighborList::reallocate>(this);

    // connect to type change to resize type data arrays
    m_pdata->getNumTypesChangeSignal().connect<NeighborList, &NeighborList::reallocateTypes>(this);

    m_pdata->getGlobalParticleNumberChangeSignal().connect<NeighborList, &NeighborList::slotGlobalParticleNumberChange>(this);

    // connect locally to the rcut changing signal
    getRCutChangeSignal().connect<NeighborList, &NeighborList::slotRCutChange>(this);

    // allocate m_update_periods tracking info
    m_update_periods.resize(100);
    for (unsigned int i = 0; i < m_update_periods.size(); i++)
        m_update_periods[i] = 0;

    #ifdef ENABLE_CUDA
    if (m_exec_conf->isCUDAEnabled())
        m_last_gpu_partition = GPUPartition(m_exec_conf->getGPUIds());
    #endif
    }

void NeighborList::reallocate()
    {
    // resize the exclusions
    m_last_pos.resize(m_pdata->getMaxN());
    unsigned int old_n_ex = m_n_ex_idx.getNumElements();
    m_n_ex_idx.resize(m_pdata->getMaxN());

        {
        ArrayHandle<unsigned int> h_n_ex_idx(m_n_ex_idx, access_location::host, access_mode::readwrite);
        memset(h_n_ex_idx.data+old_n_ex, 0, sizeof(unsigned int)*(m_n_ex_idx.getNumElements()-old_n_ex));
        }

    unsigned int ex_list_height = m_ex_list_indexer.getH();
    m_ex_list_idx.resize(m_pdata->getMaxN(), ex_list_height );
    m_ex_list_indexer = Index2D(m_ex_list_idx.getPitch(), ex_list_height);

    // resize the head list and number of neighbors per particle
    m_head_list.resize(m_pdata->getMaxN());
    m_n_neigh.resize(m_pdata->getMaxN());

    // force a rebuild
    forceUpdate();
    }

void NeighborList::reallocateTypes()
    {
    m_typpair_idx = Index2D(m_pdata->getNTypes());
    m_r_cut.resize(m_typpair_idx.getNumElements());

    #ifdef ENABLE_CUDA
    if (m_exec_conf->isCUDAEnabled() && m_exec_conf->allConcurrentManagedAccess())
        {
        cudaMemAdvise(m_r_cut.get(), m_r_cut.getNumElements()*sizeof(Scalar), cudaMemAdviseSetReadMostly, 0);
        CHECK_CUDA_ERROR();
        }
    #endif

    m_rcut_max.resize(m_pdata->getNTypes());

    #ifdef ENABLE_CUDA
    if (m_exec_conf->isCUDAEnabled() && m_exec_conf->allConcurrentManagedAccess())
        {
        // store in host memory for faster access from CPU
        cudaMemAdvise(m_rcut_max.get(), m_rcut_max.getNumElements()*sizeof(Scalar), cudaMemAdviseSetReadMostly, 0);
        CHECK_CUDA_ERROR();
        }
    #endif

    m_r_listsq.resize(m_typpair_idx.getNumElements());
    unsigned int old_ntypes = m_Nmax.getNumElements();
    m_Nmax.resize(m_pdata->getNTypes());

    // flood Nmax with 8s initially
        {
        ArrayHandle<unsigned int> h_Nmax(m_Nmax, access_location::host, access_mode::readwrite);
        for (unsigned int i=old_ntypes; i < m_pdata->getNTypes(); ++i)
            {
            h_Nmax.data[i] = 8;
            }
        }

    m_conditions.resize(m_pdata->getNTypes());

    #ifdef ENABLE_CUDA
    if (m_exec_conf->isCUDAEnabled() && m_exec_conf->allConcurrentManagedAccess())
        {
        // store in host memory for faster access from CPU
        cudaMemAdvise(m_conditions.get(), m_conditions.getNumElements()*sizeof(unsigned int), cudaMemAdviseSetPreferredLocation, cudaCpuDeviceId);
        CHECK_CUDA_ERROR();
        }
    #endif

    resetConditions();

    m_rcut_signal.emit();
    forceUpdate();
    }

NeighborList::~NeighborList()
    {
    m_exec_conf->msg->notice(5) << "Destroying Neighborlist" << endl;

    m_pdata->getParticleSortSignal().disconnect<NeighborList, &NeighborList::forceUpdate>(this);
    m_pdata->getMaxParticleNumberChangeSignal().disconnect<NeighborList, &NeighborList::reallocate>(this);
    m_pdata->getGlobalParticleNumberChangeSignal().disconnect<NeighborList, &NeighborList::slotGlobalParticleNumberChange>(this);
#ifdef ENABLE_MPI
    if (m_comm)
        {
        m_comm->getMigrateSignal().disconnect<NeighborList, &NeighborList::peekUpdate>(this);
        m_comm->getCommFlagsRequestSignal().disconnect<NeighborList, &NeighborList::getRequestedCommFlags>(this);
        m_comm->getGhostLayerWidthRequestSignal().disconnect<NeighborList, &NeighborList::getGhostLayerWidth>(this);
        }
#endif

    m_pdata->getNumTypesChangeSignal().disconnect<NeighborList, &NeighborList::reallocateTypes>(this);

    getRCutChangeSignal().disconnect<NeighborList, &NeighborList::slotRCutChange>(this);
    }

/*! Updates the neighborlist if it has not yet been updated this times step
    \param timestep Current time step of the simulation
*/
void NeighborList::compute(unsigned int timestep)
    {
    // check if the rcut array has changed and update it
    if (m_rcut_changed)
        {
        updateRList();
        }

    // skip if we shouldn't compute this step
    if (!shouldCompute(timestep) && !m_force_update)
        return;

    if (m_prof) m_prof->push("Neighbor");

    // take care of some updates if things have changed since construction
    if (m_force_update)
        {
        // build the head list since some sort of change (like a particle sort) happened
        buildHeadList();

        if (m_exclusions_set)
            updateExListIdx();
        }

    // check if the list needs to be updated and update it
    if (needsUpdating(timestep))
        {
        // rebuild the list until there is no overflow
        bool overflowed = false;
        do
            {
            buildNlist(timestep);

            overflowed = checkConditions();
            // if we overflowed, need to reallocate memory and reset the conditions
            if (overflowed)
                {
                // always rebuild the head list after an overflow
                buildHeadList();

                // zero out the conditions for the next build
                resetConditions();
                }
            } while (overflowed);

        if (m_exclusions_set)
            filterNlist();

        setLastUpdatedPos();
        m_has_been_updated_once = true;
        }
    if (m_prof) m_prof->pop();
    }

/*! \param num_iters Number of iterations to average for the benchmark
    \returns Milliseconds of execution time per calculation

    Calls buildNlist repeatedly to benchmark the neighbor list.
*/
double NeighborList::benchmark(unsigned int num_iters)
    {
    ClockSource t;
    // warm up run
    forceUpdate();
    compute(0);
    buildNlist(0);

#ifdef ENABLE_CUDA
    if(m_exec_conf->isCUDAEnabled())
        {
        cudaThreadSynchronize();
        CHECK_CUDA_ERROR();
        }
#endif

    // benchmark
    uint64_t start_time = t.getTime();
    for (unsigned int i = 0; i < num_iters; i++)
        buildNlist(0);

#ifdef ENABLE_CUDA
    if(m_exec_conf->isCUDAEnabled())
        cudaThreadSynchronize();
#endif
    uint64_t total_time_ns = t.getTime() - start_time;

    // convert the run time to milliseconds
    return double(total_time_ns) / 1e6 / double(num_iters);
    }

/*!
 * \param r_cut The global cutoff for all pairs
 * \param r_buff The buffer distance for all pairs
 * \note Changing the cutoff radius does NOT immediately update the neighborlist.
 *       These changes will take effect before a compute is called.
 */
void NeighborList::setRCut(Scalar r_cut, Scalar r_buff)
    {

    // loop on all pairs to set the same r_cut
    for (unsigned int i=0; i < m_pdata->getNTypes(); ++i)
        {
        for (unsigned int j=i; j < m_pdata->getNTypes(); ++j)
            {
            setRCutPair(i,j,r_cut);
            }
        }

    setRBuff(r_buff);
    }

/*!
 * \param typ1 Particle type 1
 * \param typ2 Particle type 2
 * \param r_cut Cutoff radius between particles of types 1 and 2
 * \note Changing the cutoff radius does NOT immediately update the neighborlist.
         The new cutoff will take effect when compute is called for the next timestep.
*/
void NeighborList::setRCutPair(unsigned int typ1, unsigned int typ2, Scalar r_cut)
    {
    if (typ1 >= m_pdata->getNTypes() || typ2 >= m_pdata->getNTypes())
        {
        this->m_exec_conf->msg->error() << "nlist: Trying to set rcut for a non existent type! "
                  << typ1 << "," << typ2 << std::endl;
        throw std::runtime_error("Error changing NeighborList parameters");
        }

    // stash the potential rcuts, r_list will be computed on next forced update
    ArrayHandle<Scalar> h_r_cut(m_r_cut, access_location::host, access_mode::readwrite);
    h_r_cut.data[m_typpair_idx(typ1, typ2)] = r_cut;
    h_r_cut.data[m_typpair_idx(typ2, typ1)] = r_cut;

    // signal the change in rcut
    m_rcut_signal.emit();
    forceUpdate();
    }

/*! \param r_buff New buffer radius to set
    \note Changing the buffer radius does NOT immediately update the neighborlist.
            The new buffer will take effect when compute is called for the next timestep.
*/
void NeighborList::setRBuff(Scalar r_buff)
    {
    m_r_buff = r_buff;
    if (m_r_buff < 0.0)
        {
        m_exec_conf->msg->error() << "nlist: Requested buffer radius is less than zero" << endl;
        throw runtime_error("Error changing NeighborList parameters");
        }
    m_rcut_signal.emit();
    forceUpdate();
    }

void NeighborList::updateRList()
    {
    // only need a read on the real cutoff
    ArrayHandle<Scalar> h_r_cut(m_r_cut, access_location::host, access_mode::read);

    // now we need to read and write on the r_list
    ArrayHandle<Scalar> h_r_listsq(m_r_listsq, access_location::host, access_mode::overwrite);

    // update the maximum cutoff of all those set so far
    ArrayHandle<Scalar> h_rcut_max(m_rcut_max, access_location::host, access_mode::readwrite);
    Scalar r_cut_max = 0.0f;
    for (unsigned int i=0; i < m_pdata->getNTypes(); ++i)
        {
        // get the maximum cutoff for this type
        Scalar r_cut_max_i = 0.0f;
        for (unsigned int j=0; j < m_pdata->getNTypes(); ++j)
            {
            const Scalar r_cut_ij = h_r_cut.data[m_typpair_idx(i,j)];
            if (r_cut_ij > r_cut_max_i)
                r_cut_max_i = r_cut_ij;

            // precompute rlistsq while we're at it
            Scalar r_list = (r_cut_ij > Scalar(0.0)) ? r_cut_ij + m_r_buff : Scalar(0.0);
            h_r_listsq.data[m_typpair_idx(i,j)] = r_list*r_list;
            }
        h_rcut_max.data[i] = r_cut_max_i;
        if (r_cut_max_i > r_cut_max)
            r_cut_max = r_cut_max_i;
        }
    m_rcut_max_max = r_cut_max;

    // loop back through and compute the minimum
    // this extra loop guards against some weird case where all of the cutoffs are turned off
    // and we accidentally get infinity
    Scalar r_cut_min = m_rcut_max_max;
    for (unsigned int cur_pair=0; cur_pair < m_typpair_idx.getNumElements(); ++cur_pair)
        {
        const Scalar r_cut_ij = h_r_cut.data[cur_pair];
        // if cutoff is defined and less than total minimum
        if (r_cut_ij > Scalar(0.0) && r_cut_ij < r_cut_min)
            r_cut_min = r_cut_ij;
        }
    m_rcut_min = r_cut_min;

    // rcut has been updated to the latest values now
    m_rcut_changed = false;
    }

/*! \returns an estimate of the number of neighbors per particle
    This mean-field estimate may be very bad depending on how clustered particles are.
    Derived classes can override this method to provide better estimates.

    \note Under NO circumstances should calling this method produce any
    appreciable amount of overhead. This is mainly a warning to
    derived classes.
*/
Scalar NeighborList::estimateNNeigh()
    {
    // calculate a number density of particles
    BoxDim box = m_pdata->getBox();
    Scalar3 L = box.getL();
    Scalar vol = L.x * L.y * L.z;
    Scalar n_dens = Scalar(m_pdata->getN()) / vol;

    // calculate the average number of neighbors by multiplying by the volume
    // within the cutoff
    Scalar r_max = getMaxRCut() + m_r_buff;
    // diameter shifting requires to communicate a larger rlist
    if (m_diameter_shift)
        r_max += m_d_max - Scalar(1.0);
    Scalar vol_cut = Scalar(4.0/3.0 * M_PI) * r_max * r_max * r_max;
    return n_dens * vol_cut;
    }

/*! \param tag1 TAG (not index) of the first particle in the pair
    \param tag2 TAG (not index) of the second particle in the pair
    \post The pair \a tag1, \a tag2 will not appear in the neighborlist
    \note This only takes effect on the next call to compute() that updates the list
    \note Duplicates are checked for and not added.
*/
void NeighborList::addExclusion(unsigned int tag1, unsigned int tag2)
    {
    assert(tag1 <= m_pdata->getMaximumTag());
    assert(tag2 <= m_pdata->getMaximumTag());

    assert(! m_need_reallocate_exlist);

    m_exclusions_set = true;

    // don't add an exclusion twice
    if (isExcluded(tag1, tag2))
        return;

    // this is clunky, but needed due to the fact that we cannot have an array handle in scope when
    // calling grow exclusion list
    bool grow = false;
        {
        // access arrays
        ArrayHandle<unsigned int> h_n_ex_tag(m_n_ex_tag, access_location::host, access_mode::readwrite);

        // grow the list if necessary
        if (h_n_ex_tag.data[tag1] == m_ex_list_indexer.getH())
            grow = true;

        if (h_n_ex_tag.data[tag2] == m_ex_list_indexer.getH())
            grow = true;
        }

    if (grow)
        {
        growExclusionList();
        }

        {
        // access arrays
        ArrayHandle<unsigned int> h_ex_list_tag(m_ex_list_tag, access_location::host, access_mode::readwrite);
        ArrayHandle<unsigned int> h_n_ex_tag(m_n_ex_tag, access_location::host, access_mode::readwrite);

        // add tag2 to tag1's exclusion list
        unsigned int pos1 = h_n_ex_tag.data[tag1];
        assert(pos1 < m_ex_list_indexer.getH());
        h_ex_list_tag.data[m_ex_list_indexer_tag(tag1,pos1)] = tag2;
        h_n_ex_tag.data[tag1]++;

        // add tag1 to tag2's exclusion list
        unsigned int pos2 = h_n_ex_tag.data[tag2];
        assert(pos2 < m_ex_list_indexer.getH());
        h_ex_list_tag.data[m_ex_list_indexer_tag(tag2,pos2)] = tag1;
        h_n_ex_tag.data[tag2]++;
        }

    forceUpdate();
    }

/*! \post No particles are excluded from the neighbor list
*/
void NeighborList::clearExclusions()
    {
    // reallocate list of exclusions per tag if necessary
    if (m_need_reallocate_exlist)
        {
        m_n_ex_tag.resize(m_pdata->getRTags().size());

        // slave the width of the exclusion list to the capacity of the number of exclusions array
        // in order to amortize reallocation costs
        if (m_ex_list_tag.getPitch() != m_n_ex_tag.getNumElements())
            {
            m_ex_list_tag.resize(m_n_ex_tag.getNumElements(), m_ex_list_tag.getHeight());
            m_ex_list_indexer_tag = Index2D(m_ex_list_tag.getPitch(), m_ex_list_tag.getHeight());
            }

        m_need_reallocate_exlist = false;
        }


    ArrayHandle<unsigned int> h_n_ex_tag(m_n_ex_tag, access_location::host, access_mode::overwrite);
    ArrayHandle<unsigned int> h_n_ex_idx(m_n_ex_idx, access_location::host, access_mode::overwrite);

    memset(h_n_ex_tag.data, 0, sizeof(unsigned int)*m_n_ex_tag.getNumElements());
    memset(h_n_ex_idx.data, 0, sizeof(unsigned int)*m_n_ex_idx.getNumElements());
    m_exclusions_set = false;

    forceUpdate();
    }

//! Get number of exclusions involving n particles
unsigned int NeighborList::getNumExclusions(unsigned int size)
    {
    ArrayHandle<unsigned int> h_n_ex_tag(m_n_ex_tag, access_location::host, access_mode::read);
    unsigned int count = 0;
    unsigned int ntags = m_pdata->getRTags().size();
    for (unsigned int tag = 0; tag <= ntags; tag++)
        {
        if (! m_pdata->isTagActive(tag))
            {
            continue;
            }
        unsigned int num_excluded = h_n_ex_tag.data[tag];

        if (num_excluded == size) count++;
        }

    return count;
    }

/*! \post Gather some statistics about exclusions usage.
*/
void NeighborList::countExclusions()
    {
    unsigned int MAX_COUNT_EXCLUDED = 16;
    unsigned int excluded_count[MAX_COUNT_EXCLUDED+2];
    unsigned int num_excluded, max_num_excluded;

    assert(! m_need_reallocate_exlist);

    ArrayHandle<unsigned int> h_n_ex_tag(m_n_ex_tag, access_location::host, access_mode::read);

    max_num_excluded = 0;
    for (unsigned int c=0; c <= MAX_COUNT_EXCLUDED+1; ++c)
        excluded_count[c] = 0;

    unsigned int max_tag = m_pdata->getRTags().size();
    for (unsigned int i = 0; i < max_tag; i++)
        {
        num_excluded = h_n_ex_tag.data[i];

        if (num_excluded > max_num_excluded)
            max_num_excluded = num_excluded;

        if (num_excluded > MAX_COUNT_EXCLUDED)
            num_excluded = MAX_COUNT_EXCLUDED + 1;

        excluded_count[num_excluded] += 1;
        }

    m_exec_conf->msg->notice(2) << "-- Neighborlist exclusion statistics -- :" << endl;
    for (unsigned int i=0; i <= MAX_COUNT_EXCLUDED; ++i)
        {
        if (excluded_count[i] > 0)
            m_exec_conf->msg->notice(2) << "Particles with " << i << " exclusions             : " << excluded_count[i] << endl;
        }

    if (excluded_count[MAX_COUNT_EXCLUDED+1])
        {
        m_exec_conf->msg->notice(2) << "Particles with more than " << MAX_COUNT_EXCLUDED << " exclusions: "
             << excluded_count[MAX_COUNT_EXCLUDED+1] << endl;
        }

    if (m_diameter_shift)
        m_exec_conf->msg->notice(2) << "Neighbors included by diameter          : yes" << endl;
    else
        m_exec_conf->msg->notice(2) << "Neighbors included by diameter          : no" << endl;

    if (m_filter_body)
        m_exec_conf->msg->notice(2) << "Neighbors excluded when in the same body: yes" << endl;
    else
        m_exec_conf->msg->notice(2) << "Neighbors excluded when in the same body: no" << endl;

    bool has_bodies = m_pdata->hasRigidBodies();
    if (!m_filter_body && has_bodies)
        {
        m_exec_conf->msg->warning() << "Disabling the body exclusion will cause rigid bodies to behave erratically" << endl
             << "            unless inter-body pair forces are very small." << endl;
        }
    }

/*! After calling addExclusionFromBonds() all bonds specified in the attached ParticleData will be
    added as exclusions. Any additional bonds added after this will not be automatically added as exclusions.
*/
void NeighborList::addExclusionsFromBonds()
    {
    std::shared_ptr<BondData> bond_data = m_sysdef->getBondData();

    // access bond data by snapshot
    BondData::Snapshot snapshot;
    bond_data->takeSnapshot(snapshot);

    // broadcast global bond list
    std::vector<BondData::members_t> bonds;

#ifdef ENABLE_MPI
    if (m_pdata->getDomainDecomposition())
        {
        if (m_exec_conf->getRank() == 0)
            bonds = snapshot.groups;

        bcast(bonds, 0, m_exec_conf->getMPICommunicator());
        }
    else
#endif
        {
        bonds = snapshot.groups;
        }

    // for each bond
    for (unsigned int i = 0; i < bonds.size(); i++)
        // add an exclusion
        addExclusion(bonds[i].tag[0], bonds[i].tag[1]);
    }

/*! After calling addExclusionsFromAngles(), all angles specified in the attached ParticleData will be added to the
    exclusion list. Only the two end particles in the angle are excluded from interacting.
*/
void NeighborList::addExclusionsFromAngles()
    {
    std::shared_ptr<AngleData> angle_data = m_sysdef->getAngleData();

    // access angle data by snapshot
    AngleData::Snapshot snapshot;
    angle_data->takeSnapshot(snapshot);

    // broadcast global angle list
    std::vector<AngleData::members_t> angles;

#ifdef ENABLE_MPI
    if (m_pdata->getDomainDecomposition())
        {
        if (m_exec_conf->getRank() == 0)
            angles = snapshot.groups;

        bcast(angles, 0, m_exec_conf->getMPICommunicator());
        }
    else
#endif
        {
        angles = snapshot.groups;
        }

    // for each angle
    for (unsigned int i = 0; i < angles.size(); i++)
        addExclusion(angles[i].tag[0], angles[i].tag[2]);
    }

/*! After calling addExclusionsFromDihedrals(), all dihedrals specified in the attached ParticleData will be added to the
    exclusion list. Only the two end particles in the dihedral are excluded from interacting.
*/
void NeighborList::addExclusionsFromDihedrals()
    {
    std::shared_ptr<DihedralData> dihedral_data = m_sysdef->getDihedralData();

    // access dihedral data by snapshot
    DihedralData::Snapshot snapshot;
    dihedral_data->takeSnapshot(snapshot);

    // broadcast global dihedral list
    std::vector<DihedralData::members_t> dihedrals;

#ifdef ENABLE_MPI
    if (m_pdata->getDomainDecomposition())
        {
        if (m_exec_conf->getRank() == 0)
            dihedrals = snapshot.groups;

        bcast(dihedrals, 0, m_exec_conf->getMPICommunicator());
        }
    else
#endif
        {
        dihedrals = snapshot.groups;
        }

    // for each dihedral
    for (unsigned int i = 0; i < dihedrals.size(); i++)
        addExclusion(dihedrals[i].tag[0], dihedrals[i].tag[3]);
    }

/*! After calling addExclusionFromConstraints() all constraints specified in the attached ConstraintData will be
    added as exclusions. Any additional constraints added after this will not be automatically added as exclusions.
*/
void NeighborList::addExclusionsFromConstraints()
    {
    std::shared_ptr<ConstraintData> constraint_data = m_sysdef->getConstraintData();

    // access constraint data by snapshot
    ConstraintData::Snapshot snapshot;
    constraint_data->takeSnapshot(snapshot);

    // broadcast global constraint list
    std::vector<ConstraintData::members_t> constraints;

#ifdef ENABLE_MPI
    if (m_pdata->getDomainDecomposition())
        {
        if (m_exec_conf->getRank() == 0)
            constraints = snapshot.groups;

        bcast(constraints, 0, m_exec_conf->getMPICommunicator());
        }
    else
#endif
        {
        constraints = snapshot.groups;
        }

    // for each constraint
    for (unsigned int i = 0; i < constraints.size(); i++)
        // add an exclusion
        addExclusion(constraints[i].tag[0], constraints[i].tag[1]);
    }

/*! After calling addExclusionFromPairs() all pairs specified in the attached ParticleData will be
    added as exclusions. Any additional pairs added after this will not be automatically added as exclusions.
*/
void NeighborList::addExclusionsFromPairs()
    {
    std::shared_ptr<PairData> pair_data = m_sysdef->getPairData();

    // access pair data by snapshot
    PairData::Snapshot snapshot;
    pair_data->takeSnapshot(snapshot);

    // broadcast global bond list
    std::vector<PairData::members_t> pairs;

#ifdef ENABLE_MPI
    if (m_pdata->getDomainDecomposition())
        {
        if (m_exec_conf->getRank() == 0)
            pairs = snapshot.groups;

        bcast(pairs, 0, m_exec_conf->getMPICommunicator());
        }
    else
#endif
        {
        pairs = snapshot.groups;
        }

    // for each pair
    for (unsigned int i = 0; i < pairs.size(); i++)
        // add an exclusion
        addExclusion(pairs[i].tag[0], pairs[i].tag[1]);
    }

/*! \param tag1 First particle tag in the pair
    \param tag2 Second particle tag in the pair
    \return true if the particles \a tag1 and \a tag2 have been excluded from the neighbor list
*/
bool NeighborList::isExcluded(unsigned int tag1, unsigned int tag2)
    {
    assert(! m_need_reallocate_exlist);

    assert(tag1 <= m_pdata->getMaximumTag());
    assert(tag2 <= m_pdata->getMaximumTag());

    ArrayHandle<unsigned int> h_n_ex_tag(m_n_ex_tag, access_location::host, access_mode::read);
    ArrayHandle<unsigned int> h_ex_list_tag(m_ex_list_tag, access_location::host, access_mode::read);

    unsigned int n_ex = h_n_ex_tag.data[tag1];
    for (unsigned int i = 0; i < n_ex; i++)
        {
        if (h_ex_list_tag.data[m_ex_list_indexer_tag(tag1,i)] == tag2)
            return true;
        }

    return false;
    }

/*! Add topologically derived exclusions for angles
 *
 * This excludes all non-bonded interactions between all pairs particles
 * that are bonded to the same atom.
 * To make the process quasi-linear scaling with system size we first
 * create a 1-d array the collects the number and index of bond partners.
 */
void NeighborList::addOneThreeExclusionsFromTopology()
    {
    std::shared_ptr<BondData> bond_data = m_sysdef->getBondData();
    const unsigned int myNAtoms = m_pdata->getRTags().size();
    const unsigned int MAXNBONDS = 7+1; //! assumed maximum number of bonds per atom plus one entry for the number of bonds.
    const unsigned int nBonds = bond_data->getNGlobal();

    if (nBonds == 0)
        {
        m_exec_conf->msg->warning() << "nlist: No bonds defined while trying to add topology derived 1-3 exclusions" << endl;
        return;
        }

    // build a per atom list with all bonding partners from the list of bonds.
    unsigned int *localBondList = new unsigned int[MAXNBONDS*myNAtoms];
    memset((void *)localBondList,0,sizeof(unsigned int)*MAXNBONDS*myNAtoms);

    for (unsigned int i = 0; i < nBonds; i++)
        {
        // loop over all bonds and make a 1D exclusion map

        // FIXME: this will not work when the group tags are not contiguous
        Bond bondi = bond_data->getGroupByTag(i);

        const unsigned int tagA = bondi.a;
        const unsigned int tagB = bondi.b;

        // next, increment the number of bonds, and update the tags
        const unsigned int nBondsA = ++localBondList[tagA*MAXNBONDS];
        const unsigned int nBondsB = ++localBondList[tagB*MAXNBONDS];

        if (nBondsA >= MAXNBONDS)
            {
            m_exec_conf->msg->error() << "nlist: Too many bonds to process exclusions for particle with tag: " << tagA << endl;
            m_exec_conf->msg->error() << "Maximum allowed is currently: " << MAXNBONDS-1 << endl;
            throw runtime_error("Error setting up topological exclusions in NeighborList");
            }

        if (nBondsB >= MAXNBONDS)
            {
            m_exec_conf->msg->error() << "nlist: Too many bonds to process exclusions for particle with tag: " << tagB << endl;
            m_exec_conf->msg->error() << "Maximum allowed is currently: " << MAXNBONDS-1 << endl;
            throw runtime_error("Error setting up topological exclusions in NeighborList");
            }

        localBondList[tagA*MAXNBONDS + nBondsA] = tagB;
        localBondList[tagB*MAXNBONDS + nBondsB] = tagA;
        }

    // now loop over the atoms and build exclusions if we have more than
    // one bonding partner, i.e. we are in the center of an angle.
    for (unsigned int i = 0; i < myNAtoms; i++)
        {
        // now, loop over all atoms, and find those in the middle of an angle
        const unsigned int iAtom = i*MAXNBONDS;
        const unsigned int nBonds = localBondList[iAtom];

        if (nBonds > 1) // need at least two bonds
            {
            for (unsigned int j = 1; j < nBonds; ++j)
                {
                for (unsigned int k = j+1; k <= nBonds; ++k)
                    addExclusion(localBondList[iAtom+j],localBondList[iAtom+k]);
                }
            }
        }
    // free temp memory
    delete[] localBondList;
    }

/*! Add topologically derived exclusions for dihedrals
 *
 * This excludes all non-bonded interactions between all pairs particles
 * that are connected to a common bond.
 *
 * To make the process quasi-linear scaling with system size we first
 * create a 1-d array the collects the number and index of bond partners.
 * and then loop over bonded partners.
 */
void NeighborList::addOneFourExclusionsFromTopology()
    {
    std::shared_ptr<BondData> bond_data = m_sysdef->getBondData();
    const unsigned int myNAtoms = m_pdata->getRTags().size();
    const unsigned int MAXNBONDS = 7+1; //! assumed maximum number of bonds per atom plus one entry for the number of bonds.
    const unsigned int nBonds = bond_data->getNGlobal();

    if (nBonds == 0)
        {
        m_exec_conf->msg->warning() << "nlist: No bonds defined while trying to add topology derived 1-4 exclusions" << endl;
        return;
        }

    // allocate and clear data.
    unsigned int *localBondList = new unsigned int[MAXNBONDS*myNAtoms];
    memset((void *)localBondList,0,sizeof(unsigned int)*MAXNBONDS*myNAtoms);

    for (unsigned int i = 0; i < nBonds; i++)
        {
        // loop over all bonds and make a 1D exclusion map
        Bond bondi = bond_data->getGroupByTag(i);
        const unsigned int tagA = bondi.a;
        const unsigned int tagB = bondi.b;

        // next, increment the number of bonds, and update the tags
        const unsigned int nBondsA = ++localBondList[tagA*MAXNBONDS];
        const unsigned int nBondsB = ++localBondList[tagB*MAXNBONDS];

        if (nBondsA >= MAXNBONDS)
            {
            m_exec_conf->msg->error() << "nlist: Too many bonds to process exclusions for particle with tag: " << tagA << endl;
            m_exec_conf->msg->error() << "Maximum allowed is currently: " << MAXNBONDS-1 << endl;
            throw runtime_error("Error setting up topological exclusions in NeighborList");
            }

        if (nBondsB >= MAXNBONDS)
            {
            m_exec_conf->msg->error() << "nlist: Too many bonds to process exclusions for particle with tag: " << tagB << endl;
            m_exec_conf->msg->error() << "Maximum allowed is currently: " << MAXNBONDS-1 << endl;
            throw runtime_error("Error setting up topological exclusions in NeighborList");
            }

        localBondList[tagA*MAXNBONDS + nBondsA] = tagB;
        localBondList[tagB*MAXNBONDS + nBondsB] = tagA;
        }

    //  loop over all bonds
    for (unsigned int i = 0; i < nBonds; i++)
        {
        // FIXME: this will not work when the group tags are not contiguous
        Bond bondi = bond_data->getGroupByTag(i);
        const unsigned int tagA = bondi.a;
        const unsigned int tagB = bondi.b;

        const unsigned int nBondsA = localBondList[tagA*MAXNBONDS];
        const unsigned int nBondsB = localBondList[tagB*MAXNBONDS];

        for (unsigned int j = 1; j <= nBondsA; j++)
            {
            const unsigned int tagJ = localBondList[tagA*MAXNBONDS+j];
            if (tagJ == tagB) // skip the bond in the middle of the dihedral
                continue;

            for (unsigned int k = 1; k <= nBondsB; k++)
                {
                const unsigned int tagK = localBondList[tagB*MAXNBONDS+k];
                if (tagK == tagA) // skip the bond in the middle of the dihedral
                    continue;

                addExclusion(tagJ,tagK);
                }
            }
        }
    // free temp memory
    delete[] localBondList;
    }


/*! \returns true If any of the particles have been moved more than 1/2 of the buffer distance since the last call
        to this method that returned true.
    \returns false If none of the particles has been moved more than 1/2 of the buffer distance since the last call to this
        method that returned true.

    Note: this method relies on data set by setLastUpdatedPos(), which must be called to set the previous data used
    in the next call to distanceCheck();
*/
bool NeighborList::distanceCheck(unsigned int timestep)
    {
    ArrayHandle<Scalar4> h_pos(m_pdata->getPositions(), access_location::host, access_mode::read);

    // sanity check
    assert(h_pos.data);

    // profile
    if (m_prof) m_prof->push("Dist check");

    // temporary storage for the result
    bool result = false;

    // get a local copy of the simulation box too
    const BoxDim& box = m_pdata->getBox();

    // get current nearest plane distances
    Scalar3 L_g = m_pdata->getGlobalBox().getNearestPlaneDistance();

    // Find direction of maximum box length contraction (smallest eigenvalue of deformation tensor)
    Scalar3 lambda = L_g / m_last_L;
    Scalar lambda_min = (lambda.x < lambda.y) ? lambda.x : lambda.y;
    lambda_min = (lambda_min < lambda.z) ? lambda_min : lambda.z;

    ArrayHandle<Scalar4> h_last_pos(m_last_pos, access_location::host, access_mode::read);
    ArrayHandle<Scalar> h_rcut_max(m_rcut_max, access_location::host, access_mode::read);

    for (unsigned int i = 0; i < m_pdata->getN(); i++)
        {
        const unsigned int type_i = __scalar_as_int(h_pos.data[i].w);

        // minimum distance within which all particles should be included
        Scalar old_rmin = h_rcut_max.data[type_i];

        // maximum value we have checked for neighbors, defined by the buffer layer
        Scalar rmax = old_rmin + m_r_buff;

        // max displacement for each particle (after subtraction of homogeneous dilations)
        const Scalar delta_max = (rmax*lambda_min - old_rmin)/Scalar(2.0);
        Scalar maxsq = (delta_max > 0) ? delta_max*delta_max : 0;

        Scalar3 dx = make_scalar3(h_pos.data[i].x - lambda.x*h_last_pos.data[i].x,
                                  h_pos.data[i].y - lambda.y*h_last_pos.data[i].y,
                                  h_pos.data[i].z - lambda.z*h_last_pos.data[i].z);

        dx = box.minImage(dx);

        if (dot(dx, dx) >= maxsq)
            {
            result = true;
            break;
            }
        }

    #ifdef ENABLE_MPI
    if (m_pdata->getDomainDecomposition())
        {
        if (m_prof) m_prof->push("MPI allreduce");
        // check if migrate criterion is fulfilled on any rank
        int local_result = result ? 1 : 0;
        int global_result = 0;
        MPI_Allreduce(&local_result,
            &global_result,
            1,
            MPI_INT,
            MPI_MAX,
            m_exec_conf->getMPICommunicator());
        result = (global_result > 0);
        if (m_prof) m_prof->pop();
        }
    #endif

    // don't worry about computing flops here, this is fast
    if (m_prof) m_prof->pop();

    return result;
    }

/*! Copies the current positions of all particles over to m_last_x etc...
*/
void NeighborList::setLastUpdatedPos()
    {
    ArrayHandle<Scalar4> h_pos(m_pdata->getPositions(), access_location::host, access_mode::read);

    // sanity check
    assert(h_pos.data);

    // profile
    if (m_prof) m_prof->push("Dist check");

    // update the last position arrays
    ArrayHandle<Scalar4> h_last_pos(m_last_pos, access_location::host, access_mode::overwrite);
    for (unsigned int i = 0; i < m_pdata->getN(); i++)
        {
        h_last_pos.data[i] = make_scalar4(h_pos.data[i].x, h_pos.data[i].y, h_pos.data[i].z, Scalar(0.0));
        }

    // update last box nearest plane distance
    m_last_L = m_pdata->getGlobalBox().getNearestPlaneDistance();
    m_last_L_local = m_pdata->getBox().getNearestPlaneDistance();

    if (m_prof) m_prof->pop();
    }

bool NeighborList::shouldCheckDistance(unsigned int timestep)
    {
    return !m_force_update && !(timestep < (m_last_updated_tstep + m_every));
    }

/*! \returns true If the neighbor list needs to be updated
    \returns false If the neighbor list does not need to be updated
    \note This is designed to be called if (needsUpdating()) then update every step.
        It internally handles many state variables that rely on this assumption.

    \param timestep Current time step in the simulation
*/
bool NeighborList::needsUpdating(unsigned int timestep)
    {
    if (m_last_checked_tstep == timestep)
        {
        if (m_force_update)
            {
            // force update is counted only once per time step
            m_force_update = false;
            return true;
            }
        return m_last_check_result;
        }

    m_last_checked_tstep = timestep;

    if (!m_force_update && !shouldCheckDistance(timestep))
        {
        m_last_check_result = false;
        return false;
        }

    // temporary storage for return result
    bool result = false;

    // check if this is a dangerous time
    // we are dangerous if m_every is greater than 1 and this is the first check after the
    // last build
    bool dangerous = false;
    if (m_dist_check && (m_every > 1 && timestep == (m_last_updated_tstep + m_every)))
        dangerous = true;

    // if the update has been forced, the result defaults to true
    if (m_force_update)
        {
        result = true;
        m_force_update = false;
        m_forced_updates += 1;
        m_last_updated_tstep = timestep;

        // when an update is forced, there is no way to tell if the build
        // is dangerous or not: filter out the false positive errors
        dangerous = false;
        }
    else
        {
        // not a forced update, perform the distance check to determine
        // if the list needs to be updated - no dist check needed if r_buff is tiny
        // it also needs to be updated if m_every is 0, or the check period is hit when distance checks are disabled
        if (m_r_buff < 1e-6 ||
            (!m_dist_check && (m_every == 0 || (m_every > 1 && timestep == (m_last_updated_tstep + m_every)))))
            {
            result = true;
            }
        else
            {
            result = distanceCheck(timestep);
            }

        if (result)
            {
            // record update histogram - but only if the period is positive
            if (timestep > m_last_updated_tstep)
                {
                unsigned int period = timestep - m_last_updated_tstep;
                if (period >= m_update_periods.size())
                    period = m_update_periods.size()-1;
                m_update_periods[period]++;
                }

            m_last_updated_tstep = timestep;
            m_updates += 1;
            }
        }

    // warn the user if this is a dangerous build
    if (result && dangerous)
        {
        m_exec_conf->msg->notice(2) << "nlist: Dangerous neighborlist build occurred. Continuing this simulation may produce incorrect results and/or program crashes. Decrease the neighborlist check_period and rerun." << endl;
        m_dangerous_updates += 1;
        }

    m_last_check_result = result;
    return result;
    }

/*! Generic statistics that apply to any neighbor list, like the number of updates,
    average number of neighbors, etc... are printed to stdout. Derived classes should
    print any pertinent information they see fit to.

    \todo fix these statistics to work correctly for MPI runs
 */
void NeighborList::printStats()
    {
    // return early if the notice level is less than 1
    if (m_exec_conf->msg->getNoticeLevel() < 1)
        return;

    m_exec_conf->msg->notice(1) << "-- Neighborlist stats:" << endl;
    m_exec_conf->msg->notice(1) << m_updates << " normal updates / " << m_forced_updates << " forced updates / " << m_dangerous_updates << " dangerous updates" << endl;

    // access the number of neighbors to generate stats
    ArrayHandle<unsigned int> h_n_neigh(m_n_neigh, access_location::host, access_mode::read);

    // build some simple statistics of the number of neighbors
    unsigned int n_neigh_min = m_pdata->getN();
    unsigned int n_neigh_max = 0;
    Scalar n_neigh_avg = 0.0;

    for (unsigned int i = 0; i < m_pdata->getN(); i++)
        {
        unsigned int n_neigh = (unsigned int)h_n_neigh.data[i];
        if (n_neigh < n_neigh_min)
            n_neigh_min = n_neigh;
        if (n_neigh > n_neigh_max)
            n_neigh_max = n_neigh;

        n_neigh_avg += Scalar(n_neigh);
        }

    // divide to get the average
    n_neigh_avg /= Scalar(m_pdata->getN());
    m_exec_conf->msg->notice(1) << "n_neigh_min: " << n_neigh_min << " / n_neigh_max: " << n_neigh_max << " / n_neigh_avg: " << n_neigh_avg << endl;

    m_exec_conf->msg->notice(1) << "shortest rebuild period: " << getSmallestRebuild() << endl;
    }

void NeighborList::resetStats()
    {
    m_updates = m_forced_updates = m_dangerous_updates = 0;

    for (unsigned int i = 0; i < m_update_periods.size(); i++)
        m_update_periods[i] = 0;
    }

unsigned int NeighborList::getSmallestRebuild()
    {
    for (unsigned int i = 0; i < m_update_periods.size(); i++)
        {
        if (m_update_periods[i] != 0)
            return i;
        }
    return m_update_periods.size();
    }

/*! This method is now deprecated, and deriving classes must supply it.
*/
void NeighborList::buildNlist(unsigned int timestep)
    {
    m_exec_conf->msg->error() << "nlist: O(N^2) neighbor lists are no longer supported." << endl;
    throw runtime_error("Error updating neighborlist bins");
    }

/*! Translates the exclusions set in \c m_n_ex_tag and \c m_ex_list_tag to indices in \c m_n_ex_idx and \c m_ex_list_idx
*/
void NeighborList::updateExListIdx()
    {
    assert(! m_need_reallocate_exlist);

    if (m_prof)
        m_prof->push("update-ex");

    // access data
    ArrayHandle<unsigned int> h_tag(m_pdata->getTags(), access_location::host, access_mode::read);
    ArrayHandle<unsigned int> h_rtag(m_pdata->getRTags(), access_location::host, access_mode::read);

    ArrayHandle<unsigned int> h_n_ex_tag(m_n_ex_tag, access_location::host, access_mode::read);
    ArrayHandle<unsigned int> h_ex_list_tag(m_ex_list_tag, access_location::host, access_mode::read);
    ArrayHandle<unsigned int> h_n_ex_idx(m_n_ex_idx, access_location::host, access_mode::overwrite);
    ArrayHandle<unsigned int> h_ex_list_idx(m_ex_list_idx, access_location::host, access_mode::overwrite);

    // translate the number and exclusions from one array to the other
    for (unsigned int idx = 0; idx < m_pdata->getN(); idx++)
        {
        // get the tag for this index
        unsigned int tag = h_tag.data[idx];

        // copy the number of exclusions over
        unsigned int n = h_n_ex_tag.data[tag];
        h_n_ex_idx.data[idx] = n;

        // construct the exclusion list
        for (unsigned int offset = 0; offset < n; offset++)
            {
            unsigned int ex_tag = h_ex_list_tag.data[m_ex_list_indexer_tag(tag,offset)];
            unsigned int ex_idx = h_rtag.data[ex_tag];

            // store excluded particle idx
            h_ex_list_idx.data[m_ex_list_indexer(idx, offset)] = ex_idx;
            }
        }

    if (m_prof)
        m_prof->pop();
    }

/*! Loops through the neighbor list and filters out any excluded pairs
*/
void NeighborList::filterNlist()
    {
    if (m_prof)
        m_prof->push("filter");

    // access data
    ArrayHandle<unsigned int> h_head_list(m_head_list, access_location::host, access_mode::read);
    ArrayHandle<unsigned int> h_n_ex_idx(m_n_ex_idx, access_location::host, access_mode::read);
    ArrayHandle<unsigned int> h_ex_list_idx(m_ex_list_idx, access_location::host, access_mode::read);
    ArrayHandle<unsigned int> h_n_neigh(m_n_neigh, access_location::host, access_mode::readwrite);
    ArrayHandle<unsigned int> h_nlist(m_nlist, access_location::host, access_mode::readwrite);

    // for each particle's neighbor list
    for (unsigned int idx = 0; idx < m_pdata->getN(); idx++)
        {
        unsigned int myHead = h_head_list.data[idx];
        unsigned int n_neigh = h_n_neigh.data[idx];
        unsigned int n_ex = h_n_ex_idx.data[idx];
        unsigned int new_n_neigh = 0;

        // loop over the list, regenerating it as we go
        for (unsigned int cur_neigh_idx = 0; cur_neigh_idx < n_neigh; cur_neigh_idx++)
            {
            unsigned int cur_neigh = h_nlist.data[myHead + cur_neigh_idx];

            // test if excluded
            bool excluded = false;
            for (unsigned int cur_ex_idx = 0; cur_ex_idx < n_ex; cur_ex_idx++)
                {
                unsigned int cur_ex = h_ex_list_idx.data[m_ex_list_indexer(idx, cur_ex_idx)];
                if (cur_ex == cur_neigh)
                    {
                    excluded = true;
                    break;
                    }
                }

            // add it back to the list if it is not excluded
            if (!excluded)
                {
                h_nlist.data[myHead + new_n_neigh] = cur_neigh;
                new_n_neigh++;
                }
            }

        // update the number of neighbors
        h_n_neigh.data[idx] = new_n_neigh;
        }

    if (m_prof)
        m_prof->pop();
    }

/*!
 * Iterates through each particle, and calculates a running sum of the starting index for that particle
 * in the flat array of neighbors.
 *
 * \note The neighbor list is also resized when it requires more memory than is currently allocated.
 */
void NeighborList::buildHeadList()
    {
    if (m_prof) m_prof->push("head-list");

    unsigned int headAddress = 0;
        {
        ArrayHandle<unsigned int> h_head_list(m_head_list, access_location::host, access_mode::overwrite);
        ArrayHandle<Scalar4> h_pos(m_pdata->getPositions(), access_location::host, access_mode::read);
        ArrayHandle<unsigned int> h_Nmax(m_Nmax, access_location::host, access_mode::read);
<<<<<<< HEAD

        for (unsigned int i=0; i < m_pdata->getN(); ++i)
            {
            h_head_list.data[i] = headAddress;

=======

        for (unsigned int i=0; i < m_pdata->getN(); ++i)
            {
            h_head_list.data[i] = headAddress;

>>>>>>> 8324e6e2
            // move the head address along
            unsigned int myType = __scalar_as_int(h_pos.data[i].w);
            headAddress += h_Nmax.data[myType];
            }
        }

    resizeNlist(headAddress);

    if (m_prof) m_prof->pop();
    }

/*!
 * \param size the requested number of elements in the neighbor list
 *
 * Increases the size of the neighbor list memory using amortized resizing (growth factor: 9/8)
 * only when needed.
 */
void NeighborList::resizeNlist(unsigned int size)
    {
    if (size > m_nlist.getNumElements())
        {
        m_exec_conf->msg->notice(6) << "nlist: (Re-)allocating neighbor list, new size " << size << " uints " << endl;

        unsigned int alloc_size = m_nlist.getNumElements() ? m_nlist.getNumElements() : 1;

        while (size > alloc_size)
            {
            alloc_size = ((unsigned int) (((float) alloc_size) * 1.125f)) + 1 ;
            }

        m_nlist.resize(alloc_size);
        }
    }

/*!
 * \returns true if an overflow is detected for any particle type
 * \returns false if all particle types have enough memory for their neighbors
 *
 * The maximum number of neighbors per particle (rounded up to the nearest 8, min of 8) is recomputed when
 * an overflow happens.
 */
bool NeighborList::checkConditions()
    {
    bool result = false;

    ArrayHandle<unsigned int> h_conditions(m_conditions, access_location::host, access_mode::read);
    ArrayHandle<unsigned int> h_Nmax(m_Nmax, access_location::host, access_mode::readwrite);
    for (unsigned int i=0; i < m_pdata->getNTypes(); ++i)
        {
        if (h_conditions.data[i] > h_Nmax.data[i])
            {
            h_Nmax.data[i] = (h_conditions.data[i] > 8) ? (h_conditions.data[i] + 7) & ~7 : 8;
            result = true;
            }
        }

    return result;
    }

void NeighborList::resetConditions()
    {
    ArrayHandle<unsigned int> h_conditions(m_conditions, access_location::host, access_mode::overwrite);
    memset(h_conditions.data, 0, sizeof(unsigned int)*m_pdata->getNTypes());
    }

void NeighborList::growExclusionList()
    {
    unsigned int new_height = m_ex_list_indexer.getH() + 1;

    m_ex_list_tag.resize(m_pdata->getRTags().size(), new_height);
    m_ex_list_idx.resize(m_pdata->getMaxN(), new_height);

    // update the indexers
    m_ex_list_indexer = Index2D(m_ex_list_idx.getPitch(), new_height);
    m_ex_list_indexer_tag = Index2D(m_ex_list_tag.getPitch(), new_height);

    // we didn't copy data for the new idx list, force an update so it will be correct
    forceUpdate();
    }

#ifdef ENABLE_MPI
//! Set the communicator to use
void NeighborList::setCommunicator(std::shared_ptr<Communicator> comm)
    {
    if (!m_comm)
        {
        // only add the migrate request on the first call
        assert(comm);
        comm->getMigrateSignal().connect<NeighborList, &NeighborList::peekUpdate>(this);
        comm->getCommFlagsRequestSignal().connect<NeighborList, &NeighborList::getRequestedCommFlags>(this);
        comm->getGhostLayerWidthRequestSignal().connect<NeighborList, &NeighborList::getGhostLayerWidth>(this);
        }

    Compute::setCommunicator(comm);
    }

//! Returns true if the particle migration criterion is fulfilled
/*! \note The criterion for when to request particle migration is the same as the one for neighbor list
    rebuilds, which is implemented in needsUpdating().
 */
bool NeighborList::peekUpdate(unsigned int timestep)
    {
    if (m_prof) m_prof->push("Neighbor");

    bool result = needsUpdating(timestep);

    if (m_prof) m_prof->pop();

    return result;
    }
#endif

#ifdef ENABLE_CUDA
//! Update GPU memory locality
void NeighborList::updateMemoryMapping()
    {
    if (m_exec_conf->isCUDAEnabled() && m_exec_conf->allConcurrentManagedAccess())
        {
        auto gpu_map = m_exec_conf->getGPUIds();

        const GPUPartition& gpu_partition = m_pdata->getGPUPartition();

        // stash this partition for the future, so we can unset hints again
        m_last_gpu_partition = gpu_partition;

        // split preferred location of neighbor list across GPUs
            {
            ArrayHandle<unsigned int> h_head_list(m_head_list, access_location::host, access_mode::read);

            for (unsigned int idev = 0; idev < m_exec_conf->getNumActiveGPUs(); ++idev)
                {
                auto range = gpu_partition.getRange(idev);

                unsigned int start = h_head_list.data[range.first];
                unsigned int end = (range.second == m_pdata->getN()) ? m_nlist.getNumElements() : h_head_list.data[range.second];

                if (end - start > 0)
                    // set preferred location
                    cudaMemAdvise(m_nlist.get()+h_head_list.data[range.first], sizeof(unsigned int)*(end-start),
                        cudaMemAdviseSetPreferredLocation, gpu_map[idev]);
                }
            }
        CHECK_CUDA_ERROR();

        for (unsigned int idev = 0; idev < m_exec_conf->getNumActiveGPUs(); ++idev)
            {
            // set preferred location
            auto range = gpu_partition.getRange(idev);
            unsigned int nelem =  range.second - range.first;
            cudaMemAdvise(m_head_list.get()+range.first, sizeof(unsigned int)*nelem, cudaMemAdviseSetPreferredLocation, gpu_map[idev]);
            cudaMemAdvise(m_n_neigh.get()+range.first, sizeof(unsigned int)*nelem, cudaMemAdviseSetPreferredLocation, gpu_map[idev]);
            cudaMemAdvise(m_last_pos.get()+range.first, sizeof(Scalar4)*nelem, cudaMemAdviseSetPreferredLocation, gpu_map[idev]);

            // pin to that device by prefetching
            cudaMemPrefetchAsync(m_head_list.get()+range.first, sizeof(unsigned int)*nelem, gpu_map[idev]);
            cudaMemPrefetchAsync(m_n_neigh.get()+range.first, sizeof(unsigned int)*nelem, gpu_map[idev]);
            cudaMemPrefetchAsync(m_last_pos.get()+range.first, sizeof(Scalar4)*nelem, gpu_map[idev]);
            }
        CHECK_CUDA_ERROR();
        }
    }
#endif


void export_NeighborList(py::module& m)
    {
    py::class_<NeighborList, std::shared_ptr<NeighborList> > nlist(m, "NeighborList", py::base<Compute>());
    nlist.def(py::init< std::shared_ptr<SystemDefinition>, Scalar, Scalar >())
        .def("setRCut", &NeighborList::setRCut)
        .def("setRCutPair", &NeighborList::setRCutPair)
        .def("setRBuff", &NeighborList::setRBuff)
        .def("setEvery", &NeighborList::setEvery)
        .def("setStorageMode", &NeighborList::setStorageMode)
        .def("addExclusion", &NeighborList::addExclusion)
        .def("clearExclusions", &NeighborList::clearExclusions)
        .def("countExclusions", &NeighborList::countExclusions)
        .def("addExclusionsFromBonds", &NeighborList::addExclusionsFromBonds)
        .def("addExclusionsFromAngles", &NeighborList::addExclusionsFromAngles)
        .def("addExclusionsFromDihedrals", &NeighborList::addExclusionsFromDihedrals)
        .def("addExclusionsFromConstraints", &NeighborList::addExclusionsFromConstraints)
        .def("addExclusionsFromPairs", &NeighborList::addExclusionsFromPairs)
        .def("addOneThreeExclusionsFromTopology", &NeighborList::addOneThreeExclusionsFromTopology)
        .def("addOneFourExclusionsFromTopology", &NeighborList::addOneFourExclusionsFromTopology)
        .def("setFilterBody", &NeighborList::setFilterBody)
        .def("getFilterBody", &NeighborList::getFilterBody)
        .def("setDiameterShift", &NeighborList::setDiameterShift)
        .def("getDiameterShift", &NeighborList::getDiameterShift)
        .def("setMaximumDiameter", &NeighborList::setMaximumDiameter)
        .def("getMaximumDiameter", &NeighborList::getMaximumDiameter)
        .def("getMaxRCut", &NeighborList::getMaxRCut)
        .def("getMinRCut", &NeighborList::getMinRCut)
        .def("getMaxRList", &NeighborList::getMaxRList)
        .def("getMinRList", &NeighborList::getMinRList)
        .def("forceUpdate", &NeighborList::forceUpdate)
        .def("estimateNNeigh", &NeighborList::estimateNNeigh)
        .def("getSmallestRebuild", &NeighborList::getSmallestRebuild)
        .def("getNumUpdates", &NeighborList::getNumUpdates)
        .def("getNumExclusions", &NeighborList::getNumExclusions)
        .def("wantExclusions", &NeighborList::wantExclusions)
#ifdef ENABLE_MPI
        .def("setCommunicator", &NeighborList::setCommunicator)
#endif
                     ;

    py::enum_<NeighborList::storageMode>(nlist, "storageMode")
        .value("half", NeighborList::storageMode::half)
        .value("full", NeighborList::storageMode::full)
        .export_values()
    ;
    }<|MERGE_RESOLUTION|>--- conflicted
+++ resolved
@@ -1459,19 +1459,11 @@
         ArrayHandle<unsigned int> h_head_list(m_head_list, access_location::host, access_mode::overwrite);
         ArrayHandle<Scalar4> h_pos(m_pdata->getPositions(), access_location::host, access_mode::read);
         ArrayHandle<unsigned int> h_Nmax(m_Nmax, access_location::host, access_mode::read);
-<<<<<<< HEAD
 
         for (unsigned int i=0; i < m_pdata->getN(); ++i)
             {
             h_head_list.data[i] = headAddress;
 
-=======
-
-        for (unsigned int i=0; i < m_pdata->getN(); ++i)
-            {
-            h_head_list.data[i] = headAddress;
-
->>>>>>> 8324e6e2
             // move the head address along
             unsigned int myType = __scalar_as_int(h_pos.data[i].w);
             headAddress += h_Nmax.data[myType];
