// Copyright (c) 2009-2021 The Regents of the University of Michigan
// This file is part of the HOOMD-blue project, released under the BSD 3-Clause License.

// Maintainer: joaander

#include "ActiveForceCompute.h"
#include "hoomd/RNGIdentifiers.h"
#include "hoomd/RandomNumbers.h"

#include <vector>

using namespace std;
using namespace hoomd;
namespace py = pybind11;

/*! \file ActiveForceCompute.cc
    \brief Contains code for the ActiveForceCompute class
*/

/*! \param rotation_diff rotational diffusion constant for all particles.
*/
ActiveForceCompute::ActiveForceCompute(std::shared_ptr<SystemDefinition> sysdef,
<<<<<<< HEAD
                                        std::shared_ptr<ParticleGroup> group,
                                        Scalar rotation_diff)
        : ForceCompute(sysdef), m_group(group), m_rotationDiff(rotation_diff)
=======
                                       std::shared_ptr<ParticleGroup> group,
                                       Scalar rotation_diff,
                                       Scalar3 P,
                                       Scalar rx,
                                       Scalar ry,
                                       Scalar rz)
    : ForceCompute(sysdef), m_group(group), m_rotationDiff(rotation_diff), m_P(P), m_rx(rx),
      m_ry(ry), m_rz(rz)
>>>>>>> 40d1c3d2
    {
    // allocate memory for the per-type active_force storage and initialize them to (1.0,0,0)
    GlobalVector<Scalar4> tmp_f_activeVec(m_pdata->getNTypes(), m_exec_conf);

    m_f_activeVec.swap(tmp_f_activeVec);
    TAG_ALLOCATION(m_f_activeVec);

    ArrayHandle<Scalar4> h_f_activeVec(m_f_activeVec,
                                       access_location::host,
                                       access_mode::overwrite);
    for (unsigned int i = 0; i < m_f_activeVec.size(); i++)
        h_f_activeVec.data[i] = make_scalar4(1.0, 0.0, 0.0, 1.0);

    // allocate memory for the per-type active_force storage and initialize them to (0,0,0)
    GlobalVector<Scalar4> tmp_t_activeVec(m_pdata->getNTypes(), m_exec_conf);

    m_t_activeVec.swap(tmp_t_activeVec);
    TAG_ALLOCATION(m_t_activeVec);

    ArrayHandle<Scalar4> h_t_activeVec(m_t_activeVec,
                                       access_location::host,
                                       access_mode::overwrite);
    for (unsigned int i = 0; i < m_t_activeVec.size(); i++)
        h_t_activeVec.data[i] = make_scalar4(1.0, 0.0, 0.0, 0.0);

#if defined(ENABLE_HIP) && defined(__HIP_PLATFORM_NVCC__)
    if (m_exec_conf->isCUDAEnabled() && m_exec_conf->allConcurrentManagedAccess())
        {
        cudaMemAdvise(m_f_activeVec.get(),
                      sizeof(Scalar4) * m_f_activeVec.getNumElements(),
                      cudaMemAdviseSetReadMostly,
                      0);

        cudaMemAdvise(m_t_activeVec.get(),
                      sizeof(Scalar4) * m_t_activeVec.getNumElements(),
                      cudaMemAdviseSetReadMostly,
                      0);
        }
#endif
    }

ActiveForceCompute::~ActiveForceCompute()
    {
    m_exec_conf->msg->notice(5) << "Destroying ActiveForceCompute" << endl;
    }

void ActiveForceCompute::setActiveForce(const std::string& type_name, pybind11::tuple v)
    {
    unsigned int typ = this->m_pdata->getTypeByName(type_name);

    if (pybind11::len(v) != 3)
        {
        throw invalid_argument("gamma_r values must be 3-tuples");
        }

    // check for user errors
    if (typ >= m_pdata->getNTypes())
        {
        throw invalid_argument("Type does not exist");
        }

    Scalar4 f_activeVec;
    f_activeVec.x = pybind11::cast<Scalar>(v[0]);
    f_activeVec.y = pybind11::cast<Scalar>(v[1]);
    f_activeVec.z = pybind11::cast<Scalar>(v[2]);

    Scalar f_activeMag = slow::sqrt(f_activeVec.x * f_activeVec.x + f_activeVec.y * f_activeVec.y
                                    + f_activeVec.z * f_activeVec.z);

    if (f_activeMag > 0)
        {
        f_activeVec.x /= f_activeMag;
        f_activeVec.y /= f_activeMag;
        f_activeVec.z /= f_activeMag;
        f_activeVec.w = f_activeMag;
        }
    else
        {
        f_activeVec.x = 1;
        f_activeVec.y = 0;
        f_activeVec.z = 0;
        f_activeVec.w = 0;
        }

    ArrayHandle<Scalar4> h_f_activeVec(m_f_activeVec,
                                       access_location::host,
                                       access_mode::readwrite);
    h_f_activeVec.data[typ] = f_activeVec;
    }

pybind11::tuple ActiveForceCompute::getActiveForce(const std::string& type_name)
    {
    pybind11::list v;
    unsigned int typ = this->m_pdata->getTypeByName(type_name);

    ArrayHandle<Scalar4> h_f_activeVec(m_f_activeVec, access_location::host, access_mode::read);

    Scalar4 f_activeVec = h_f_activeVec.data[typ];
    v.append(f_activeVec.w * f_activeVec.x);
    v.append(f_activeVec.w * f_activeVec.y);
    v.append(f_activeVec.w * f_activeVec.z);
    return pybind11::tuple(v);
    }

void ActiveForceCompute::setActiveTorque(const std::string& type_name, pybind11::tuple v)
    {
    unsigned int typ = this->m_pdata->getTypeByName(type_name);

    if (pybind11::len(v) != 3)
        {
        throw invalid_argument("gamma_r values must be 3-tuples");
        }

    // check for user errors
    if (typ >= m_pdata->getNTypes())
        {
        throw invalid_argument("Type does not exist");
        }

    Scalar4 t_activeVec;
    t_activeVec.x = pybind11::cast<Scalar>(v[0]);
    t_activeVec.y = pybind11::cast<Scalar>(v[1]);
    t_activeVec.z = pybind11::cast<Scalar>(v[2]);

    Scalar t_activeMag = slow::sqrt(t_activeVec.x * t_activeVec.x + t_activeVec.y * t_activeVec.y
                                    + t_activeVec.z * t_activeVec.z);

    if (t_activeMag > 0)
        {
        t_activeVec.x /= t_activeMag;
        t_activeVec.y /= t_activeMag;
        t_activeVec.z /= t_activeMag;
        t_activeVec.w = t_activeMag;
        }
    else
        {
        t_activeVec.x = 0;
        t_activeVec.y = 0;
        t_activeVec.z = 0;
        t_activeVec.w = 0;
        }

    ArrayHandle<Scalar4> h_t_activeVec(m_t_activeVec,
                                       access_location::host,
                                       access_mode::readwrite);
    h_t_activeVec.data[typ] = t_activeVec;
    }

pybind11::tuple ActiveForceCompute::getActiveTorque(const std::string& type_name)
    {
    pybind11::list v;
    unsigned int typ = this->m_pdata->getTypeByName(type_name);

    ArrayHandle<Scalar4> h_t_activeVec(m_t_activeVec, access_location::host, access_mode::read);
    Scalar4 t_activeVec = h_t_activeVec.data[typ];
    v.append(t_activeVec.w * t_activeVec.x);
    v.append(t_activeVec.w * t_activeVec.y);
    v.append(t_activeVec.w * t_activeVec.z);
    return pybind11::tuple(v);
    }

/*! This function sets appropriate active forces on all active particles.
 */
void ActiveForceCompute::setForces()
    {
    //  array handles
    ArrayHandle<Scalar4> h_f_actVec(m_f_activeVec, access_location::host, access_mode::read);
    ArrayHandle<Scalar4> h_t_actVec(m_t_activeVec, access_location::host, access_mode::read);
    ArrayHandle<Scalar4> h_force(m_force, access_location::host, access_mode::overwrite);
    ArrayHandle<Scalar4> h_torque(m_torque, access_location::host, access_mode::overwrite);
    ArrayHandle<Scalar4> h_pos(m_pdata->getPositions(), access_location::host, access_mode::read);
    ArrayHandle<Scalar4> h_orientation(m_pdata->getOrientationArray(),
                                       access_location::host,
                                       access_mode::read);

    // sanity check
    assert(h_f_actVec.data != NULL);
    assert(h_t_actVec.data != NULL);
    assert(h_orientation.data != NULL);
    assert(h_pos.data != NULL);

    // zero forces so we don't leave any forces set for indices that are no longer part of our group
    memset(h_force.data, 0, sizeof(Scalar4) * m_force.getNumElements());
    memset(h_torque.data, 0, sizeof(Scalar4) * m_force.getNumElements());

    for (unsigned int i = 0; i < m_group->getNumMembers(); i++)
        {
        unsigned int idx = m_group->getMemberIndex(i);
        unsigned int type = __scalar_as_int(h_pos.data[idx].w);

        vec3<Scalar> f(h_f_actVec.data[type].w * h_f_actVec.data[type].x,
                       h_f_actVec.data[type].w * h_f_actVec.data[type].y,
                       h_f_actVec.data[type].w * h_f_actVec.data[type].z);
        quat<Scalar> quati(h_orientation.data[idx]);
        vec3<Scalar> fi = rotate(quati, f);
        h_force.data[idx] = vec_to_scalar4(fi, 0);

        vec3<Scalar> t(h_t_actVec.data[type].w * h_t_actVec.data[type].x,
                       h_t_actVec.data[type].w * h_t_actVec.data[type].y,
                       h_t_actVec.data[type].w * h_t_actVec.data[type].z);
        vec3<Scalar> ti = rotate(quati, t);
        h_torque.data[idx] = vec_to_scalar4(ti, 0);
        }
    }

/*! This function applies rotational diffusion to the orientations of all active particles. The
 orientation of any torque vector
 * relative to the force vector is preserved
    \param timestep Current timestep
*/
void ActiveForceCompute::rotationalDiffusion(uint64_t timestep)
    {
    //  array handles
    ArrayHandle<Scalar4> h_f_actVec(m_f_activeVec, access_location::host, access_mode::read);
    ArrayHandle<Scalar4> h_pos(m_pdata->getPositions(), access_location::host, access_mode::read);
    ArrayHandle<Scalar4> h_orientation(m_pdata->getOrientationArray(),
                                       access_location::host,
                                       access_mode::readwrite);
    ArrayHandle<unsigned int> h_tag(m_pdata->getTags(), access_location::host, access_mode::read);

    assert(h_f_actVec.data != NULL);
    assert(h_pos.data != NULL);
    assert(h_orientation.data != NULL);
    assert(h_tag.data != NULL);

    for (unsigned int i = 0; i < m_group->getNumMembers(); i++)
        {
        unsigned int idx = m_group->getMemberIndex(i);
        unsigned int type = __scalar_as_int(h_pos.data[idx].w);
<<<<<<< HEAD
=======
        unsigned int ptag = h_tag.data[idx];
        hoomd::RandomGenerator rng(
            hoomd::Seed(hoomd::RNGIdentifier::ActiveForceCompute, timestep, m_sysdef->getSeed()),
            hoomd::Counter(ptag));
>>>>>>> 40d1c3d2

        if( h_f_actVec.data[type].w != 0){
            unsigned int ptag = h_tag.data[idx];
            hoomd::RandomGenerator rng(hoomd::Seed(hoomd::RNGIdentifier::ActiveForceCompute,
                                                   timestep,
                                                   m_sysdef->getSeed()),
                                       hoomd::Counter(ptag));

<<<<<<< HEAD
            quat<Scalar> quati(h_orientation.data[idx]);


            if (m_sysdef->getNDimensions() == 2) // 2D
                {
                Scalar delta_theta; // rotational diffusion angle
                delta_theta = hoomd::NormalDistribution<Scalar>(m_rotationConst)(rng);
                Scalar theta = delta_theta/2.0; // half angle to calculate the quaternion which represents the rotation
                vec3<Scalar> b(0,0,slow::sin(theta));

                quat<Scalar> rot_quat(slow::cos(theta),b);// rotational diffusion quaternion

                quati = rot_quat*quati; //rotational diffusion quaternion applied to orientation
=======
        if (m_sysdef->getNDimensions() == 2) // 2D
            {
            Scalar delta_theta; // rotational diffusion angle
            delta_theta = hoomd::NormalDistribution<Scalar>(m_rotationConst)(rng);
            Scalar theta
                = delta_theta
                  / 2.0; // half angle to calculate the quaternion which represents the rotation
            vec3<Scalar> b(0, 0, slow::sin(theta));

            quat<Scalar> rot_quat(slow::cos(theta), b); // rotational diffusion quaternion

            quati = rot_quat * quati; // rotational diffusion quaternion applied to orientation
            h_orientation.data[idx].x = quati.s;
            h_orientation.data[idx].y = quati.v.x;
            h_orientation.data[idx].z = quati.v.y;
            h_orientation.data[idx].w = quati.v.z;
            // In 2D, the only meaningful torque vector is out of plane and should not change
            }
        else // 3D: Following Stenhammar, Soft Matter, 2014
            {
            if (m_rx == 0) // if no constraint
                {
                hoomd::SpherePointGenerator<Scalar> unit_vec;
                vec3<Scalar> rand_vec;
                unit_vec(rng, rand_vec);

                vec3<Scalar> f(h_f_actVec.data[type].x,
                               h_f_actVec.data[type].y,
                               h_f_actVec.data[type].z);
                vec3<Scalar> fi
                    = rotate(quati, f); // rotate active force vector from local to global frame

                vec3<Scalar> aux_vec; // rotation axis
                aux_vec.x = fi.y * rand_vec.z - fi.z * rand_vec.y;
                aux_vec.y = fi.z * rand_vec.x - fi.x * rand_vec.z;
                aux_vec.z = fi.x * rand_vec.y - fi.y * rand_vec.x;
                Scalar aux_vec_mag = 1.0
                                     / slow::sqrt(aux_vec.x * aux_vec.x + aux_vec.y * aux_vec.y
                                                  + aux_vec.z * aux_vec.z);
                aux_vec.x *= aux_vec_mag;
                aux_vec.y *= aux_vec_mag;
                aux_vec.z *= aux_vec_mag;

                Scalar delta_theta = hoomd::NormalDistribution<Scalar>(m_rotationConst)(rng);
                Scalar theta
                    = delta_theta
                      / 2.0; // half angle to calculate the quaternion which represents the rotation
                quat<Scalar> rot_quat(slow::cos(theta),
                                      slow::sin(theta)
                                          * aux_vec); // rotational diffusion quaternion

                quati = rot_quat * quati; // rotational diffusion quaternion applied to orientation
>>>>>>> 40d1c3d2
                h_orientation.data[idx] = quat_to_scalar4(quati);
                // In 2D, the only meaningful torque vector is out of plane and should not change
                }
            else // 3D: Following Stenhammar, Soft Matter, 2014
                {
                hoomd::SpherePointGenerator<Scalar> unit_vec;
                vec3<Scalar> rand_vec;
                unit_vec(rng, rand_vec);

<<<<<<< HEAD
                vec3<Scalar> f(h_f_actVec.data[type].x, h_f_actVec.data[type].y, h_f_actVec.data[type].z);
                vec3<Scalar> fi = rotate(quati, f); //rotate active force vector from local to global frame

                vec3<Scalar> aux_vec = cross(fi,rand_vec); // rotation axis
                Scalar aux_vec_mag = slow::rsqrt(dot(aux_vec,aux_vec));
                aux_vec *= aux_vec_mag;

                Scalar delta_theta = hoomd::NormalDistribution<Scalar>(m_rotationConst)(rng);
                Scalar theta = delta_theta/2.0; // half angle to calculate the quaternion which represents the rotation
                quat<Scalar> rot_quat(slow::cos(theta),slow::sin(theta)*aux_vec); // rotational diffusion quaternion
=======
                Scalar3 current_pos
                    = make_scalar3(h_pos.data[idx].x, h_pos.data[idx].y, h_pos.data[idx].z);
                Scalar3 norm_scalar3 = Ellipsoid.evalNormal(
                    current_pos); // the normal vector to which the particles are confined.

                vec3<Scalar> norm;
                norm = vec3<Scalar>(norm_scalar3);

                Scalar delta_theta = hoomd::NormalDistribution<Scalar>(m_rotationConst)(rng);
                Scalar theta
                    = delta_theta
                      / 2.0; // half angle to calculate the quaternion which represents the rotation
                quat<Scalar> rot_quat(slow::cos(theta),
                                      slow::sin(theta) * norm); // rotational diffusion quaternion
>>>>>>> 40d1c3d2

                quati = rot_quat * quati; // rotational diffusion quaternion applied to orientation
                h_orientation.data[idx] = quat_to_scalar4(quati);
                }
            }
<<<<<<< HEAD
	}
    }

/*! This function applies rotational diffusion and sets forces for all active particles
    \param timestep Current timestep
=======
        }
    }

/*! This function sets an ellipsoid surface constraint for all active particles. Torque is not
 * considered here
 */
void ActiveForceCompute::setConstraint()
    {
    EvaluatorConstraintEllipsoid Ellipsoid(m_P, m_rx, m_ry, m_rz);

    //  array handles
    ArrayHandle<Scalar4> h_f_actVec(m_f_activeVec, access_location::host, access_mode::read);
    ArrayHandle<Scalar4> h_orientation(m_pdata->getOrientationArray(),
                                       access_location::host,
                                       access_mode::readwrite);
    ArrayHandle<Scalar4> h_pos(m_pdata->getPositions(), access_location::host, access_mode::read);

    assert(h_f_actVec.data != NULL);
    assert(h_pos.data != NULL);
    assert(h_orientation.data != NULL);

    for (unsigned int i = 0; i < m_group->getNumMembers(); i++)
        {
        unsigned int idx = m_group->getMemberIndex(i);
        unsigned int type = __scalar_as_int(h_pos.data[idx].w);

        Scalar3 current_pos = make_scalar3(h_pos.data[idx].x, h_pos.data[idx].y, h_pos.data[idx].z);

        Scalar3 norm_scalar3 = Ellipsoid.evalNormal(
            current_pos); // the normal vector to which the particles are confined.
        vec3<Scalar> norm = vec3<Scalar>(norm_scalar3);

        Scalar3 f = make_scalar3(h_f_actVec.data[type].x,
                                 h_f_actVec.data[type].y,
                                 h_f_actVec.data[type].z);
        quat<Scalar> quati(h_orientation.data[idx]);
        vec3<Scalar> fi
            = rotate(quati,
                     vec3<Scalar>(f)); // rotate active force vector from local to global frame

        Scalar dot_prod = fi.x * norm.x + fi.y * norm.y + fi.z * norm.z;

        Scalar dot_perp_prod = slow::sqrt(1 - dot_prod * dot_prod);

        Scalar phi_half = slow::atan(dot_prod / dot_perp_prod) / 2.0;

        fi.x -= norm.x * dot_prod;
        fi.y -= norm.y * dot_prod;
        fi.z -= norm.z * dot_prod;

        Scalar new_norm = 1.0 / slow::sqrt(fi.x * fi.x + fi.y * fi.y + fi.z * fi.z);

        fi.x *= new_norm;
        fi.y *= new_norm;
        fi.z *= new_norm;

        vec3<Scalar> rot_vec = cross(norm, fi);
        rot_vec.x *= slow::sin(phi_half);
        rot_vec.y *= slow::sin(phi_half);
        rot_vec.z *= slow::sin(phi_half);

        quat<Scalar> rot_quat(cos(phi_half), rot_vec);

        quati = rot_quat * quati;

        h_orientation.data[idx] = quat_to_scalar4(quati);
        }
    }

/*! This function applies constraints, rotational diffusion, and sets forces for all active
   particles \param timestep Current timestep
>>>>>>> 40d1c3d2
*/
void ActiveForceCompute::computeForces(uint64_t timestep)
    {
    if (m_prof)
        m_prof->push(m_exec_conf, "ActiveForceCompute");

    if (last_computed != timestep)
        {
        m_rotationConst = slow::sqrt(2.0 * m_rotationDiff * m_deltaT);

        last_computed = timestep;

        if (m_rotationDiff != 0)
            {
            rotationalDiffusion(timestep); // apply rotational diffusion to active particles
            }
        setForces(); // set forces for particles
        }

#ifdef ENABLE_HIP
    if (m_exec_conf->isCUDAErrorCheckingEnabled())
        CHECK_CUDA_ERROR();
#endif

    if (m_prof)
        m_prof->pop(m_exec_conf);
    }

void export_ActiveForceCompute(py::module& m)
    {
<<<<<<< HEAD
    py::class_< ActiveForceCompute, ForceCompute, std::shared_ptr<ActiveForceCompute> >(m, "ActiveForceCompute")
    .def(py::init< std::shared_ptr<SystemDefinition>, std::shared_ptr<ParticleGroup>, Scalar >())
    .def_property("rotation_diff", &ActiveForceCompute::getRdiff, &ActiveForceCompute::setRdiff)
    .def("setActiveForce", &ActiveForceCompute::setActiveForce)
    .def("getActiveForce", &ActiveForceCompute::getActiveForce)
    .def("setActiveTorque", &ActiveForceCompute::setActiveTorque)
    .def("getActiveTorque", &ActiveForceCompute::getActiveTorque)
    ;
=======
    py::class_<ActiveForceCompute, ForceCompute, std::shared_ptr<ActiveForceCompute>>(
        m,
        "ActiveForceCompute")
        .def(py::init<std::shared_ptr<SystemDefinition>,
                      std::shared_ptr<ParticleGroup>,
                      Scalar,
                      Scalar3,
                      Scalar,
                      Scalar,
                      Scalar>())
        .def_property("rotation_diff", &ActiveForceCompute::getRdiff, &ActiveForceCompute::setRdiff)
        .def("setActiveForce", &ActiveForceCompute::setActiveForce)
        .def("getActiveForce", &ActiveForceCompute::getActiveForce)
        .def("setActiveTorque", &ActiveForceCompute::setActiveTorque)
        .def("getActiveTorque", &ActiveForceCompute::getActiveTorque);
>>>>>>> 40d1c3d2
    }<|MERGE_RESOLUTION|>--- conflicted
+++ resolved
@@ -20,20 +20,9 @@
 /*! \param rotation_diff rotational diffusion constant for all particles.
 */
 ActiveForceCompute::ActiveForceCompute(std::shared_ptr<SystemDefinition> sysdef,
-<<<<<<< HEAD
-                                        std::shared_ptr<ParticleGroup> group,
-                                        Scalar rotation_diff)
-        : ForceCompute(sysdef), m_group(group), m_rotationDiff(rotation_diff)
-=======
                                        std::shared_ptr<ParticleGroup> group,
-                                       Scalar rotation_diff,
-                                       Scalar3 P,
-                                       Scalar rx,
-                                       Scalar ry,
-                                       Scalar rz)
-    : ForceCompute(sysdef), m_group(group), m_rotationDiff(rotation_diff), m_P(P), m_rx(rx),
-      m_ry(ry), m_rz(rz)
->>>>>>> 40d1c3d2
+                                       Scalar rotation_diff)
+    : ForceCompute(sysdef), m_group(group), m_rotationDiff(rotation_diff)
     {
     // allocate memory for the per-type active_force storage and initialize them to (1.0,0,0)
     GlobalVector<Scalar4> tmp_f_activeVec(m_pdata->getNTypes(), m_exec_conf);
@@ -263,13 +252,6 @@
         {
         unsigned int idx = m_group->getMemberIndex(i);
         unsigned int type = __scalar_as_int(h_pos.data[idx].w);
-<<<<<<< HEAD
-=======
-        unsigned int ptag = h_tag.data[idx];
-        hoomd::RandomGenerator rng(
-            hoomd::Seed(hoomd::RNGIdentifier::ActiveForceCompute, timestep, m_sysdef->getSeed()),
-            hoomd::Counter(ptag));
->>>>>>> 40d1c3d2
 
         if( h_f_actVec.data[type].w != 0){
             unsigned int ptag = h_tag.data[idx];
@@ -278,7 +260,6 @@
                                                    m_sysdef->getSeed()),
                                        hoomd::Counter(ptag));
 
-<<<<<<< HEAD
             quat<Scalar> quati(h_orientation.data[idx]);
 
 
@@ -292,60 +273,6 @@
                 quat<Scalar> rot_quat(slow::cos(theta),b);// rotational diffusion quaternion
 
                 quati = rot_quat*quati; //rotational diffusion quaternion applied to orientation
-=======
-        if (m_sysdef->getNDimensions() == 2) // 2D
-            {
-            Scalar delta_theta; // rotational diffusion angle
-            delta_theta = hoomd::NormalDistribution<Scalar>(m_rotationConst)(rng);
-            Scalar theta
-                = delta_theta
-                  / 2.0; // half angle to calculate the quaternion which represents the rotation
-            vec3<Scalar> b(0, 0, slow::sin(theta));
-
-            quat<Scalar> rot_quat(slow::cos(theta), b); // rotational diffusion quaternion
-
-            quati = rot_quat * quati; // rotational diffusion quaternion applied to orientation
-            h_orientation.data[idx].x = quati.s;
-            h_orientation.data[idx].y = quati.v.x;
-            h_orientation.data[idx].z = quati.v.y;
-            h_orientation.data[idx].w = quati.v.z;
-            // In 2D, the only meaningful torque vector is out of plane and should not change
-            }
-        else // 3D: Following Stenhammar, Soft Matter, 2014
-            {
-            if (m_rx == 0) // if no constraint
-                {
-                hoomd::SpherePointGenerator<Scalar> unit_vec;
-                vec3<Scalar> rand_vec;
-                unit_vec(rng, rand_vec);
-
-                vec3<Scalar> f(h_f_actVec.data[type].x,
-                               h_f_actVec.data[type].y,
-                               h_f_actVec.data[type].z);
-                vec3<Scalar> fi
-                    = rotate(quati, f); // rotate active force vector from local to global frame
-
-                vec3<Scalar> aux_vec; // rotation axis
-                aux_vec.x = fi.y * rand_vec.z - fi.z * rand_vec.y;
-                aux_vec.y = fi.z * rand_vec.x - fi.x * rand_vec.z;
-                aux_vec.z = fi.x * rand_vec.y - fi.y * rand_vec.x;
-                Scalar aux_vec_mag = 1.0
-                                     / slow::sqrt(aux_vec.x * aux_vec.x + aux_vec.y * aux_vec.y
-                                                  + aux_vec.z * aux_vec.z);
-                aux_vec.x *= aux_vec_mag;
-                aux_vec.y *= aux_vec_mag;
-                aux_vec.z *= aux_vec_mag;
-
-                Scalar delta_theta = hoomd::NormalDistribution<Scalar>(m_rotationConst)(rng);
-                Scalar theta
-                    = delta_theta
-                      / 2.0; // half angle to calculate the quaternion which represents the rotation
-                quat<Scalar> rot_quat(slow::cos(theta),
-                                      slow::sin(theta)
-                                          * aux_vec); // rotational diffusion quaternion
-
-                quati = rot_quat * quati; // rotational diffusion quaternion applied to orientation
->>>>>>> 40d1c3d2
                 h_orientation.data[idx] = quat_to_scalar4(quati);
                 // In 2D, the only meaningful torque vector is out of plane and should not change
                 }
@@ -355,7 +282,6 @@
                 vec3<Scalar> rand_vec;
                 unit_vec(rng, rand_vec);
 
-<<<<<<< HEAD
                 vec3<Scalar> f(h_f_actVec.data[type].x, h_f_actVec.data[type].y, h_f_actVec.data[type].z);
                 vec3<Scalar> fi = rotate(quati, f); //rotate active force vector from local to global frame
 
@@ -366,106 +292,16 @@
                 Scalar delta_theta = hoomd::NormalDistribution<Scalar>(m_rotationConst)(rng);
                 Scalar theta = delta_theta/2.0; // half angle to calculate the quaternion which represents the rotation
                 quat<Scalar> rot_quat(slow::cos(theta),slow::sin(theta)*aux_vec); // rotational diffusion quaternion
-=======
-                Scalar3 current_pos
-                    = make_scalar3(h_pos.data[idx].x, h_pos.data[idx].y, h_pos.data[idx].z);
-                Scalar3 norm_scalar3 = Ellipsoid.evalNormal(
-                    current_pos); // the normal vector to which the particles are confined.
-
-                vec3<Scalar> norm;
-                norm = vec3<Scalar>(norm_scalar3);
-
-                Scalar delta_theta = hoomd::NormalDistribution<Scalar>(m_rotationConst)(rng);
-                Scalar theta
-                    = delta_theta
-                      / 2.0; // half angle to calculate the quaternion which represents the rotation
-                quat<Scalar> rot_quat(slow::cos(theta),
-                                      slow::sin(theta) * norm); // rotational diffusion quaternion
->>>>>>> 40d1c3d2
 
                 quati = rot_quat * quati; // rotational diffusion quaternion applied to orientation
                 h_orientation.data[idx] = quat_to_scalar4(quati);
                 }
             }
-<<<<<<< HEAD
 	}
     }
 
 /*! This function applies rotational diffusion and sets forces for all active particles
     \param timestep Current timestep
-=======
-        }
-    }
-
-/*! This function sets an ellipsoid surface constraint for all active particles. Torque is not
- * considered here
- */
-void ActiveForceCompute::setConstraint()
-    {
-    EvaluatorConstraintEllipsoid Ellipsoid(m_P, m_rx, m_ry, m_rz);
-
-    //  array handles
-    ArrayHandle<Scalar4> h_f_actVec(m_f_activeVec, access_location::host, access_mode::read);
-    ArrayHandle<Scalar4> h_orientation(m_pdata->getOrientationArray(),
-                                       access_location::host,
-                                       access_mode::readwrite);
-    ArrayHandle<Scalar4> h_pos(m_pdata->getPositions(), access_location::host, access_mode::read);
-
-    assert(h_f_actVec.data != NULL);
-    assert(h_pos.data != NULL);
-    assert(h_orientation.data != NULL);
-
-    for (unsigned int i = 0; i < m_group->getNumMembers(); i++)
-        {
-        unsigned int idx = m_group->getMemberIndex(i);
-        unsigned int type = __scalar_as_int(h_pos.data[idx].w);
-
-        Scalar3 current_pos = make_scalar3(h_pos.data[idx].x, h_pos.data[idx].y, h_pos.data[idx].z);
-
-        Scalar3 norm_scalar3 = Ellipsoid.evalNormal(
-            current_pos); // the normal vector to which the particles are confined.
-        vec3<Scalar> norm = vec3<Scalar>(norm_scalar3);
-
-        Scalar3 f = make_scalar3(h_f_actVec.data[type].x,
-                                 h_f_actVec.data[type].y,
-                                 h_f_actVec.data[type].z);
-        quat<Scalar> quati(h_orientation.data[idx]);
-        vec3<Scalar> fi
-            = rotate(quati,
-                     vec3<Scalar>(f)); // rotate active force vector from local to global frame
-
-        Scalar dot_prod = fi.x * norm.x + fi.y * norm.y + fi.z * norm.z;
-
-        Scalar dot_perp_prod = slow::sqrt(1 - dot_prod * dot_prod);
-
-        Scalar phi_half = slow::atan(dot_prod / dot_perp_prod) / 2.0;
-
-        fi.x -= norm.x * dot_prod;
-        fi.y -= norm.y * dot_prod;
-        fi.z -= norm.z * dot_prod;
-
-        Scalar new_norm = 1.0 / slow::sqrt(fi.x * fi.x + fi.y * fi.y + fi.z * fi.z);
-
-        fi.x *= new_norm;
-        fi.y *= new_norm;
-        fi.z *= new_norm;
-
-        vec3<Scalar> rot_vec = cross(norm, fi);
-        rot_vec.x *= slow::sin(phi_half);
-        rot_vec.y *= slow::sin(phi_half);
-        rot_vec.z *= slow::sin(phi_half);
-
-        quat<Scalar> rot_quat(cos(phi_half), rot_vec);
-
-        quati = rot_quat * quati;
-
-        h_orientation.data[idx] = quat_to_scalar4(quati);
-        }
-    }
-
-/*! This function applies constraints, rotational diffusion, and sets forces for all active
-   particles \param timestep Current timestep
->>>>>>> 40d1c3d2
 */
 void ActiveForceCompute::computeForces(uint64_t timestep)
     {
@@ -496,30 +332,14 @@
 
 void export_ActiveForceCompute(py::module& m)
     {
-<<<<<<< HEAD
     py::class_< ActiveForceCompute, ForceCompute, std::shared_ptr<ActiveForceCompute> >(m, "ActiveForceCompute")
-    .def(py::init< std::shared_ptr<SystemDefinition>, std::shared_ptr<ParticleGroup>, Scalar >())
+    .def(py::init< std::shared_ptr<SystemDefinition>, 
+		   std::shared_ptr<ParticleGroup>, 
+		   Scalar >())
     .def_property("rotation_diff", &ActiveForceCompute::getRdiff, &ActiveForceCompute::setRdiff)
     .def("setActiveForce", &ActiveForceCompute::setActiveForce)
     .def("getActiveForce", &ActiveForceCompute::getActiveForce)
     .def("setActiveTorque", &ActiveForceCompute::setActiveTorque)
     .def("getActiveTorque", &ActiveForceCompute::getActiveTorque)
     ;
-=======
-    py::class_<ActiveForceCompute, ForceCompute, std::shared_ptr<ActiveForceCompute>>(
-        m,
-        "ActiveForceCompute")
-        .def(py::init<std::shared_ptr<SystemDefinition>,
-                      std::shared_ptr<ParticleGroup>,
-                      Scalar,
-                      Scalar3,
-                      Scalar,
-                      Scalar,
-                      Scalar>())
-        .def_property("rotation_diff", &ActiveForceCompute::getRdiff, &ActiveForceCompute::setRdiff)
-        .def("setActiveForce", &ActiveForceCompute::setActiveForce)
-        .def("getActiveForce", &ActiveForceCompute::getActiveForce)
-        .def("setActiveTorque", &ActiveForceCompute::setActiveTorque)
-        .def("getActiveTorque", &ActiveForceCompute::getActiveTorque);
->>>>>>> 40d1c3d2
     }