// Copyright (c) 2009-2016 The Regents of the University of Michigan
// This file is part of the HOOMD-blue project, released under the BSD 3-Clause License.


// Maintainer: joaander

#include "TableDihedralForceComputeGPU.h"

namespace py = pybind11;
<<<<<<< HEAD
#include <boost/bind.hpp>
=======
>>>>>>> 4a2611ce

#include <stdexcept>

/*! \file TableDihedralForceComputeGPU.cc
    \brief Defines the TableDihedralForceComputeGPU class
*/

using namespace std;

/*! \param sysdef System to compute forces on
    \param table_width Width the tables will be in memory
    \param log_suffix Name given to this instance of the table potential
*/
TableDihedralForceComputeGPU::TableDihedralForceComputeGPU(std::shared_ptr<SystemDefinition> sysdef,
                                     unsigned int table_width,
                                     const std::string& log_suffix)
    : TableDihedralForceCompute(sysdef, table_width, log_suffix)
    {
    // can't run on the GPU if there aren't any GPUs in the execution configuration
    if (!m_exec_conf->isCUDAEnabled())
        {
        m_exec_conf->msg->error() << "Creating a BondTableForceComputeGPU with no GPU in the execution configuration" << endl;
        throw std::runtime_error("Error initializing BondTableForceComputeGPU");
        }

     // allocate flags storage on the GPU
    GPUArray<unsigned int> flags(1, this->exec_conf);
    m_flags.swap(flags);

    m_tuner.reset(new Autotuner(32, 1024, 32, 5, 100000, "table_dihedral", this->m_exec_conf));
    }

/*! \post The table based forces are computed for the given timestep.

\param timestep specifies the current time step of the simulation

Calls gpu_compute_bondtable_forces to do the leg work
*/
void TableDihedralForceComputeGPU::computeForces(unsigned int timestep)
    {

    // start the profile
    if (m_prof) m_prof->push(m_exec_conf, "Dihedral Table");

    // access the particle data
    ArrayHandle<Scalar4> d_pos(m_pdata->getPositions(), access_location::device, access_mode::read);
    BoxDim box = m_pdata->getBox();

    // access the table data
    ArrayHandle<Scalar2> d_tables(m_tables, access_location::device, access_mode::read);

    ArrayHandle<Scalar4> d_force(m_force,access_location::device,access_mode::overwrite);
    ArrayHandle<Scalar> d_virial(m_virial,access_location::device,access_mode::overwrite);

        {
        // Access the dihedral data for reading
        ArrayHandle<group_storage<4> > d_gpu_dihedrallist(m_dihedral_data->getGPUTable(), access_location::device,access_mode::read);
        ArrayHandle<unsigned int> d_gpu_n_dihedrals(m_dihedral_data->getNGroupsArray(), access_location::device, access_mode::read);
        ArrayHandle<unsigned int> d_dihedrals_ABCD(m_dihedral_data->getGPUPosTable(), access_location::device, access_mode::read);


        // run the kernel on all GPUs in parallel
        m_tuner->begin();
        gpu_compute_table_dihedral_forces(d_force.data,
                             d_virial.data,
                             m_virial.getPitch(),
                             m_pdata->getN(),
                             d_pos.data,
                             box,
                             d_gpu_dihedrallist.data,
                             d_dihedrals_ABCD.data,
                             m_dihedral_data->getGPUTableIndexer().getW(),
                             d_gpu_n_dihedrals.data,
                             d_tables.data,
                             m_table_width,
                             m_table_value,
                             m_tuner->getParam(),
                             m_exec_conf->getComputeCapability());
        }


    if(m_exec_conf->isCUDAErrorCheckingEnabled())
        {
        CHECK_CUDA_ERROR();
        }

    m_tuner->end();

    if (m_prof) m_prof->pop(m_exec_conf);
    }

void export_TableDihedralForceComputeGPU(py::module& m)
    {
    py::class_<TableDihedralForceComputeGPU, std::shared_ptr<TableDihedralForceComputeGPU> >(m, "TableDihedralForceComputeGPU", py::base<TableDihedralForceCompute>())
     .def(py::init< std::shared_ptr<SystemDefinition>,
                             unsigned int,
                             const std::string& >())
                            ;
    }<|MERGE_RESOLUTION|>--- conflicted
+++ resolved
@@ -7,10 +7,6 @@
 #include "TableDihedralForceComputeGPU.h"
 
 namespace py = pybind11;
-<<<<<<< HEAD
-#include <boost/bind.hpp>
-=======
->>>>>>> 4a2611ce
 
 #include <stdexcept>
 
