# Copyright (c) 2009-2019 The Regents of the University of Michigan
# This file is part of the HOOMD-blue project, released under the BSD 3-Clause License.

import hoomd
from hoomd import _hoomd
from hoomd.md import _md
from hoomd.md import force
from hoomd.md import nlist as nl
from hoomd.md.nlist import _NList
from hoomd.parameterdicts import ParameterDict, TypeParameterDict
from hoomd.typeparam import TypeParameter
from hoomd.typeconverter import OnlyFrom, OnlyType

import math
import json


class pair(force._force):
    pass


validate_nlist = OnlyType(_NList)


def validate_mode(value):
    acceptable = ['none', 'shifted', 'xplor']
    if value in acceptable:
        return value
    else:
        raise ValueError("{} not found in {}".format(value, acceptable))


class _Pair(force._Force):
    R""" Common pair potential documentation.

    Users should not invoke :py:class:`_Pair` directly. It is a base command that
    provides common features to all standard pair forces. Common documentation
    for all pair potentials is documented here.

    All pair force commands specify that a given potential energy and force be
    computed on all non-excluded particle pairs in the system within a short
    range cutoff distance :math:`r_{\mathrm{cut}}`.

    The force :math:`\vec{F}` applied between each pair of particles is:

    .. math::
        :nowrap:

        \begin{eqnarray*}
        \vec{F}  = & -\nabla V(r) & r < r_{\mathrm{cut}} \\
                  = & 0           & r \ge r_{\mathrm{cut}} \\
        \end{eqnarray*}

    where :math:`\vec{r}` is the vector pointing from one particle to the other
    in the pair, and :math:`V(r)` is chosen by a mode switch (see
    ``set_params()``):

    .. math::
        :nowrap:

        \begin{eqnarray*}
        V(r)  = & V_{\mathrm{pair}}(r) & \mathrm{mode\ is\ no\_shift} \\
              = & V_{\mathrm{pair}}(r) - V_{\mathrm{pair}}(r_{\mathrm{cut}}) &
              \mathrm{mode\ is\ shift} \\
              = & S(r) \cdot V_{\mathrm{pair}}(r) & \mathrm{mode\ is\ xplor\
              and\ } r_{\mathrm{on}} < r_{\mathrm{cut}} \\
              = & V_{\mathrm{pair}}(r) - V_{\mathrm{pair}}(r_{\mathrm{cut}}) &
              \mathrm{mode\ is\ xplor\ and\ } r_{\mathrm{on}} \ge
              r_{\mathrm{cut}}
        \end{eqnarray*}

    :math:`S(r)` is the XPLOR smoothing function:

    .. math::
        :nowrap:

        \begin{eqnarray*}
        S(r) = & 1 & r < r_{\mathrm{on}} \\
             = & \frac{(r_{\mathrm{cut}}^2 - r^2)^2 \cdot (r_{\mathrm{cut}}^2 +
             2r^2 - 3r_{\mathrm{on}}^2)}{(r_{\mathrm{cut}}^2 -
             r_{\mathrm{on}}^2)^3}
               & r_{\mathrm{on}} \le r \le r_{\mathrm{cut}} \\
             = & 0 & r > r_{\mathrm{cut}} \\
         \end{eqnarray*}

    and :math:`V_{\mathrm{pair}}(r)` is the specific pair potential chosen by
    the respective command.

    Enabling the XPLOR smoothing function :math:`S(r)` results in both the
    potential energy and the force going smoothly to 0 at :math:`r =
    r_{\mathrm{cut}}`, reducing the rate of energy drift in long simulations.
    :math:`r_{\mathrm{on}}` controls the point at which the smoothing starts, so
    it can be set to only slightly modify the tail of the potential. It is
    suggested that you plot your potentials with various values of
    :math:`r_{\mathrm{on}}` in order to find a good balance between a smooth
    potential function and minimal modification of the original
    :math:`V_{\mathrm{pair}}(r)`. A good value for the LJ potential is
    :math:`r_{\mathrm{on}} = 2 \cdot \sigma`.

    The split smoothing / shifting of the potential when the mode is ``xplor``
    is designed for use in mixed WCA / LJ systems. The WCA potential and it's
    first derivative already go smoothly to 0 at the cutoff, so there is no need
    to apply the smoothing function. In such mixed systems, set
    :math:`r_{\mathrm{on}}` to a value greater than :math:`r_{\mathrm{cut}}` for
    those pairs that interact via WCA in order to enable shifting of the WCA
    potential to 0 at the cutoff.

    The following coefficients must be set per unique pair of particle types.
    See :py:mod:`hoomd.md.pair` for information on how to set coefficients:

    - :math:`r_{\mathrm{cut}}` - *r_cut* (in distance units)
      - *optional*: defaults to the global r_cut specified in the pair command
    - :math:`r_{\mathrm{on}}` - *r_on* (in distance units)
      - *optional*: defaults to the global r_cut specified in the pair command

    When :math:`r_{\mathrm{cut}} \le 0` or is set to False, the particle type
    pair interaction is excluded from the neighbor list. This mechanism can be
    used in conjunction with multiple neighbor lists to make efficient
    calculations in systems with large size disparity. Functionally, this is
    equivalent to setting :math:`r_{\mathrm{cut}} = 0` in the pair force because
    negative :math:`r_{\mathrm{cut}}` has no physical meaning.
    """

    def __init__(self, nlist, r_cut=None, r_on=0., mode='none'):
        self._nlist = validate_nlist(nlist)
        r_cut = float if r_cut is None else float(r_cut)
        r_cut = TypeParameter('r_cut', 'particle_types',
                              TypeParameterDict(r_cut, len_keys=2)
                              )
        r_on = TypeParameter('r_on', 'particle_types',
                             TypeParameterDict(float(r_on), len_keys=2)
                             )
        self._extend_typeparam([r_cut, r_on])
        self._param_dict.update(
            ParameterDict(mode=OnlyFrom(['none', 'shifted', 'xplor'])))
        self.mode = mode

    def compute_energy(self, tags1, tags2):
        R""" Compute the energy between two sets of particles.

        Args:
            tags1 (``ndarray<int32>``): a numpy array of particle tags in the
                first group
            tags2 (``ndarray<int32>``): a numpy array of particle tags in the
                second group

        .. math::

            U = \sum_{i \in \mathrm{tags1}, j \in \mathrm{tags2}} V_{ij}(r)

        where :math:`V_{ij}(r)` is the pairwise energy between two particles
        :math:`i` and :math:`j`.

        Assumed properties of the sets *tags1* and *tags2* are:

        - *tags1* and *tags2* are disjoint
        - all elements in *tags1* and *tags2* are unique
        - *tags1* and *tags2* are contiguous numpy arrays of dtype int32

        None of these properties are validated.

        Examples::

            tags=numpy.linspace(0,N-1,1, dtype=numpy.int32)
            # computes the energy between even and odd particles
            U = mypair.compute_energy(tags1=numpy.array(tags[0:N:2]),
                                      tags2=numpy.array(tags[1:N:2]))

        """
        # TODO future versions could use np functions to test the assumptions
        # above and raise an error if they occur.
        return self._cpp_obj.computeEnergyBetweenSets(tags1, tags2)

    def _return_type_shapes(self):
        type_shapes = self.cpp_force.getTypeShapesPy()
        ret = [ json.loads(json_string) for json_string in type_shapes ]
        return ret

    def _attach(self, simulation):
        # create the c++ mirror class
<<<<<<< HEAD
        if not self.nlist._attached:
            self.nlist._attach(simulation)
        if not simulation.device.cpp_exec_conf.isCUDAEnabled():
=======
        if not self.nlist.is_attached:
            self.nlist.attach(simulation)
        if isinstance(simulation.device, hoomd.device.CPU):
>>>>>>> 4f38a944
            cls = getattr(_md, self._cpp_class_name)
            self.nlist._cpp_obj.setStorageMode(
                _md.NeighborList.storageMode.half)
        else:
            cls = getattr(_md, self._cpp_class_name + "GPU")
            self.nlist._cpp_obj.setStorageMode(
                _md.NeighborList.storageMode.full)
        self._cpp_obj = cls(simulation.state._cpp_sys_def, self.nlist._cpp_obj,
                            '')  # TODO remove name string arg

        super()._attach(simulation)

    @property
    def nlist(self):
        return self._nlist

    @nlist.setter
    def nlist(self, value):
        if self._attached:
            raise RuntimeError("nlist cannot be set after attaching.")
        else:
            self._nlist = validate_nlist(value)


class LJ(_Pair):
    R""" Lennard-Jones pair potential.

    Args:
        nlist (:py:mod:`hoomd.md.nlist`): Neighbor list
        r_cut (float): Default cutoff radius (in distance units).
        r_on (float): Default turn-on radius (in distance units).
        mode (str): energy shifting/smoothing mode

    :py:class:`LJ` specifies that a Lennard-Jones pair potential should be
    applied between every non-excluded particle pair in the simulation.

    .. math::
        :nowrap:

        \begin{eqnarray*}
        V_{\mathrm{LJ}}(r)  = & 4 \varepsilon \left[ \left( \frac{\sigma}{r}
        \right)^{12} - \left( \frac{\sigma}{r} \right)^{6} \right] & r <
        r_{\mathrm{cut}} \\ = & 0 & r \ge r_{\mathrm{cut}} \\
        \end{eqnarray*}

    See :py:class:`_Pair` for details on how forces are calculated and the
    available energy shifting and smoothing modes.  Use ``params`` dictionary
    to set potential coefficients.

    The following coefficients must be set per unique pair of particle types:

    - :math:`\varepsilon` - *epsilon* (in energy units)
    - :math:`\sigma` - *sigma* (in distance units)
    - :math:`r_{\mathrm{cut}}` - *r_cut* (in distance units)
      - *optional*: defaults to the global r_cut specified in the pair command
    - :math:`r_{\mathrm{on}}`- *r_on* (in distance units)
      - *optional*: defaults to the global r_on specified in the pair command

    Example::

        nl = nlist.Cell()
        lj = pair.LJ(nl, r_cut=3.0)
        lj.params[('A', 'A')] = {'sigma': 1.0, 'epsilon': 1.0}
        lj.params[('A', 'B')] = dict(epsilon=2.0, sigma=1.0, r_cut=3.0, r_on=2.0)
    """
    _cpp_class_name = "PotentialPairLJ"
    def __init__(self, nlist, r_cut=None, r_on=0., mode='none'):
        super().__init__(nlist, r_cut, r_on, mode)
        params = TypeParameter('params', 'particle_types',
                               TypeParameterDict(epsilon=float, sigma=float,
                                                 len_keys=2)
                               )
        self._add_typeparam(params)

class Gauss(_Pair):
    R""" Gaussian pair potential.

    Args:
        nlist (:py:mod:`hoomd.md.nlist`): Neighbor list
        r_cut (float): Default cutoff radius (in distance units).
        r_on (float): Default turn-on radius (in distance units).
        mode (str): energy shifting/smoothing mode.

    :py:class:`Gauss` specifies that a Gaussian pair potential should be applied between every
    non-excluded particle pair in the simulation.

    .. math::
        :nowrap:

        \begin{eqnarray*}
        V_{\mathrm{gauss}}(r)  = & \varepsilon \exp \left[ -\frac{1}{2}\left( \frac{r}{\sigma} \right)^2 \right]
                                                & r < r_{\mathrm{cut}} \\
                               = & 0 & r \ge r_{\mathrm{cut}} \\
        \end{eqnarray*}

    See :py:class:`_Pair` for details on how forces are calculated and the available energy shifting and smoothing modes.
    Use ``params`` dictionary to set potential coefficients.

    The following coefficients must be set per unique pair of particle types:

    - :math:`\varepsilon` - *epsilon* (in energy units)
    - :math:`\sigma` - *sigma* (in distance units)
    - :math:`r_{\mathrm{cut}}` - *r_cut* (in distance units)
      - *optional*: defaults to the global r_cut specified in the pair command
    - :math:`r_{\mathrm{on}}`- *r_on* (in distance units)
      - *optional*: defaults to the global r_on specified in the pair command

    Example::

        nl = nlist.Cell()
        gauss = pair.Gauss(r_cut=3.0, nlist=nl)
        gauss.params[('A', 'A')] = dict(epsilon=1.0, sigma=1.0)
        gauss.params[('A', 'B')] = dict(epsilon=2.0, sigma=1.0, r_cut=3.0, r_on=2.0)

    """
    _cpp_class_name = "PotentialPairGauss"
    def __init__(self, nlist, r_cut=None, r_on=0., mode='none'):
        super().__init__(nlist, r_cut, r_on, mode)
        params = TypeParameter('params', 'particle_types',
                               TypeParameterDict(epsilon=float, sigma=float,
                                                 len_keys=2))
        self._add_typeparam(params)

class SLJ(_Pair):
    R""" Shifted Lennard-Jones pair potential.

    Args:
        nlist (:py:mod:`hoomd.md.nlist`): Neighbor list
        r_cut (float): Default cutoff radius (in distance units).
        r_on (float): Default turn-on radius (in distance units).
        mode (str): Energy shifting/smoothing mode

    :py:class:`SLJ` specifies that a shifted Lennard-Jones type pair potential should be applied between every
    non-excluded particle pair in the simulation.

    .. math::
        :nowrap:

        \begin{eqnarray*}
        V_{\mathrm{SLJ}}(r)  = & 4 \varepsilon \left[ \left( \frac{\sigma}{r - \Delta} \right)^{12} -
                               \left( \frac{\sigma}{r - \Delta} \right)^{6} \right] & r < (r_{\mathrm{cut}} + \Delta) \\
                             = & 0 & r \ge (r_{\mathrm{cut}} + \Delta) \\
        \end{eqnarray*}

    where :math:`\Delta = (d_i + d_j)/2 - 1` and :math:`d_i` is the diameter of particle :math:`i`.

    See :py:class:`_Pair` for details on how forces are calculated and the available energy shifting and smoothing modes.
    Use ``params`` dictionary to set potential coefficients.

    The following coefficients must be set per unique pair of particle types:

    - :math:`\varepsilon` - *epsilon* (in energy units)
    - :math:`\sigma` - *sigma* (in distance units)
      - *optional*: defaults to 1.0
    - :math:`r_{\mathrm{cut}}` - *r_cut* (in distance units)
      - *optional*: defaults to the global r_cut specified in the pair command
    - :math:`r_{\mathrm{on}}` - *r_on* (in distance units)
      - *optional*: defaults to the global r_on specified in the pair command

    .. attention::
        Due to the way that pair.SLJ modifies the cutoff criteria, a shift_mode of *xplor* is not supported.

    The actual cutoff radius for pair.SLJ is shifted by the diameter of two particles interacting.  Thus to determine
    the maximum possible actual r_cut in simulation
    pair.SLJ must know the maximum diameter of all the particles over the entire run.
    This value must be set by the user and can be
    modified between runs with the *max_diameter* property of the ``hoomd.md.nlist`` objects.

    The specified value of *max_diameter* will be used to properly determine the neighbor lists during the following
    ```sim.run``` commands.

    If particle diameters change after initialization, it is **imperative** that *max_diameter* be the largest
    diameter that any particle will attain at any time during the following ```sim.run``` commands.
    If *max_diameter* is smaller than it should be, some particles will effectively have a smaller value of *r_cut*
    than was set and the simulation will be incorrect. *max_diameter* can be changed between runs in the
    same way it was set via the *max_diameter* property of the ``hoomd.md.nlist`` objects.

    Example::

        nl = nlist.Cell()
        nl.max_diameter = 2.0
        slj = pair.SLJ(r_cut=3.0, nlist=nl)
        slj.params[('A', 'B')] = dict(epsilon=2.0, r_cut=3.0)
        slj.params[('B', 'B')] = {'epsilon': 1.0, 'r_cut': 2**(1.0/6.0)}

    """
    _cpp_class_name = 'PotentialPairSLJ'
    def __init__(self, nlist, r_cut=None, r_on=0., mode='none'):
        if mode == 'xplor':
            raise ValueError("xplor is not a valid mode for SLJ potential")

        super().__init__(nlist, r_cut, r_on, mode)
        params = TypeParameter('params', 'particle_types',
                               TypeParameterDict(epsilon=float, sigma=float,
                                                 alpha=1.0, len_keys=2)
                               )
        self._add_typeparam(params)

        # mode not allowed to be xplor, so re-do param dict entry without that option
        param_dict = ParameterDict(mode=OnlyFrom(['none', 'shifted']))
        self._param_dict.update(param_dict)
        self.mode = mode

        # this potential needs diameter shifting on
        self._nlist.diameter_shift = True

        # NOTE do we need something to automatically set the max_diameter correctly?


class Yukawa(_Pair):
    R""" Yukawa pair potential.

    Args:
        nlist (:py:mod:`hoomd.md.nlist`): Neighbor list
        r_cut (float): Default cutoff radius (in distance units).
        r_on (float): Default turn-on radius (in distance units).
        mode (str): Energy shifting mode.

    :py:class:`Yukawa` specifies that a Yukawa pair potential should be applied between every
    non-excluded particle pair in the simulation.

    .. math::
        :nowrap:

        \begin{eqnarray*}
         V_{\mathrm{yukawa}}(r)  = & \varepsilon \frac{ \exp \left( -\kappa r \right) }{r} & r < r_{\mathrm{cut}} \\
                            = & 0 & r \ge r_{\mathrm{cut}} \\
        \end{eqnarray*}

    See :py:class:`_Pair` for details on how forces are calculated and the available energy shifting and smoothing modes.
    Use ``params`` dictionary to set potential coefficients.

    The following coefficients must be set per unique pair of particle types:

    - :math:`\varepsilon` - *epsilon* (in energy units)
    - :math:`\kappa` - *kappa* (in units of 1/distance)
    - :math:`r_{\mathrm{cut}}` - *r_cut* (in distance units)
      - *optional*: defaults to the global r_cut specified in the pair command
    - :math:`r_{\mathrm{on}}`- *r_on* (in distance units)
      - *optional*: defaults to the global r_on specified in the pair command

    Example::

        nl = nlist.Cell()
        yukawa = pair.Yukawa(r_cut=3.0, nlist=nl)
        yukawa.params[('A', 'A')] = dict(epsilon=1.0, kappa=1.0)
        yukawa.params[('A', 'B')] = dict(epsilon=2.0, kappa=0.5, r_cut=3.0, r_on=2.0)

    """
    _cpp_class_name = "PotentialPairYukawa"
    def __init__(self, nlist, r_cut=None, r_on=0., mode='none'):
        super().__init__(nlist, r_cut, r_on, mode)
        params = TypeParameter('params', 'particle_types',
                               TypeParameterDict(kappa=float, epsilon=float,
                                                 len_keys=2))
        self._add_typeparam(params)

class Ewald(_Pair):
    R""" Ewald pair potential.

    Args:
        nlist (:py:mod:`hoomd.md.nlist`): Neighbor list
        r_cut (float): Default cutoff radius (in distance units).
        r_on (float): Default turn-on radius (in distance units).
        mode (str): Energy shifting mode.

    :py:class:`Ewald` specifies that a Ewald pair potential should be applied between every
    non-excluded particle pair in the simulation.

    .. math::
        :nowrap:

        \begin{eqnarray*}
         V_{\mathrm{ewald}}(r)  = & q_i q_j \left[\mathrm{erfc}\left(\kappa r + \frac{\alpha}{2\kappa}\right) \exp(\alpha r)+
                                    \mathrm{erfc}\left(\kappa r - \frac{\alpha}{2 \kappa}\right) \exp(-\alpha r)\right] & r < r_{\mathrm{cut}} \\
                            = & 0 & r \ge r_{\mathrm{cut}} \\
        \end{eqnarray*}

    The Ewald potential is designed to be used in conjunction with :py:class:`hoomd.md.charge.pppm`.

    See :py:class:`_Pair` for details on how forces are calculated and the available energy shifting and smoothing modes.
    Use ``params`` dictionary to set potential coefficients.

    The following coefficients must be set per unique pair of particle types:

    - :math:`\kappa` - *kappa* (Splitting parameter, in 1/distance units)
    - :math:`\alpha` - *alpha* (Debye screening length, in 1/distance units)
        .. versionadded:: 2.1
    - :math:`r_{\mathrm{cut}}` - *r_cut* (in distance units)
      - *optional*: defaults to the global r_cut specified in the pair command
    - :math:`r_{\mathrm{on}}`- *r_on* (in distance units)
      - *optional*: defaults to the global r_on specified in the pair command


    Example::

        nl = nlist.Cell()
        ewald = pair.Ewald(r_cut=3.0, nlist=nl)
        ewald.params[('A', 'A')] = dict(kappa=1.0, alpha=1.5)
        ewald.params[('A', 'B')] = dict(kappa=1.0, r_cut=3.0, r_on=2.0)

    Warning:
        **DO NOT** use in conjunction with :py:class:`hoomd.md.charge.pppm`. It automatically creates and configures
        :py:class:`Ewald` for you.

    """
    _cpp_class_name = "PotentialPairEwald"
    def __init__(self, nlist, r_cut=None, r_on=0., mode='none'):
        super().__init__(nlist, r_cut, r_on, mode)
        params = TypeParameter('params', 'particle_types',
                               TypeParameterDict(kappa=float, alpha=0.0,
                                             len_keys=2))
        self._add_typeparam(params)


def _table_eval(r, rmin, rmax, V, F, width):
    dr = (rmax - rmin) / float(width-1);
    i = int(round((r - rmin)/dr))
    return (V[i], F[i])

class table(force._force):
    R""" Tabulated pair potential.

    Args:
        width (int): Number of points to use to interpolate V and F.
        nlist (:py:mod:`hoomd.md.nlist`): Neighbor list (default of None automatically creates a global cell-list based neighbor list)
        name (str): Name of the force instance

    :py:class:`table` specifies that a tabulated pair potential should be applied between every
    non-excluded particle pair in the simulation.

    The force :math:`\vec{F}` is (in force units):

    .. math::
        :nowrap:

        \begin{eqnarray*}
        \vec{F}(\vec{r})     = & 0                           & r < r_{\mathrm{min}} \\
                             = & F_{\mathrm{user}}(r)\hat{r} & r_{\mathrm{min}} \le r < r_{\mathrm{max}} \\
                             = & 0                           & r \ge r_{\mathrm{max}} \\
        \end{eqnarray*}

    and the potential :math:`V(r)` is (in energy units)

    .. math::
        :nowrap:

        \begin{eqnarray*}
        V(r)       = & 0                    & r < r_{\mathrm{min}} \\
                   = & V_{\mathrm{user}}(r) & r_{\mathrm{min}} \le r < r_{\mathrm{max}} \\
                   = & 0                    & r \ge r_{\mathrm{max}} \\
        \end{eqnarray*}

    where :math:`\vec{r}` is the vector pointing from one particle to the other in the pair.

    :math:`F_{\mathrm{user}}(r)` and :math:`V_{\mathrm{user}}(r)` are evaluated on *width* grid points between
    :math:`r_{\mathrm{min}}` and :math:`r_{\mathrm{max}}`. Values are interpolated linearly between grid points.
    For correctness, you must specify the force defined by: :math:`F = -\frac{\partial V}{\partial r}`.

    The following coefficients must be set per unique pair of particle types:

    - :math:`V_{\mathrm{user}}(r)` and :math:`F_{\mathrm{user}}(r)` - evaluated by ``func`` (see example)
    - coefficients passed to ``func`` - *coeff* (see example)
    - :math:`_{\mathrm{min}}` - *rmin* (in distance units)
    - :math:`_{\mathrm{max}}` - *rmax* (in distance units)

    .. rubric:: Set table from a given function

    When you have a functional form for V and F, you can enter that
    directly into python. :py:class:`table` will evaluate the given function over *width* points between
    *rmin* and *rmax* and use the resulting values in the table::

        def lj(r, rmin, rmax, epsilon, sigma):
            V = 4 * epsilon * ( (sigma / r)**12 - (sigma / r)**6);
            F = 4 * epsilon / r * ( 12 * (sigma / r)**12 - 6 * (sigma / r)**6);
            return (V, F)

        nl = nlist.cell()
        table = pair.table(width=1000, nlist=nl)
        table.pair_coeff.set('A', 'A', func=lj, rmin=0.8, rmax=3.0, coeff=dict(epsilon=1.5, sigma=1.0))
        table.pair_coeff.set('A', 'B', func=lj, rmin=0.8, rmax=3.0, coeff=dict(epsilon=2.0, sigma=1.2))
        table.pair_coeff.set('B', 'B', func=lj, rmin=0.8, rmax=3.0, coeff=dict(epsilon=0.5, sigma=1.0))

    .. rubric:: Set a table from a file

    When you have no function for for *V* or *F*, or you otherwise have the data listed in a file,
    :py:class:`table` can use the given values directly. You must first specify the number of rows
    in your tables when initializing pair.table. Then use :py:meth:`set_from_file()` to read the file::

        nl = nlist.cell()
        table = pair.table(width=1000, nlist=nl)
        table.set_from_file('A', 'A', filename='table_AA.dat')
        table.set_from_file('A', 'B', filename='table_AB.dat')
        table.set_from_file('B', 'B', filename='table_BB.dat')

    Note:
        For potentials that diverge near r=0, make sure to set *rmin* to a reasonable value. If a potential does
        not diverge near r=0, then a setting of *rmin=0* is valid.

    """
    def __init__(self, width, nlist, name=None):

        # initialize the base class
        force._force.__init__(self, name);

        # setup the coefficient matrix
        self.pair_coeff = coeff();

        self.nlist = nlist
        self.nlist.subscribe(lambda:self.get_rcut())
        self.nlist.update_rcut()

        # create the c++ mirror class
        if not hoomd.context.current.device.cpp_exec_conf.isCUDAEnabled():
            self.cpp_force = _md.TablePotential(hoomd.context.current.system_definition, self.nlist.cpp_nlist, int(width), self.name);
        else:
            self.nlist.cpp_nlist.setStorageMode(_md.NeighborList.storageMode.full);
            self.cpp_force = _md.TablePotentialGPU(hoomd.context.current.system_definition, self.nlist.cpp_nlist, int(width), self.name);

        hoomd.context.current.system.addCompute(self.cpp_force, self.force_name);

        # stash the width for later use
        self.width = width;

    def update_pair_table(self, typei, typej, func, rmin, rmax, coeff):
        # allocate arrays to store V and F
        Vtable = _hoomd.std_vector_scalar();
        Ftable = _hoomd.std_vector_scalar();

        # calculate dr
        dr = (rmax - rmin) / float(self.width-1);

        # evaluate each point of the function
        for i in range(0, self.width):
            r = rmin + dr * i;
            (V,F) = func(r, rmin, rmax, **coeff);

            # fill out the tables
            Vtable.append(V);
            Ftable.append(F);

        # pass the tables on to the underlying cpp compute
        self.cpp_force.setTable(typei, typej, Vtable, Ftable, rmin, rmax);

    ## \internal
    # \brief Get the r_cut pair dictionary
    # \returns rcut(i,j) dict if logging is on, and None otherwise
    def get_rcut(self):
        if not self.log:
            return None

        # go through the list of only the active particle types in the sim
        ntypes = hoomd.context.current.system_definition.getParticleData().getNTypes();
        type_list = [];
        for i in range(0,ntypes):
            type_list.append(hoomd.context.current.system_definition.getParticleData().getNameByType(i));

        # update the rcut by pair type
        r_cut_dict = nl.rcut();
        for i in range(0,ntypes):
            for j in range(i,ntypes):
                # get the r_cut value
                rmax = self.pair_coeff.get(type_list[i], type_list[j], 'rmax');
                r_cut_dict.set_pair(type_list[i],type_list[j], rmax);

        return r_cut_dict;

    def get_max_rcut(self):
        # loop only over current particle types
        ntypes = hoomd.context.current.system_definition.getParticleData().getNTypes();
        type_list = [];
        for i in range(0,ntypes):
            type_list.append(hoomd.context.current.system_definition.getParticleData().getNameByType(i));

        # find the maximum rmax to update the neighbor list with
        maxrmax = 0.0;

        # loop through all of the unique type pairs and find the maximum rmax
        for i in range(0,ntypes):
            for j in range(i,ntypes):
                rmax = self.pair_coeff.get(type_list[i], type_list[j], "rmax");
                maxrmax = max(maxrmax, rmax);

        return maxrmax;

    def update_coeffs(self):
        # check that the pair coefficients are valid
        if not self.pair_coeff.verify(["func", "rmin", "rmax", "coeff"]):
            hoomd.context.current.device.cpp_msg.error("Not all pair coefficients are set for pair.table\n");
            raise RuntimeError("Error updating pair coefficients");

        # set all the params
        ntypes = hoomd.context.current.system_definition.getParticleData().getNTypes();
        type_list = [];
        for i in range(0,ntypes):
            type_list.append(hoomd.context.current.system_definition.getParticleData().getNameByType(i));

        # loop through all of the unique type pairs and evaluate the table
        for i in range(0,ntypes):
            for j in range(i,ntypes):
                func = self.pair_coeff.get(type_list[i], type_list[j], "func");
                rmin = self.pair_coeff.get(type_list[i], type_list[j], "rmin");
                rmax = self.pair_coeff.get(type_list[i], type_list[j], "rmax");
                coeff = self.pair_coeff.get(type_list[i], type_list[j], "coeff");

                self.update_pair_table(i, j, func, rmin, rmax, coeff);

    def set_from_file(self, a, b, filename):
        R""" Set a pair interaction from a file.

        Args:
            a (str): Name of type A in pair
            b (str): Name of type B in pair
            filename (str): Name of the file to read

        The provided file specifies V and F at equally spaced r values.

        Example::

            #r  V    F
            1.0 2.0 -3.0
            1.1 3.0 -4.0
            1.2 2.0 -3.0
            1.3 1.0 -2.0
            1.4 0.0 -1.0
            1.5 -1.0 0.0

        The first r value sets *rmin*, the last sets *rmax*. Any line with # as the first non-whitespace character is
        is treated as a comment. The *r* values must monotonically increase and be equally spaced. The table is read
        directly into the grid points used to evaluate :math:`F_{\mathrm{user}}(r)` and :math:`_{\mathrm{user}}(r)`.
        """

        # open the file
        f = open(filename);

        r_table = [];
        V_table = [];
        F_table = [];

        # read in lines from the file
        for line in f.readlines():
            line = line.strip();

            # skip comment lines
            if line[0] == '#':
                continue;

            # split out the columns
            cols = line.split();
            values = [float(f) for f in cols];

            # validate the input
            if len(values) != 3:
                hoomd.context.current.device.cpp_msg.error("pair.table: file must have exactly 3 columns\n");
                raise RuntimeError("Error reading table file");

            # append to the tables
            r_table.append(values[0]);
            V_table.append(values[1]);
            F_table.append(values[2]);

        # validate input
        if self.width != len(r_table):
            hoomd.context.current.device.cpp_msg.error("pair.table: file must have exactly " + str(self.width) + " rows\n");
            raise RuntimeError("Error reading table file");

        # extract rmin and rmax
        rmin_table = r_table[0];
        rmax_table = r_table[-1];

        # check for even spacing
        dr = (rmax_table - rmin_table) / float(self.width-1);
        for i in range(0,self.width):
            r = rmin_table + dr * i;
            if math.fabs(r - r_table[i]) > 1e-3:
                hoomd.context.current.device.cpp_msg.error("pair.table: r must be monotonically increasing and evenly spaced\n");
                raise RuntimeError("Error reading table file");

        self.pair_coeff.set(a, b, func=_table_eval, rmin=rmin_table, rmax=rmax_table, coeff=dict(V=V_table, F=F_table, width=self.width))

class Morse(_Pair):
    R""" Morse pair potential.

    :py:class:`Morse` specifies that a Morse pair potential should be applied between every
    non-excluded particle pair in the simulation.

    .. math::
        :nowrap:

        \begin{eqnarray*}
        V_{\mathrm{morse}}(r)  = & D_0 \left[ \exp \left(-2\alpha\left(r-r_0\right)\right) -2\exp \left(-\alpha\left(r-r_0\right)\right) \right] & r < r_{\mathrm{cut}} \\
                               = & 0 & r \ge r_{\mathrm{cut}} \\
        \end{eqnarray*}

    See :py:class:`_Pair` for details on how forces are calculated and the available energy shifting and smoothing modes.
    Use ``coeff.set`` to set potential coefficients.

    The following coefficients must be set per unique pair of particle types:

    - :math:`D_0` - *D0*, depth of the potential at its minimum (in energy units)
    - :math:`\alpha` - *alpha*, controls the width of the potential well (in units of 1/distance)
    - :math:`r_0` - *r0*, position of the minimum (in distance units)
    - :math:`r_{\mathrm{cut}}` - *r_cut* (in distance units)
      - *optional*: defaults to the global r_cut specified in the pair command
    - :math:`r_{\mathrm{on}}`- *r_on* (in distance units)
      - *optional*: defaults to the global r_cut specified in the pair command

    Example::

        nl = nlist.cell()
        morse = pair.morse(r_cut=3.0, nlist=nl)
        morse.pair_coeff.set('A', 'A', D0=1.0, alpha=3.0, r0=1.0)
        morse.pair_coeff.set('A', 'B', D0=1.0, alpha=3.0, r0=1.0, r_cut=3.0, r_on=2.0);
        morse.pair_coeff.set(['A', 'B'], ['C', 'D'], D0=1.0, alpha=3.0)

    """
    _cpp_class_name = "PotentialPairMorse"
    def __init__(self, nlist, r_cut=None, r_on=0., mode='none'):
        super().__init__(nlist, r_cut, r_on, mode)
        params = TypeParameter('params', 'particle_types',
                               TypeParameterDict(D0=float, alpha=float, r0=float,
                                             len_keys=2))
        self._add_typeparam(params)

class DPD(_Pair):
    R""" Dissipative Particle Dynamics.

    Args:
        r_cut (float): Default cutoff radius (in distance units).
        nlist (:py:mod:`hoomd.md.nlist`): Neighbor list
        kT (:py:mod:`hoomd.variant` or :py:obj:`float`): Temperature of thermostat (in energy units).
        seed (int): seed for the PRNG in the DPD thermostat.
        name (str): Name of the force instance.

    :py:class:`DPD` specifies that a DPD pair force should be applied between every
    non-excluded particle pair in the simulation, including an interaction potential,
    pairwise drag force, and pairwise random force. See `Groot and Warren 1997 <http://dx.doi.org/10.1063/1.474784>`_.

    .. math::
        :nowrap:

        \begin{eqnarray*}
        F =   F_{\mathrm{C}}(r) + F_{\mathrm{R,ij}}(r_{ij}) +  F_{\mathrm{D,ij}}(v_{ij}) \\
        \end{eqnarray*}

    .. math::
        :nowrap:

        \begin{eqnarray*}
        F_{\mathrm{C}}(r) = & A \cdot  w(r_{ij}) \\
        F_{\mathrm{R, ij}}(r_{ij}) = & - \theta_{ij}\sqrt{3} \sqrt{\frac{2k_b\gamma T}{\Delta t}}\cdot w(r_{ij})  \\
        F_{\mathrm{D, ij}}(r_{ij}) = & - \gamma w^2(r_{ij})\left( \hat r_{ij} \circ v_{ij} \right)  \\
        \end{eqnarray*}

    .. math::
        :nowrap:

        \begin{eqnarray*}
        w(r_{ij}) = &\left( 1 - r/r_{\mathrm{cut}} \right)  & r < r_{\mathrm{cut}} \\
                            = & 0 & r \ge r_{\mathrm{cut}} \\
        \end{eqnarray*}

    where :math:`\hat r_{ij}` is a normalized vector from particle i to particle j, :math:`v_{ij} = v_i - v_j`,
    and :math:`\theta_{ij}` is a uniformly distributed random number in the range [-1, 1].

    :py:class:`DPD` generates random numbers by hashing together the particle tags in the pair, the user seed,
    and the current time step index.

    .. attention::

        Change the seed if you reset the simulation time step to 0. If you keep the same seed, the simulation
        will continue with the same sequence of random numbers used previously and may cause unphysical correlations.

        For MPI runs: all ranks other than 0 ignore the seed input and use the value of rank 0.

    `C. L. Phillips et. al. 2011 <http://dx.doi.org/10.1016/j.jcp.2011.05.021>`_ describes the DPD implementation
    details in HOOMD-blue. Cite it if you utilize the DPD functionality in your work.

    :py:class:`DPD` does not implement and energy shift / smoothing modes due to the function of the force.
    Use ``coeff.set`` to set potential coefficients.

    The following coefficients must be set per unique pair of particle types:

    - :math:`A` - *A* (in force units)
    - :math:`\gamma` - *gamma* (in units of force/velocity)
    - :math:`r_{\mathrm{cut}}` - *r_cut* (in distance units)
      - *optional*: defaults to the global r_cut specified in the pair command

    To use the DPD thermostat, an :py:class:`hoomd.md.methods.NVE` integrator must be applied to the system and
    the user must specify a temperature.  Use of the dpd thermostat pair force with other integrators will result
    in unphysical behavior. To use pair.dpd with a different conservative potential than :math:`F_C`,
    set A to zero and define the conservative pair potential separately.  Note that DPD thermostats
    are often defined in terms of :math:`\sigma` where :math:`\sigma = \sqrt{2k_b\gamma T}`.

    Example::

        nl = nlist.cell()
        dpd = pair.dpd(r_cut=1.0, nlist=nl, kT=1.0, seed=0)
        dpd.pair_coeff.set('A', 'A', A=25.0, gamma = 4.5)
        dpd.pair_coeff.set('A', 'B', A=40.0, gamma = 4.5)
        dpd.pair_coeff.set('B', 'B', A=25.0, gamma = 4.5)
        dpd.pair_coeff.set(['A', 'B'], ['C', 'D'], A=12.0, gamma = 1.2)
        dpd.set_params(kT = 1.0)
        integrate.mode_standard(dt=0.02)
        integrate.nve(group=group.all())

    """
    _cpp_class_name = "PotentialPairDPDThermoDPD"
    def __init__(self, nlist, kT, seed=3, r_cut=None, r_on=0., mode='none'):
        """
        # register the citation
        c = hoomd.cite.article(cite_key='phillips2011',
                         author=['C L Phillips', 'J A Anderson', 'S C Glotzer'],
                         title='Pseudo-random number generation for Brownian Dynamics and Dissipative Particle Dynamics simulations on GPU devices',
                         journal='Journal of Computational Physics',
                         volume=230,
                         number=19,
                         pages='7191--7201',
                         month='Aug',
                         year='2011',
                         doi='10.1016/j.jcp.2011.05.021',
                         feature='DPD')
        hoomd.cite._ensure_global_bib().add(c)
        """
        super().__init__(nlist, r_cut, r_on, mode)
        params = TypeParameter('params', 'particle_types',
                               TypeParameterDict(A=float, gamma=float, len_keys=2))
        self._add_typeparam(params)

        d = ParameterDict(kT=hoomd.variant.Variant, seed=int)
        self._param_dict.update(d)

        self.kT = kT
        self.seed = seed

class DPDConservative(_Pair):
    R""" DPD Conservative pair force.

    Args:
        r_cut (float): Default cutoff radius (in distance units).
        nlist (:py:mod:`hoomd.md.nlist`): Neighbor list
        name (str): Name of the force instance.

    :py:class:`DPDConservative` specifies the conservative part of the DPD pair potential should be applied between
    every non-excluded particle pair in the simulation. No thermostat (e.g. Drag Force and Random Force) is applied,
    as is in :py:class:`DPD`.

    .. math::
        :nowrap:

        \begin{eqnarray*}
        V_{\mathrm{DPD-C}}(r)  = & A \cdot \left( r_{\mathrm{cut}} - r \right)
                               - \frac{1}{2} \cdot \frac{A}{r_{\mathrm{cut}}} \cdot \left(r_{\mathrm{cut}}^2 - r^2 \right)
                                      & r < r_{\mathrm{cut}} \\
                            = & 0 & r \ge r_{\mathrm{cut}} \\
        \end{eqnarray*}


    :py:class:`DPDConservative` does not implement and energy shift / smoothing modes due to the function of the force.
    Use ``coeff.set`` to set potential coefficients.

    The following coefficients must be set per unique pair of particle types:

    - :math:`A` - *A* (in force units)
    - :math:`r_{\mathrm{cut}}` - *r_cut* (in distance units)
      - *optional*: defaults to the global r_cut specified in the pair command

    Example::

        nl = nlist.cell()
        dpdc = pair.dpd_conservative(r_cut=3.0, nlist=nl)
        dpdc.pair_coeff.set('A', 'A', A=1.0)
        dpdc.pair_coeff.set('A', 'B', A=2.0, r_cut = 1.0)
        dpdc.pair_coeff.set('B', 'B', A=1.0)
        dpdc.pair_coeff.set(['A', 'B'], ['C', 'D'], A=5.0)

    """
    _cpp_class_name = "PotentialPairDPD"
    def __init__(self, nlist, r_cut=None, r_on=0., mode='none'):
        # add this back in once we redo the cite module
        """
        # register the citation
        c = hoomd.cite.article(cite_key='phillips2011',
                         author=['C L Phillips', 'J A Anderson', 'S C Glotzer'],
                         title='Pseudo-random number generation for Brownian Dynamics and Dissipative Particle Dynamics simulations on GPU devices',
                         journal='Journal of Computational Physics',
                         volume=230,
                         number=19,
                         pages='7191--7201',
                         month='Aug',
                         year='2011',
                         doi='10.1016/j.jcp.2011.05.021',
                         feature='DPD')
        hoomd.cite._ensure_global_bib().add(c)
        """
        # initialize the base class
        super().__init__(nlist, r_cut, r_on, mode)
        params =  TypeParameter('params', 'particle_types',
                                TypeParameterDict(A=float, len_keys=2))
        self._add_typeparam(params)


class DPDLJ(_Pair):
    R""" Dissipative Particle Dynamics with a LJ conservative force

    Args:
        r_cut (float): Default cutoff radius (in distance units).
        nlist (:py:mod:`hoomd.md.nlist`): Neighbor list
        kT (:py:mod:`hoomd.variant` or :py:obj:`float`): Temperature of thermostat (in energy units).
        seed (int): seed for the PRNG in the DPD thermostat.
        name (str): Name of the force instance.

    :py:class:`DPDLJ` specifies that a DPD thermostat and a Lennard-Jones pair potential should be applied between
    every non-excluded particle pair in the simulation.

    `C. L. Phillips et. al. 2011 <http://dx.doi.org/10.1016/j.jcp.2011.05.021>`_ describes the DPD implementation
    details in HOOMD-blue. Cite it if you utilize the DPD functionality in your work.

    .. math::
        :nowrap:

        \begin{eqnarray*}
        F =   F_{\mathrm{C}}(r) + F_{\mathrm{R,ij}}(r_{ij}) +  F_{\mathrm{D,ij}}(v_{ij}) \\
        \end{eqnarray*}

    .. math::
        :nowrap:

        \begin{eqnarray*}
        F_{\mathrm{C}}(r) = & \partial V_{\mathrm{LJ}} / \partial r \\
        F_{\mathrm{R, ij}}(r_{ij}) = & - \theta_{ij}\sqrt{3} \sqrt{\frac{2k_b\gamma T}{\Delta t}}\cdot w(r_{ij})  \\
        F_{\mathrm{D, ij}}(r_{ij}) = & - \gamma w^2(r_{ij})\left( \hat r_{ij} \circ v_{ij} \right)  \\
        \end{eqnarray*}

    .. math::
        :nowrap:

        \begin{eqnarray*}
        V_{\mathrm{LJ}}(r)  = & 4 \varepsilon \left[ \left( \frac{\sigma}{r} \right)^{12} -
                          \alpha \left( \frac{\sigma}{r} \right)^{6} \right] & r < r_{\mathrm{cut}} \\
                            = & 0 & r \ge r_{\mathrm{cut}} \\
        \end{eqnarray*}

    .. math::
        :nowrap:

        \begin{eqnarray*}
        w(r_{ij}) = &\left( 1 - r/r_{\mathrm{cut}} \right)  & r < r_{\mathrm{cut}} \\
                            = & 0 & r \ge r_{\mathrm{cut}} \\
        \end{eqnarray*}

    where :math:`\hat r_{ij}` is a normalized vector from particle i to particle j, :math:`v_{ij} = v_i - v_j`,
    and :math:`\theta_{ij}` is a uniformly distributed random number in the range [-1, 1].

    Use ``coeff.set`` to set potential coefficients.

    The following coefficients must be set per unique pair of particle types:

    - :math:`\varepsilon` - *epsilon* (in energy units)
    - :math:`\sigma` - *sigma* (in distance units)
    - :math:`\alpha` - *alpha* (unitless)
      - *optional*: defaults to 1.0
    - :math:`\gamma` - *gamma* (in units of force/velocity)
    - :math:`r_{\mathrm{cut}}` - *r_cut* (in distance units)
      - *optional*: defaults to the global r_cut specified in the pair command

    To use the DPD thermostat, an :py:class:`hoomd.md.methods.NVE` integrator must be applied to the system and
    the user must specify a temperature.  Use of the dpd thermostat pair force with other integrators will result
    in unphysical behavior.

    Example::

        nl = nlist.cell()
        dpdlj = pair.dpdlj(r_cut=2.5, nlist=nl, kT=1.0, seed=0)
        dpdlj.pair_coeff.set('A', 'A', epsilon=1.0, sigma = 1.0, gamma = 4.5)
        dpdlj.pair_coeff.set('A', 'B', epsilon=0.0, sigma = 1.0 gamma = 4.5)
        dpdlj.pair_coeff.set('B', 'B', epsilon=1.0, sigma = 1.0 gamma = 4.5, r_cut = 2.0**(1.0/6.0))
        dpdlj.pair_coeff.set(['A', 'B'], ['C', 'D'], epsilon = 3.0,sigma=1.0, gamma = 1.2)
        dpdlj.set_params(T = 1.0)
        integrate.mode_standard(dt=0.005)
        integrate.nve(group=group.all())

    """
    _cpp_class_name = "PotentialPairDPDLJThermoDPD"
    def __init__(self, nlist, kT, seed=3, r_cut=None, r_on=0., mode='none'):
        """
        # register the citation
        c = hoomd.cite.article(cite_key='phillips2011',
                         author=['C L Phillips', 'J A Anderson', 'S C Glotzer'],
                         title='Pseudo-random number generation for Brownian Dynamics and Dissipative Particle Dynamics simulations on GPU devices',
                         journal='Journal of Computational Physics',
                         volume=230,
                         number=19,
                         pages='7191--7201',
                         month='Aug',
                         year='2011',
                         doi='10.1016/j.jcp.2011.05.021',
                         feature='DPD')
        hoomd.cite._ensure_global_bib().add(c)
        """
        if mode == 'xplor':
            raise ValueError("xplor smoothing is not supported with pair.DPDLJ")

        super().__init__(nlist, r_cut, r_on, mode)
        params = TypeParameter('params', 'particle_types', TypeParameterDict(
            epsilon=float, sigma=float, alpha=1.0, gamma=float,
            len_keys=2))
        self._add_typeparam(params)

        d = ParameterDict(kT=hoomd.variant.Variant, seed=int,
                          mode=OnlyFrom(['none', 'shifted']))
        self._param_dict.update(d)

        self.kT = kT
        self.seed = seed
        self.mode = mode

class ForceShiftedLJ(_Pair):
    R""" Force-shifted Lennard-Jones pair potential.

    Args:
        r_cut (float): Default cutoff radius (in distance units).
        nlist (:py:mod:`hoomd.md.nlist`): Neighbor list
        name (str): Name of the force instance.

    :py:class:`ForceShiftedLJ` specifies that a modified Lennard-Jones pair force should be applied between
    non-excluded particle pair in the simulation. The force differs from the one calculated by  :py:class:`LJ`
    by the subtraction of the value of the force at :math:`r_{\mathrm{cut}}`, such that the force smoothly goes
    to zero at the cut-off. The potential is modified by a linear function. This potential can be used as a substitute
    for :py:class:`LJ`, when the exact analytical form of the latter is not required but a smaller cut-off radius is
    desired for computational efficiency. See `Toxvaerd et. al. 2011 <http://dx.doi.org/10.1063/1.3558787>`_
    for a discussion of this potential.

    .. math::
        :nowrap:

        \begin{eqnarray*}
        V(r)  = & 4 \varepsilon \left[ \left( \frac{\sigma}{r} \right)^{12} -
                          \alpha \left( \frac{\sigma}{r} \right)^{6} \right] + \Delta V(r) & r < r_{\mathrm{cut}}\\
                            = & 0 & r \ge r_{\mathrm{cut}} \\
        \end{eqnarray*}

    .. math::

        \Delta V(r) = -(r - r_{\mathrm{cut}}) \frac{\partial V_{\mathrm{LJ}}}{\partial r}(r_{\mathrm{cut}})

    See :py:class:`_Pair` for details on how forces are calculated and the available energy shifting and smoothing modes.
    Use ``coeff.set`` to set potential coefficients.

    The following coefficients must be set per unique pair of particle types:

    - :math:`\varepsilon` - *epsilon* (in energy units)
    - :math:`\sigma` - *sigma* (in distance units)
    - :math:`\alpha` - *alpha* (unitless) - *optional*: defaults to 1.0
    - :math:`r_{\mathrm{cut}}` - *r_cut* (in distance units)
      - *optional*: defaults to the global r_cut specified in the pair command
    - :math:`r_{\mathrm{on}}`- *r_on* (in distance units)
      - *optional*: defaults to the global r_cut specified in the pair command

    Example::

        nl = nlist.cell()
        fslj = pair.force_shifted_lj(r_cut=1.5, nlist=nl)
        fslj.pair_coeff.set('A', 'A', epsilon=1.0, sigma=1.0)

    """
    _cpp_class_name = "PotentialPairForceShiftedLJ"
    def __init__(self, nlist, r_cut=None, r_on=0., mode='none'):
        # initialize the base class
        super().__init__(nlist, r_cut, r_on, mode)

        params = TypeParameter('params', 'particle_types',
                               TypeParameterDict(sigma=float, epsilon=float,
                                                 len_keys=2))
        self._add_typeparam(params)

class Moliere(_Pair):
    R""" Moliere pair potential.

    Args:
        r_cut (float): Default cutoff radius (in distance units).
        nlist (:py:mod:`hoomd.md.nlist`): Neighbor list
        name (str): Name of the force instance.

    :py:class:`Moliere` specifies that a Moliere type pair potential should be applied between every
    non-excluded particle pair in the simulation.

    .. math::
        :nowrap:

        \begin{eqnarray*}
        V_{\mathrm{Moliere}}(r) = & \frac{Z_i Z_j e^2}{4 \pi \epsilon_0 r_{ij}} \left[ 0.35 \exp \left( -0.3 \frac{r_{ij}}{a_F} \right) + 0.55 \exp \left( -1.2 \frac{r_{ij}}{a_F} \right) + 0.10 \exp \left( -6.0 \frac{r_{ij}}{a_F} \right) \right] & r < r_{\mathrm{cut}} \\
                                = & 0 & r > r_{\mathrm{cut}} \\
        \end{eqnarray*}

    Where each parameter is defined as:

    - :math:`Z_i` - *Z_i* - Atomic number of species i (unitless)
    - :math:`Z_j` - *Z_j* - Atomic number of species j (unitless)
    - :math:`e` - *elementary_charge* - The elementary charge (in charge units)
    - :math:`a_F` - *aF* - :math:`a_F = \frac{0.8853 a_0}{\left( \sqrt{Z_i} + \sqrt{Z_j} \right)^{2/3}}`, where :math:`a_0` is the Bohr radius (in distance units)

    See :py:class:`_Pair` for details on how forces are calculated and the available energy shifting and smoothing modes.
    Use ``params`` property to set potential coefficients.

    The following coefficients must be set per unique pair of particle types:

    - :math:`q_i` - *qi* - :math:`q_i = Z_i \frac{e}{\sqrt{4 \pi \epsilon_0}}` (in charge units)
    - :math:`q_j` - *qj* - :math:`q_j = Z_j \frac{e}{\sqrt{4 \pi \epsilon_0}}` (in charge units)
    - :math:`a_F` - *aF* - :math:`a_F = \frac{0.8853 a_0}{\left( \sqrt{Z_i} + \sqrt{Z_j} \right)^{2/3}}`
    - :math:`r_{\mathrm{cut}}` - *r_cut* (in distance units)
      - *optional*: defaults to the global r_cut specified in the pair command
    - :math:`r_{\mathrm{on}}`- *r_on* (in distance units)
      - *optional*: defaults to the global r_cut specified in the pair command

    Example::

        nl = nlist.Cell()
        moliere = pair.Moliere(r_cut = 3.0, nlist=nl)

        Zi = 54
        Zj = 7
        e = 1
        a0 = 1
        aF = 0.8853 * a0 / (np.sqrt(Zi) + np.sqrt(Zj))**(2/3)

        moliere.params[('A', 'B')] = dict(qi=Zi*e, qj=Zj*e, aF=aF)

    """
    _cpp_class_name = "PotentialPairMoliere"
    def __init__(self, nlist, r_cut=None, r_on=0., mode='none'):
        super().__init__(nlist, r_cut, r_on, mode)
        params = TypeParameter('params', 'particle_types',
                               TypeParameterDict(qi=float, qj=float, aF=float,
                                                 len_keys=2))
        self._add_typeparam(params)

class ZBL(_Pair):
    R""" ZBL pair potential.

    Args:
        r_cut (float): Default cutoff radius (in distance units).
        nlist (:py:mod:`hoomd.md.nlist`): Neighbor list
        name (str): Name of the force instance.

    :py:class:`ZBL` specifies that a Ziegler-Biersack-Littmark pair potential should be applied between every
    non-excluded particle pair in the simulation.

    .. math::
        :nowrap:

        \begin{eqnarray*}
        V_{\mathrm{ZBL}}(r) = & \frac{Z_i Z_j e^2}{4 \pi \epsilon_0 r_{ij}} \left[ 0.1818 \exp \left( -3.2 \frac{r_{ij}}{a_F} \right) + 0.5099 \exp \left( -0.9423 \frac{r_{ij}}{a_F} \right) + 0.2802 \exp \left( -0.4029 \frac{r_{ij}}{a_F} \right) + 0.02817 \exp \left( -0.2016 \frac{r_{ij}}{a_F} \right) \right], & r < r_{\mathrm{cut}} \\
                                = & 0, & r > r_{\mathrm{cut}} \\
        \end{eqnarray*}

    Where each parameter is defined as:

    - :math:`Z_i` - *Z_i* - Atomic number of species i (unitless)
    - :math:`Z_j` - *Z_j* - Atomic number of species j (unitless)
    - :math:`e` - *elementary_charge* - The elementary charge (in charge units)
    - :math:`a_F` - *aF* - :math:`a_F = \frac{0.8853 a_0}{ Z_i^{0.23} + Z_j^{0.23} }`, where :math:`a_0` is the Bohr radius (in distance units)

    See :py:class:`_Pair` for details on how forces are calculated and the available energy shifting and smoothing modes.
    Use ``params`` property to set potential coefficients.

    The following coefficients must be set per unique pair of particle types:

    - :math:`q_i` - *qi* - :math:`q_i=Z_i \frac{e}{\sqrt{4 \pi \epsilon_0}}` (in charge units)
    - :math:`q_j` - *qj* - :math:`q_j=Z_j \frac{e}{\sqrt{4 \pi \epsilon_0}}` (in charge units)
    - :math:`a_F` - *aF* - :math:`a_F = \frac{0.8853 a_0}{ Z_i^{0.23} + Z_j^{0.23} }`
    - :math:`r_{\mathrm{cut}}` - *r_cut* (in distance units)
      - *optional*: defaults to the global r_cut specified in the pair command
    - :math:`r_{\mathrm{on}}`- *r_on* (in distance units)
      - *optional*: defaults to the global r_cut specified in the pair command

    Example::

        nl = nlist.Cell()
        zbl = pair.ZBL(r_cut = 3.0, nlist=nl)

        Zi = 54
        Zj = 7
        e = 1
        a0 = 1
        aF = 0.8853 * a0 / (Zi**(0.23) + Zj**(0.23))

        zbl.params[('A', 'B')] = dict(qi=Zi*e, qj=Zj*e, aF=aF)

    """
    _cpp_class_name = "PotentialPairZBL"
    def __init__(self, nlist, r_cut=None, r_on=0., mode='none'):

        super().__init__(nlist, r_cut, r_on, mode);
        params = TypeParameter('params', 'particle_types',
                               TypeParameterDict(qi=float, qj=float, aF=float,
                                                 len_keys=2))
        self._add_typeparam(params)

class tersoff(pair):
    R""" Tersoff Potential.

    Args:
        r_cut (float): Default cutoff radius (in distance units).
        nlist (:py:mod:`hoomd.md.nlist`): Neighbor list
        name (str): Name of the force instance.

    :py:class:`tersoff` specifies that the Tersoff three-body potential should be applied to every
    non-bonded particle pair in the simulation.  Despite the fact that the Tersoff potential accounts
    for the effects of third bodies, it is included in the pair potentials because the species of the
    third body is irrelevant. It can thus use type-pair parameters similar to those of the pair potentials.

    The Tersoff potential is a bond-order potential based on the Morse potential that accounts for the weakening of
    individual bonds with increasing coordination number. It does this by computing a modifier to the
    attractive term of the potential. The modifier contains the effects of third-bodies on the bond
    energies. The potential also includes a smoothing function around the cutoff. The smoothing function
    used in this work is exponential in nature as opposed to the sinusoid used by Tersoff. The exponential
    function provides continuity up (I believe) the second derivative.

    """
    def __init__(self, r_cut, nlist, name=None):

        # tell the base class how we operate

        # initialize the base class
        pair.__init__(self, r_cut, nlist, name);

        # this potential cannot handle a half neighbor list
        self.nlist.cpp_nlist.setStorageMode(_md.NeighborList.storageMode.full);

        # create the c++ mirror class
        if not hoomd.context.current.device.cpp_exec_conf.isCUDAEnabled():
            self.cpp_force = _md.PotentialTersoff(hoomd.context.current.system_definition, self.nlist.cpp_nlist, self.name);
            self.cpp_class = _md.PotentialTersoff;
        else:
            self.cpp_force = _md.PotentialTersoffGPU(hoomd.context.current.system_definition, self.nlist.cpp_nlist, self.name);
            self.cpp_class = _md.PotentialTersoffGPU;

        hoomd.context.current.system.addCompute(self.cpp_force, self.force_name);

        # setup the coefficients
        self.required_coeffs = ['cutoff_thickness', 'C1', 'C2', 'lambda1', 'lambda2', 'dimer_r', 'n', 'gamma', 'lambda3', 'c', 'd', 'm', 'alpha']
        self.pair_coeff.set_default_coeff('cutoff_thickness', 0.2);
        self.pair_coeff.set_default_coeff('dimer_r', 1.5);
        self.pair_coeff.set_default_coeff('C1', 1.0);
        self.pair_coeff.set_default_coeff('C2', 1.0);
        self.pair_coeff.set_default_coeff('lambda1', 2.0);
        self.pair_coeff.set_default_coeff('lambda2', 1.0);
        self.pair_coeff.set_default_coeff('lambda3', 0.0);
        self.pair_coeff.set_default_coeff('n', 0.0);
        self.pair_coeff.set_default_coeff('m', 0.0);
        self.pair_coeff.set_default_coeff('c', 0.0);
        self.pair_coeff.set_default_coeff('d', 1.0);
        self.pair_coeff.set_default_coeff('gamma', 0.0);
        self.pair_coeff.set_default_coeff('alpha', 3.0);

    def process_coeff(self, coeff):
        cutoff_d = coeff['cutoff_thickness'];
        C1 = coeff['C1'];
        C2 = coeff['C2'];
        lambda1 = coeff['lambda1'];
        lambda2 = coeff['lambda2'];
        dimer_r = coeff['dimer_r'];
        n = coeff['n'];
        gamma = coeff['gamma'];
        lambda3 = coeff['lambda3'];
        c = coeff['c'];
        d = coeff['d'];
        m = coeff['m'];
        alpha = coeff['alpha'];

        gamman = math.pow(gamma, n);
        c2 = c * c;
        d2 = d * d;
        lambda3_cube = lambda3 * lambda3 * lambda3;

        tersoff_coeffs = _hoomd.make_scalar2(C1, C2);
        exp_consts = _hoomd.make_scalar2(lambda1, lambda2);
        ang_consts = _hoomd.make_scalar3(c2, d2, m);

        return _md.make_tersoff_params(cutoff_d, tersoff_coeffs, exp_consts, dimer_r, n, gamman, lambda3_cube, ang_consts, alpha);


class revcross(pair):
    R""" Reversible crosslinker three-body potential to model bond swaps.

    Args:
        r_cut (float): Default cutoff radius (in distance units).
        nlist (:py:mod:`hoomd.md.nlist`): Neighbor list
        name (str): Name of the force instance.

    :py:class:`revcross` specifies that the revcross three-body potential should be applied to every
    non-bonded particle pair in the simulation.  Despite the fact that the revcross potential accounts
    for the effects of third bodies, it is included in the pair potentials because its is actually just a
    combination of two body potential terms. It can thus use type-pair parameters similar to those of the pair potentials.

    The revcross potential has been described in detail in `S. Ciarella and W.G. Ellenbroek 2019 <https://arxiv.org/abs/1912.08569>`_. It is based on a generalized-Lennard-Jones pairwise
    attraction to form bonds between interacting particless:

    .. math::
        :nowrap:

        \begin{eqnarray*}
        V_{ij}(r)  =  4 \varepsilon \left[ \left( \dfrac{ \sigma}{r_{ij}} \right) ^{2n}- \left( \dfrac{ \sigma}{r_{ij}} \right)^{n} \right] \qquad r<r_{cut}
        \end{eqnarray*}

    with the following coefficients:

    - :math:`\varepsilon` - *epsilon* (in energy units)
    - :math:`\sigma` - *sigma* (in distance units)
    - :math:`n` - *n* (unitless)
    - :math:`m` - *m* (unitless)
    - :math:`r_{\mathrm{cut}}` - *r_cut* (in distance units)
      - *optional*: defaults to the global r_cut specified in the pair command

    Then an additional three-body repulsion is evaluated to compensate the bond energies imposing single bond per particle condition:

    .. math::
        :nowrap:

            \begin{eqnarray*}
            v^{\left( 3b \right)}_{ijk}=\lambda \epsilon\,\hat{v}^{ \left( 2b \right)}_{ij}\left(\vec{r}_{ij}\right) \cdot \hat{v}^{ \left( 2b \right)}_{ik}\left(\vec{r}_{ik}\right)~,\\
            \end{eqnarray*}

    where the two body potential is rewritten as:

    .. math::
        :nowrap:

            \begin{eqnarray*}
            \hat{v}^{ \left( 2b \right)}_{ij}\left(\vec{r}_{ij}\right) =
            \begin{cases}
            & 1 \qquad \qquad \; \; \qquad r\le r_{min}\\
            & - \dfrac{v_{ij}\left(\vec{r}_{ij}\right)}{\epsilon} \qquad r > r_{min}~.\\
            \end{cases}
            \end{eqnarray*}

    .. attention::

        The revcross potential models an asymmetric interaction between two different chemical moieties that can form a reversible bond.
	This requires the definition of (at least) two different types of particles.
	A reversible bond is only possible between two different species, otherwise :math:`v^{\left( 3b \right)}_{ijk}`, would prevent any bond.
	In our example we then set the interactions for types A and B with ``potRevC.pair_coeff.set(['A','B'],['A','B'],sigma=0.0,n=0,epsilon=0,lambda3=0)``
        and the only non-zero energy only between the different types ``potRevC.pair_coeff.set('A','B',sigma=1,n=100,epsilon=100,lambda3=1)``.
	Notice that the number of the minoritary species corresponds to the maximum number of bonds.


    This three-body term also tunes the energy required for a bond swap through the coefficient:
    - :math:`\lambda` - *lambda3* (unitless)
    in `S. Ciarella and W.G. Ellenbroek 2019 <https://arxiv.org/abs/1912.08569>`_ is explained that setting :math:`\lambda=1` corresponds to no energy requirement to initiate bond swap, while this
    energy barrier scales roughly as :math:`\beta \Delta E_\text{sw} =\beta \varepsilon(\lambda-1)`.

    Note:

        Choosing :math:`\lambda=1` pushes the system towards clusterization because the three-body term is not enough to
        compensate the energy of multiple bonds, so it may cause unphysical situations.


    Example::

        nl = md.nlist.cell()
        potBondSwap = md.pair.revcross(r_cut=1.3,nlist=nl)
        potBondSwap.pair_coeff.set(['A','B'],['A','B'],sigma=0,n=0,epsilon=0,lambda3=0)
	# a bond can be made only between A-B and not A-A or B-B
        potBondSwap.pair_coeff.set('A','B',sigma=1,n=100,epsilon=10,lambda3=1)
    """
    def __init__(self, r_cut, nlist, name=None):

        # tell the base class how we operate

        # initialize the base class
        pair.__init__(self, r_cut, nlist, name);

        # this potential cannot handle a half neighbor list
        self.nlist.cpp_nlist.setStorageMode(_md.NeighborList.storageMode.full);

        # create the c++ mirror class
        if not hoomd.context.current.device.cpp_exec_conf.isCUDAEnabled():
            self.cpp_force = _md.PotentialRevCross(hoomd.context.current.system_definition, self.nlist.cpp_nlist, self.name);
            self.cpp_class = _md.PotentialRevCross;
        else:
            self.cpp_force = _md.PotentialRevCrossGPU(hoomd.context.current.system_definition, self.nlist.cpp_nlist, self.name);
            self.cpp_class = _md.PotentialRevCrossGPU;

        hoomd.context.current.system.addCompute(self.cpp_force, self.force_name);

        # setup the coefficients
        self.required_coeffs = ['sigma', 'n', 'epsilon', 'lambda3']
        self.pair_coeff.set_default_coeff('sigma', 2.);
        self.pair_coeff.set_default_coeff('n', 1.0);
        self.pair_coeff.set_default_coeff('epsilon', 1.0);
        self.pair_coeff.set_default_coeff('lambda3', 1.0);

    def process_coeff(self, coeff):
        sigma = coeff['sigma'];
        n = coeff['n'];
        epsilon = coeff['epsilon'];
        lambda3 = coeff['lambda3'];

        return _md.make_revcross_params(sigma, n, epsilon, lambda3);



class Mie(_Pair):
    R""" Mie pair potential.

    Args:
        r_cut (float): Default cutoff radius (in distance units).
        nlist (:py:mod:`hoomd.md.nlist`): Neighbor list
        name (str): Name of the force instance.

    :py:class:`Mie` specifies that a Mie pair potential should be applied between every
    non-excluded particle pair in the simulation.

    .. math::
        :nowrap:

        \begin{eqnarray*}
        V_{\mathrm{mie}}(r)  = & \left( \frac{n}{n-m} \right) {\left( \frac{n}{m} \right)}^{\frac{m}{n-m}} \varepsilon \left[ \left( \frac{\sigma}{r} \right)^{n} -
                          \left( \frac{\sigma}{r} \right)^{m} \right] & r < r_{\mathrm{cut}} \\
                            = & 0 & r \ge r_{\mathrm{cut}} \\
        \end{eqnarray*}

    See :py:class:`_Pair` for details on how forces are calculated and the available energy shifting and smoothing modes.
    Use ``coeff.set`` to set potential coefficients.

    The following coefficients must be set per unique pair of particle types:

    - :math:`\varepsilon` - *epsilon* (in energy units)
    - :math:`\sigma` - *sigma* (in distance units)
    - :math:`n` - *n* (unitless)
    - :math:`m` - *m* (unitless)
    - :math:`r_{\mathrm{cut}}` - *r_cut* (in distance units)
      - *optional*: defaults to the global r_cut specified in the pair command
    - :math:`r_{\mathrm{on}}`- *r_on* (in distance units)
      - *optional*: defaults to the global r_cut specified in the pair command

    Example::

        nl = nlist.cell()
        mie = pair.mie(r_cut=3.0, nlist=nl)
        mie.pair_coeff.set('A', 'A', epsilon=1.0, sigma=1.0, n=12, m=6)
        mie.pair_coeff.set('A', 'B', epsilon=2.0, sigma=1.0, n=14, m=7, r_cut=3.0, r_on=2.0);
        mie.pair_coeff.set('B', 'B', epsilon=1.0, sigma=1.0, n=15.1, m=6.5, r_cut=2**(1.0/6.0), r_on=2.0);
        mie.pair_coeff.set(['A', 'B'], ['C', 'D'], epsilon=1.5, sigma=2.0)

    """
    _cpp_class_name = "PotentialPairMie"
    def __init__(self, nlist, r_cut=None, r_on=0., mode='none'):

        super().__init__(nlist, r_cut, r_on, mode)
        params = TypeParameter('params', 'particle_types',
                               TypeParameterDict(epsilon=float, sigma=float,
                                                 n=float, m=float, len_keys=2))

        self._add_typeparam(params)


class _shape_dict(dict):
    """Simple dictionary subclass to improve handling of anisotropic potential
    shape information."""
    def __getitem__(self, key):
        try:
            return super(_shape_dict, self).__getitem__(key)
        except KeyError as e:
            raise KeyError("No shape parameters specified for particle type {}!".format(key)) from e


class ai_pair(pair):
    R"""Generic anisotropic pair potential.

    Users should not instantiate :py:class:`ai_pair` directly. It is a base class that
    provides common features to all anisotropic pair forces. Rather than repeating all of that documentation in a
    dozen different places, it is collected here.

    All anisotropic pair potential commands specify that a given potential energy, force and torque be computed
    on all non-excluded particle pairs in the system within a short range cutoff distance :math:`r_{\mathrm{cut}}`.
    The interaction energy, forces and torque depend on the inter-particle separation
    :math:`\vec r` and on the orientations :math:`\vec q_i`, :math:`q_j`, of the particles.
    """

    ## \internal
    # \brief Initialize the pair force
    # \details
    # The derived class must set
    #  - self.cpp_class (the pair class to instantiate)
    #  - self.required_coeffs (a list of the coeff names the derived class needs)
    #  - self.process_coeffs() (a method that takes in the coeffs and spits out a param struct to use in
    #       self.cpp_force.set_params())
    def __init__(self, r_cut, nlist, name=None):
        # initialize the base class
        force._force.__init__(self, name);

        self.global_r_cut = r_cut;

        # setup the coefficient matrix
        self.pair_coeff = coeff();
        self.pair_coeff.set_default_coeff('r_cut', self.global_r_cut);

        # setup the neighbor list
        self.nlist = nlist
        self.nlist.subscribe(lambda:self.get_rcut())
        self.nlist.update_rcut()

        self._shape = _shape_dict()

    def set_params(self, mode=None):
        R"""Set parameters controlling the way forces are computed.

        Args:
            mode (str): (if set) Set the mode with which potentials are handled at the cutoff

        valid values for mode are: "none" (the default) and "shift":

        - *none* - No shifting is performed and potentials are abruptly cut off
        - *shift* - A constant shift is applied to the entire potential so that it is 0 at the cutoff

        Examples::

            mypair.set_params(mode="shift")
            mypair.set_params(mode="no_shift")

        """

        if mode is not None:
            if mode == "no_shift":
                self.cpp_force.setShiftMode(self.cpp_class.energyShiftMode.no_shift)
            elif mode == "shift":
                self.cpp_force.setShiftMode(self.cpp_class.energyShiftMode.shift)
            else:
                hoomd.context.current.device.cpp_msg.error("Invalid mode\n");
                raise RuntimeError("Error changing parameters in pair force");

    @property
    def shape(self):
        R"""Get or set shape parameters per type.

        In addition to any pair-specific parameters required to characterize a
        pair potential, individual particles that have anisotropic interactions
        may also have their own shapes that affect the potentials. General
        anisotropic pair potentials may set per-particle shapes using this
        method.
        """
        return self._shape

    def update_coeffs(self):
        coeff_list = self.required_coeffs + ["r_cut"];
        # check that the pair coefficients are valid
        if not self.pair_coeff.verify(coeff_list):
            hoomd.context.current.device.cpp_msg.error("Not all pair coefficients are set\n");
            raise RuntimeError("Error updating pair coefficients");

        # set all the params
        ntypes = hoomd.context.current.system_definition.getParticleData().getNTypes();
        type_list = [];
        for i in range(0,ntypes):
            type_list.append(hoomd.context.current.system_definition.getParticleData().getNameByType(i));

        for i in range(0,ntypes):
            self._set_cpp_shape(i, type_list[i])

            for j in range(i,ntypes):
                # build a dict of the coeffs to pass to process_coeff
                coeff_dict = {}
                for name in coeff_list:
                    coeff_dict[name] = self.pair_coeff.get(type_list[i], type_list[j], name);

                param = self.process_coeff(coeff_dict);
                self.cpp_force.setParams(i, j, param);
                self.cpp_force.setRcut(i, j, coeff_dict['r_cut']);

    def _set_cpp_shape(self, type_id, type_name):
        """Update shape information in C++.

        This method must be implemented by subclasses to generate the
        appropriate shape structure. The default behavior is to do nothing."""
        pass

class gb(ai_pair):
    R""" Gay-Berne anisotropic pair potential.

    Args:
        r_cut (float): Default cutoff radius (in distance units).
        nlist (:py:mod:`hoomd.md.nlist`): Neighbor list
        name (str): Name of the force instance.

    :py:class:`gb` computes the Gay-Berne potential between anisotropic particles.

    This version of the Gay-Berne potential supports identical pairs of uniaxial ellipsoids,
    with orientation-independent energy-well depth.

    The interaction energy for this anisotropic pair potential is
    (`Allen et. al. 2006 <http://dx.doi.org/10.1080/00268970601075238>`_):

    .. math::
        :nowrap:

        \begin{eqnarray*}
        V_{\mathrm{GB}}(\vec r, \vec e_i, \vec e_j)  = & 4 \varepsilon \left[ \zeta^{-12} -
                              \zeta^{-6} \right] & \zeta < \zeta_{\mathrm{cut}} \\
                            = & 0 & \zeta \ge \zeta_{\mathrm{cut}} \\
        \end{eqnarray*}

    .. math::

        \zeta = \left(\frac{r-\sigma+\sigma_{\mathrm{min}}}{\sigma_{\mathrm{min}}}\right)

        \sigma^{-2} = \frac{1}{2} \hat{\vec{r}}\cdot\vec{H^{-1}}\cdot\hat{\vec{r}}

        \vec{H} = 2 \ell_\perp^2 \vec{1} + (\ell_\parallel^2 - \ell_\perp^2) (\vec{e_i} \otimes \vec{e_i} + \vec{e_j} \otimes \vec{e_j})

    with :math:`\sigma_{\mathrm{min}} = 2 \min(\ell_\perp, \ell_\parallel)`.

    The cut-off parameter :math:`r_{\mathrm{cut}}` is defined for two particles oriented parallel along
    the **long** axis, i.e.
    :math:`\zeta_{\mathrm{cut}} = \left(\frac{r-\sigma_{\mathrm{max}} + \sigma_{\mathrm{min}}}{\sigma_{\mathrm{min}}}\right)`
    where :math:`\sigma_{\mathrm{max}} = 2 \max(\ell_\perp, \ell_\parallel)` .

    The quantities :math:`\ell_\parallel` and :math:`\ell_\perp` denote the semi-axis lengths parallel
    and perpendicular to particle orientation.

    Use ``coeff.set`` to set potential coefficients.

    The following coefficients must be set per unique pair of particle types:

    - :math:`\varepsilon` - *epsilon* (in energy units)
    - :math:`\ell_\perp` - *lperp* (in distance units)
    - :math:`\ell_\parallel` - *lpar* (in distance units)
    - :math:`r_{\mathrm{cut}}` - *r_cut* (in distance units)
      - *optional*: defaults to the global r_cut specified in the pair command

    Example::

        nl = nlist.cell()
        gb = pair.gb(r_cut=2.5, nlist=nl)
        gb.pair_coeff.set('A', 'A', epsilon=1.0, lperp=0.45, lpar=0.5)
        gb.pair_coeff.set('A', 'B', epsilon=2.0, lperp=0.45, lpar=0.5, r_cut=2**(1.0/6.0));

    """
    def __init__(self, r_cut, nlist, name=None):

        # tell the base class how we operate

        # initialize the base class
        ai_pair.__init__(self, r_cut, nlist, name);

        # create the c++ mirror class
        if not hoomd.context.current.device.cpp_exec_conf.isCUDAEnabled():
            self.cpp_force = _md.AnisoPotentialPairGB(hoomd.context.current.system_definition, self.nlist.cpp_nlist, self.name);
            self.cpp_class = _md.AnisoPotentialPairGB;
        else:
            self.nlist.cpp_nlist.setStorageMode(_md.NeighborList.storageMode.full);
            self.cpp_force = _md.AnisoPotentialPairGBGPU(hoomd.context.current.system_definition, self.nlist.cpp_nlist, self.name);
            self.cpp_class = _md.AnisoPotentialPairGBGPU;

        hoomd.context.current.system.addCompute(self.cpp_force, self.force_name);

        # setup the coefficient options
        self.required_coeffs = ['epsilon', 'lperp', 'lpar'];

    def process_coeff(self, coeff):
        epsilon = coeff['epsilon'];
        lperp = coeff['lperp'];
        lpar = coeff['lpar'];

        return _md.make_pair_gb_params(epsilon, lperp, lpar);

    def get_type_shapes(self):
        """Get all the types of shapes in the current simulation.

        Example:

            >>> my_gb.get_type_shapes()
            [{'type': 'Ellipsoid', 'a': 1.0, 'b': 1.0, 'c': 1.5}]

        Returns:
            A list of dictionaries, one for each particle type in the system.
        """
        return super(ai_pair, self)._return_type_shapes();

class dipole(ai_pair):
    R""" Screened dipole-dipole interactions.

    Args:
        r_cut (float): Default cutoff radius (in distance units).
        nlist (:py:mod:`hoomd.md.nlist`): Neighbor list
        name (str): Name of the force instance.

    :py:class:`dipole` computes the (screened) interaction between pairs of
    particles with dipoles and electrostatic charges. The total energy
    computed is:

    .. math::

        U_{dipole} = U_{dd} + U_{de} + U_{ee}

        U_{dd} = A e^{-\kappa r} \left(\frac{\vec{\mu_i}\cdot\vec{\mu_j}}{r^3} - 3\frac{(\vec{\mu_i}\cdot \vec{r_{ji}})(\vec{\mu_j}\cdot \vec{r_{ji}})}{r^5}\right)

        U_{de} = A e^{-\kappa r} \left(\frac{(\vec{\mu_j}\cdot \vec{r_{ji}})q_i}{r^3} - \frac{(\vec{\mu_i}\cdot \vec{r_{ji}})q_j}{r^3}\right)

        U_{ee} = A e^{-\kappa r} \frac{q_i q_j}{r}

    Use ``coeff.set`` to set potential coefficients.
    :py:class:`dipole` does not implement and energy shift / smoothing modes due to the function of the force.

    The following coefficients must be set per unique pair of particle types:

    - mu - magnitude of :math:`\vec{\mu} = \mu (1, 0, 0)` in the particle local reference frame
    - A - electrostatic energy scale :math:`A` (default value 1.0)
    - kappa - inverse screening length :math:`\kappa`

    Example::

        # A/A interact only with screened electrostatics
        dipole.pair_coeff.set('A', 'A', mu=0.0, A=1.0, kappa=1.0)
        dipole.pair_coeff.set('A', 'B', mu=0.5, kappa=1.0)

    """
    def __init__(self, r_cut, nlist, name=None):

        ## tell the base class how we operate

        # initialize the base class
        ai_pair.__init__(self, r_cut, nlist, name);

        ## create the c++ mirror class
        if not hoomd.context.current.device.cpp_exec_conf.isCUDAEnabled():
            self.cpp_force = _md.AnisoPotentialPairDipole(hoomd.context.current.system_definition, self.nlist.cpp_nlist, self.name);
            self.cpp_class = _md.AnisoPotentialPairDipole;
        else:
            self.nlist.cpp_nlist.setStorageMode(_md.NeighborList.storageMode.full);
            self.cpp_force = _md.AnisoPotentialPairDipoleGPU(hoomd.context.current.system_definition, self.nlist.cpp_nlist, self.name);
            self.cpp_class = _md.AnisoPotentialPairDipoleGPU;

        hoomd.context.current.system.addCompute(self.cpp_force, self.force_name);

        ## setup the coefficient options
        self.required_coeffs = ['mu', 'A', 'kappa'];

        self.pair_coeff.set_default_coeff('A', 1.0)

    def process_coeff(self, coeff):
        mu = float(coeff['mu']);
        A = float(coeff['A']);
        kappa = float(coeff['kappa']);

        return _md.make_pair_dipole_params(mu, A, kappa);

    def set_params(self, *args, **kwargs):
        """ :py:class:`dipole` has no energy shift modes """

        raise RuntimeError('Not implemented for dipole');
        return;


class ReactionField(_Pair):
    R""" Onsager reaction field pair potential.

    Args:
        r_cut (float): Default cutoff radius (in distance units).
        nlist (:py:mod:`hoomd.md.nlist`): Neighbor list
        name (str): Name of the force instance.

    :py:class:`ReactionField` specifies that an Onsager reaction field pair potential should be applied between every
    non-excluded particle pair in the simulation.

    Reaction field electrostatics is an approximation to the screened electrostatic interaction,
    which assumes that the medium can be treated as an electrostatic continuum of dielectric
    constant :math:`\epsilon_{RF}` outside the cutoff sphere of radius :math:`r_{\mathrm{cut}}`.
    See: `Barker et. al. 1973 <http://dx.doi.org/10.1080/00268977300102101>`_.

    .. math::

       V_{\mathrm{RF}}(r) = \varepsilon \left[ \frac{1}{r} +
           \frac{(\epsilon_{RF}-1) r^2}{(2 \epsilon_{RF} + 1) r_c^3} \right]

    By default, the reaction field potential does not require charge or diameter to be set. Two parameters,
    :math:`\varepsilon` and :math:`\epsilon_{RF}` are needed. If :math:`epsilon_{RF}` is specified as zero,
    it will represent infinity.

    If *use_charge* is set to True, the following formula is evaluated instead:
    .. math::

       V_{\mathrm{RF}}(r) = q_i q_j \varepsilon \left[ \frac{1}{r} +
           \frac{(\epsilon_{RF}-1) r^2}{(2 \epsilon_{RF} + 1) r_c^3} \right]

    where :math:`q_i` and :math:`q_j` are the charges of the particle pair.

    See :py:class:`_Pair` for details on how forces are calculated and the available energy shifting and smoothing modes.
    Use ``coeff.set`` to set potential coefficients.

    The following coefficients must be set per unique pair of particle types:

    - :math:`\varepsilon` - *epsilon* (in units of energy*distance)
    - :math:`\epsilon_{RF}` - *eps_rf* (dimensionless)
    - :math:`r_{\mathrm{cut}}` - *r_cut* (in units of distance)
      - *optional*: defaults to the global r_cut specified in the pair command
    - :math:`r_{\mathrm{on}}` - *r_on* (in units of distance)
      - *optional*: defaults to the global r_cut specified in the pair command
    - *use_charge* (boolean), evaluate potential using particle charges
      - *optional*: defaults to False

    .. versionadded:: 2.1


    Example::

        nl = nlist.cell()
        reaction_field = pair.reaction_field(r_cut=3.0, nlist=nl)
        reaction_field.pair_coeff.set('A', 'A', epsilon=1.0, eps_rf=1.0)
        reaction_field.pair_coeff.set('A', 'B', epsilon=-1.0, eps_rf=0.0)
        reaction_field.pair_coeff.set('B', 'B', epsilon=1.0, eps_rf=0.0)
        reaction_field.pair_coeff.set(system.particles.types, system.particles.types, epsilon=1.0, eps_rf=0.0, use_charge=True)

    """
    _cpp_class_name = "PotentialPairReactionField"
    def __init__(self, nlist, r_cut=None, r_on=0., mode='none'):
        super().__init__(nlist, r_cut, r_on, mode)
        params = TypeParameter('params', 'particle_types',
                               TypeParameterDict(epsilon=float, eps_rf=float,
                                                 use_charge=False, len_keys=2))

        self._add_typeparam(params)


class DLVO(_Pair):
    R""" DLVO colloidal interaction

    :py:class:`DLVO` specifies that a DLVO dispersion and electrostatic interaction should be
    applied between every non-excluded particle pair in the simulation.

    Args:
        r_cut (float): Default cutoff radius (in distance units).
        nlist (:py:mod:`hoomd.md.nlist`): Neighbor list
        name (str): Name of the force instance.
        d_max (float): Maximum diameter particles in the simulation will have (in distance units)

    :py:class:`DLVO` evaluates the forces for the pair potential
    .. math::

        V_{\mathrm{DLVO}}(r)  = & - \frac{A}{6} \left[
            \frac{2a_1a_2}{r^2 - (a_1+a_2)^2} + \frac{2a_1a_2}{r^2 - (a_1-a_2)^2}
            + \log \left( \frac{r^2 - (a_1+a_2)^2}{r^2 - (a_1-a_2)^2} \right) \right]
            + \frac{a_1 a_2}{a_1+a_2} Z e^{-\kappa(r - (a_1+a_2))} & r < (r_{\mathrm{cut}} + \Delta)
            = & 0 & r \ge (r_{\mathrm{cut}} + \Delta)

    where :math:`a_i` is the radius of particle :math:`i`, :math:`\Delta = (d_i + d_j)/2` and
    :math:`d_i` is the diameter of particle :math:`i`.

    The first term corresponds to the attractive van der Waals interaction with A being the Hamaker constant,
    the second term to the repulsive double-layer interaction between two spherical surfaces with Z proportional
    to the surface electric potential.

    See Israelachvili 2011, pp. 317.

    The DLVO potential does not need charge, but does need diameter. See :py:class:`SLJ` for an explanation
    on how diameters are handled in the neighbor lists.

    Due to the way that DLVO modifies the cutoff condition, it will not function properly with the
    xplor shifting mode. See :py:class:`_Pair` for details on how forces are calculated and the available energy
    shifting and smoothing modes.

    Use ``coeff.set`` to set potential coefficients.

    The following coefficients must be set per unique pair of particle types:

    - :math:`\varepsilon` - *epsilon* (in units of energy*distance)
    - :math:`\kappa` - *kappa* (in units of 1/distance)
    - :math:`r_{\mathrm{cut}}` - *r_cut* (in units of distance)
      - *optional*: defaults to the global r_cut specified in the pair command
    - :math:`r_{\mathrm{on}}` - *r_on* (in units of distance)
      - *optional*: defaults to the global r_cut specified in the pair command

    .. versionadded:: 2.2

    Example::

        nl = nlist.cell()
        DLVO.pair_coeff.set('A', 'A', epsilon=1.0, kappa=1.0)
        DLVO.pair_coeff.set('A', 'B', epsilon=2.0, kappa=0.5, r_cut=3.0, r_on=2.0);
        DLVO.pair_coeff.set(['A', 'B'], ['C', 'D'], epsilon=0.5, kappa=3.0)
    """
    _cpp_class_name = "PotentialPairDLVO"
    def __init__(self, nlist, r_cut=None, r_on=0., mode='none'):
        if mode=='xplor':
            raise ValueError("xplor is not a valid mode for the DLVO potential")

        super().__init__(nlist, r_cut, r_on, mode)
        params = TypeParameter('params', 'particle_types',
                               TypeParameterDict(kappa=float, Z=float, A=float,
                                                 len_keys=2)
                               )
        self._add_typeparam(params)

        # mode not allowed to be xplor, so re-do param dict entry without that option
        param_dict = ParameterDict(mode=OnlyFrom(['none','shifted']))
        self._param_dict.update(param_dict)
        self.mode = mode

        # this potential needs diameter shifting on
        self._nlist.diameter_shift = True


class square_density(pair):
    R""" Soft potential for simulating a van-der-Waals liquid

    Args:
        r_cut (float): Default cutoff radius (in distance units).
        nlist (:py:mod:`hoomd.md.nlist`): Neighbor list
        name (str): Name of the force instance.

    :py:class:`square_density` specifies that the three-body potential should be applied to every
    non-bonded particle pair in the simulation, that is harmonic in the local density.

    The self energy per particle takes the form

    .. math:: \Psi^{ex} = B (\rho - A)^2

    which gives a pair-wise additive, three-body force

    .. math:: \vec{f}_{ij} = \left( B (n_i - A) + B (n_j - A) \right) w'_{ij} \vec{e}_{ij}

    Here, :math:`w_{ij}` is a quadratic, normalized weighting function,

    .. math:: w(x) = \frac{15}{2 \pi r_{c,\mathrm{weight}}^3} (1-r/r_{c,\mathrm{weight}})^2

    The local density at the location of particle *i* is defined as

    .. math:: n_i = \sum\limits_{j\neq i} w_{ij}\left(\big| \vec r_i - \vec r_j \big|\right)

    The following coefficients must be set per unique pair of particle types:

    - :math:`A` - *A* (in units of volume^-1) - mean density (*default*: 0)
    - :math:`B` - *B* (in units of energy*volume^2) - coefficient of the harmonic density term

    Example::

        nl = nlist.cell()
        sqd = pair.van_der_waals(r_cut=3.0, nlist=nl)
        sqd.pair_coeff.set('A', 'A', A=0.1)
        sqd.pair_coeff.set('A', 'A', B=1.0)

    For further details regarding this multibody potential, see

    Warning:
        Currently HOOMD does not support reverse force communication between MPI domains on the GPU.
        Since reverse force communication is required for the calculation of multi-body potentials, attempting to use the
        square_density potential on the GPU with MPI will result in an error.

    [1] P. B. Warren, "Vapor-liquid coexistence in many-body dissipative particle dynamics"
    Phys. Rev. E. Stat. Nonlin. Soft Matter Phys., vol. 68, no. 6 Pt 2, p. 066702, 2003.
    """
    def __init__(self, r_cut, nlist, name=None):

        # tell the base class how we operate

        # initialize the base class
        pair.__init__(self, r_cut, nlist, name);

        # this potential cannot handle a half neighbor list
        self.nlist.cpp_nlist.setStorageMode(_md.NeighborList.storageMode.full);

        # create the c++ mirror class
        if not hoomd.context.current.device.cpp_exec_conf.isCUDAEnabled():
            self.cpp_force = _md.PotentialSquareDensity(hoomd.context.current.system_definition, self.nlist.cpp_nlist, self.name);
            self.cpp_class = _md.PotentialSquareDensity;
        else:
            self.cpp_force = _md.PotentialSquareDensityGPU(hoomd.context.current.system_definition, self.nlist.cpp_nlist, self.name);
            self.cpp_class = _md.PotentialSquareDensityGPU;

        hoomd.context.current.system.addCompute(self.cpp_force, self.force_name);

        # setup the coefficients
        self.required_coeffs = ['A','B']
        self.pair_coeff.set_default_coeff('A', 0.0)

    def process_coeff(self, coeff):
        return _hoomd.make_scalar2(coeff['A'],coeff['B'])


class Buckingham(_Pair):
    R""" Buckingham pair potential.

    Args:
        r_cut (float): Default cutoff radius (in distance units).
        nlist (:py:mod:`hoomd.md.nlist`): Neighbor list
        name (str): Name of the force instance.

    :py:class:`Buckingham` specifies that a Buckingham pair potential should be applied between every
    non-excluded particle pair in the simulation.

    .. math::
        :nowrap:

        \begin{eqnarray*}
        V_{\mathrm{Buckingham}}(r)  = & A \exp\left(-\frac{r}{\rho}\right) -
                          \frac{C}{r^6} & r < r_{\mathrm{cut}} \\
                            = & 0 & r \ge r_{\mathrm{cut}} \\
        \end{eqnarray*}

    See :py:class:`_Pair` for details on how forces are calculated and the available energy shifting and smoothing modes.
    Use ``coeff.set`` to set potential coefficients.

    The following coefficients must be set per unique pair of particle types:

    - :math:`A` - *A* (in energy units)
    - :math:`\rho` - *rho* (in distance units)
    - :math:`C` - *C* (in energy * distance**6 units )
    - :math:`r_{\mathrm{cut}}` - *r_cut* (in distance units)
      - *optional*: defaults to the global r_cut specified in the pair command
    - :math:`r_{\mathrm{on}}`- *r_on* (in distance units)
      - *optional*: defaults to the global r_cut specified in the pair command

    .. versionadded:: 2.2
    .. versionchanged:: 2.2

    Example::

        nl = nlist.cell()
        buck = pair.buckingham(r_cut=3.0, nlist=nl)
        buck.pair_coeff.set('A', 'A', A=1.0, rho=1.0, C=1.0)
        buck.pair_coeff.set('A', 'B', A=2.0, rho=1.0, C=1.0, r_cut=3.0, r_on=2.0);
        buck.pair_coeff.set('B', 'B', A=1.0, rho=1.0, C=1.0, r_cut=2**(1.0/6.0), r_on=2.0);
        buck.pair_coeff.set(['A', 'B'], ['C', 'D'], A=1.5, rho=2.0, C=1.0)

    """
    _cpp_class_name = "PotentialPairBuckingham"
    def __init__(self, nlist, r_cut=None, r_on=0., mode='none'):
        super().__init__(nlist, r_cut, r_on, mode)
        params = TypeParameter('params', 'particle_types',
                               TypeParameterDict(A=float, rho=float, C=float,
                                                 len_keys=2))
        self._add_typeparam(params)


class LJ1208(_Pair):
    R""" Lennard-Jones 12-8 pair potential.

    Args:
        r_cut (float): Default cutoff radius (in distance units).
        nlist (:py:mod:`hoomd.md.nlist`): Neighbor list
        name (str): Name of the force instance.

    :py:class:`LJ1208` specifies that a Lennard-Jones pair potential should be applied between every
    non-excluded particle pair in the simulation.

    .. math::
        :nowrap:

        \begin{eqnarray*}
        V_{\mathrm{LJ}}(r)  = & 4 \varepsilon \left[ \left( \frac{\sigma}{r} \right)^{12} -
                          \alpha \left( \frac{\sigma}{r} \right)^{8} \right] & r < r_{\mathrm{cut}} \\
                            = & 0 & r \ge r_{\mathrm{cut}} \\
        \end{eqnarray*}

    See :py:class:`_Pair` for details on how forces are calculated and the available energy shifting and smoothing modes.
    Use ``coeff.set`` to set potential coefficients.

    The following coefficients must be set per unique pair of particle types:

    - :math:`\varepsilon` - *epsilon* (in energy units)
    - :math:`\sigma` - *sigma* (in distance units)
    - :math:`\alpha` - *alpha* (unitless) - *optional*: defaults to 1.0
    - :math:`r_{\mathrm{cut}}` - *r_cut* (in distance units)
      - *optional*: defaults to the global r_cut specified in the pair command
    - :math:`r_{\mathrm{on}}`- *r_on* (in distance units)
      - *optional*: defaults to the global r_cut specified in the pair command

    .. versionadded:: 2.2
    .. versionchanged:: 2.2

    Example::

        nl = nlist.cell()
        lj1208 = pair.lj1208(r_cut=3.0, nlist=nl)
        lj1208.pair_coeff.set('A', 'A', epsilon=1.0, sigma=1.0)
        lj1208.pair_coeff.set('A', 'B', epsilon=2.0, sigma=1.0, alpha=0.5, r_cut=3.0, r_on=2.0);
        lj1208.pair_coeff.set('B', 'B', epsilon=1.0, sigma=1.0, r_cut=2**(1.0/6.0), r_on=2.0);
        lj1208.pair_coeff.set(['A', 'B'], ['C', 'D'], epsilon=1.5, sigma=2.0)

    """
    _cpp_class_name = "PotentialPairLJ1208"
    def __init__(self, nlist, r_cut=None, r_on=0., mode='none'):
        super().__init__(nlist, r_cut, r_on, mode);
        params = TypeParameter('params', 'particle_types',
                               TypeParameterDict(epsilon=float, sigma=float,
                                                 len_keys=2))
        self._add_typeparam(params)


class Fourier(_Pair):
    R""" Fourier pair potential.

    Args:
        r_cut (float): Default cutoff radius (in distance units).
        nlist (:py:mod:`hoomd.md.nlist`): Neighbor list
        name (str): Name of the force instance.

    :py:class:`Fourier` specifies that a fourier series form potential.

    .. math::
        :nowrap:

        \begin{eqnarray*}
        V_{\mathrm{Fourier}}(r) = & \frac{1}{r^{12}} + \frac{1}{r^2}\sum_{n=1}^4 [a_n cos(\frac{n \pi r}{r_{cut}}) + b_n sin(\frac{n \pi r}{r_{cut}})] & r < r_{\mathrm{cut}}  \\
                                = & 0 & r \ge r_{\mathrm{cut}} \\
        \end{eqnarray*}

        where:
        \begin{eqnarray*}
        a_1 = \sum_{n=2}^4 (-1)^n a_n
        \end{eqnarray*}

        \begin{eqnarray*}
        b_1 = \sum_{n=2}^4 n (-1)^n b_n
        \end{eqnarray*}

        is calculated to enforce close to zero value at r_cut.

    See :py:class:`_Pair` for details on how forces are calculated and the available energy shifting and smoothing modes.
    Use ``coeff.set`` to set potential coefficients.

    The following coefficients must be set per unique pair of particle types:

    - :math:`a` - *a* (array of 3 values corresponding to a2, a3 and a4 in the Fourier series, unitless)
    - :math:`a` - *b* (array of 3 values corresponding to b2, b3 and b4 in the Fourier series, unitless)
    - :math:`r_{\mathrm{cut}}` - *r_cut* (in distance units)
      - *optional*: defaults to the global r_cut specified in the pair command
    - :math:`r_{\mathrm{on}}`- *r_on* (in distance units)
      - *optional*: defaults to the global r_cut specified in the pair command

    Example::

        nl = nlist.cell()
        fourier = pair.fourier(r_cut=3.0, nlist=nl)
        fourier.pair_coeff.set('A', 'A', a=[a2,a3,a4], b=[b2,b3,b4])
    """
    _cpp_class_name = "PotentialPairFourier"
    def __init__(self, nlist, r_cut=None, r_on=0., mode='none'):
        super().__init__(nlist, r_cut, r_on, mode)
        params = TypeParameter('params', 'particle_types',
            TypeParameterDict(a=list, b=list,
            _defaults=dict(a=[float]*3, b=[float]*3), len_keys=2))
        self._add_typeparam(params)<|MERGE_RESOLUTION|>--- conflicted
+++ resolved
@@ -178,15 +178,9 @@
 
     def _attach(self, simulation):
         # create the c++ mirror class
-<<<<<<< HEAD
         if not self.nlist._attached:
             self.nlist._attach(simulation)
-        if not simulation.device.cpp_exec_conf.isCUDAEnabled():
-=======
-        if not self.nlist.is_attached:
-            self.nlist.attach(simulation)
         if isinstance(simulation.device, hoomd.device.CPU):
->>>>>>> 4f38a944
             cls = getattr(_md, self._cpp_class_name)
             self.nlist._cpp_obj.setStorageMode(
                 _md.NeighborList.storageMode.half)
