--- conflicted
+++ resolved
@@ -86,16 +86,7 @@
             {
             return evaluator::needsCharge();
             }
-
-<<<<<<< HEAD
-=======
-        //! Declares additional virial contributions are needed for the external field
-        DEVICE static bool requestFieldVirialTerm()
-            {
-            return false; //volume change dependence is not currently defined
-            }
-
->>>>>>> 4324daf0
+        
         //! Accept the optional charge value
         /*! \param qi Charge of particle i
         Walls charge currently assigns a charge of 0 to the walls. It is however unused by implemented potentials.
