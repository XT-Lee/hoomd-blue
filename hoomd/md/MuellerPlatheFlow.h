// Copyright (c) 2009-2021 The Regents of the University of Michigan
// This file is part of the HOOMD-blue project, released under the BSD 3-Clause License.

/*! \file MuellerPlatheFlow.h

    \brief Declares a class to exchange velocities of
           different spatial region, to create a flow.
*/

//! Indicate a direction in a simulation box.
#include "hoomd/HOOMDMath.h"

#ifndef __MUELLER_PLATHE_FLOW_H__
#define __MUELLER_PLATHE_FLOW_H__

extern const unsigned int INVALID_TAG;
extern const Scalar INVALID_VEL;

//! Dummy struct to keep the enums out of global scope
struct flow_enum
    {
    //! Enum for dimensions
    enum Direction
        {
        X = 0, //!< X-direction
        Y,     //!< Y-direction
        Z      //!< Z-direction
        };
    };

// Above this line shared constructs can be declared.
#ifndef __HIPCC__
#include "hoomd/ParticleGroup.h"
#include "hoomd/Updater.h"
#include "hoomd/Variant.h"
#include <pybind11/pybind11.h>

#include <cfloat>
#include <memory>

//! By exchanging velocities based on their spatial position a flow is created.
/*! \ingroup computes
 */
class PYBIND11_EXPORT MuellerPlatheFlow : public Updater
    {
    public:
    //! Constructs the compute
    //!
    //! \param direction Indicates the normal direction of the slabs.
    //! \param N_slabs Number of total slabs in the simulation box.
    //! \param min_slabs Index of slabs, where the min velocity is searched.
    //! \param max_slabs Index of slabs, where the max velocity is searched.
    //! \note N_slabs should be a multiple of the DomainDecomposition boxes in that direction.
    //! If it is not, the number is rescaled and the user is informed.
    MuellerPlatheFlow(std::shared_ptr<SystemDefinition> sysdef,
                      std::shared_ptr<ParticleGroup> group,
                      std::shared_ptr<Variant> flow_target,
<<<<<<< HEAD
                      std::string slab_direction_str,
                      std::string flow_direction_str,
                      const unsigned int N_slabs,
                      const unsigned int min_slab,
                      const unsigned int max_slab,
                      Scalar flow_epsilon);
=======
                      const flow_enum::Direction slab_direction,
                      const flow_enum::Direction flow_direction,
                      const unsigned int N_slabs,
                      const unsigned int min_slab,
                      const unsigned int max_slab);
>>>>>>> 72df9a05

    //! Destructor
    virtual ~MuellerPlatheFlow(void);

    //! Take one timestep forward
    virtual void update(uint64_t timestep);

<<<<<<< HEAD
    //! Returns a list of log quantities this compute calculates
    virtual std::vector<std::string> getProvidedLogQuantities(void);

    //! Calculates the requested log value and returns it
    virtual Scalar getLogValue(const std::string& quantity, uint64_t timestep);

=======
>>>>>>> 72df9a05
    Scalar summed_exchanged_momentum(void) const
        {
        return m_exchanged_momentum;
        }

    unsigned int get_N_slabs(void) const
        {
        return m_N_slabs;
        }
    unsigned int get_min_slab(void) const
        {
        return m_min_slab;
        }
    unsigned int get_max_slab(void) const
        {
        return m_max_slab;
        }
<<<<<<< HEAD
    std::shared_ptr<Variant> get_flow_target(void) const
        {
        return m_flow_target;
        }
    std::string get_slab_direction(void) const
        {
        return getStringFromDirection(m_slab_direction);
        }
    std::string get_flow_direction(void) const
        {
        return getStringFromDirection(m_flow_direction);
        }

    std::string getStringFromDirection(const enum flow_enum::Direction direction) const
        {
        if (direction == flow_enum::Direction::X)
            {
            return "X";
            }
        else if (direction == flow_enum::Direction::Y)
            {
            return "Y";
            }
        else if (direction == flow_enum::Direction::Z)
            {
            return "Z";
            }
        }

    enum flow_enum::Direction getDirectionFromString(std::string direction_str) const
        {
        if (direction_str == "X")
            {
            return flow_enum::Direction::X;
            }
        else if (direction_str == "Y")
            {
            return flow_enum::Direction::Y;
            }
        else if (direction_str == "Z")
            {
            return flow_enum::Direction::Z;
            }
        }
=======
>>>>>>> 72df9a05

    void set_min_slab(const unsigned int slab_id);
    void set_max_slab(const unsigned int slab_id);

    //! Determine, whether this part of the domain decomposition
    //! has particles in the min slab.
    bool has_min_slab(void) const
        {
        return m_has_min_slab;
        }
    //! Determine, whether this part of the domain decomposition
    //! has particles in the max slab.
    bool has_max_slab(void) const
        {
        return m_has_max_slab;
        }

    //! Call function, if the domain decomposition has changed.
    void update_domain_decomposition(void);
    //! Get the ignored variance between flow target and summed flow.
    Scalar get_flow_epsilon(void) const
        {
        return m_flow_epsilon;
        }
    //! Get the ignored variance between flow target and summed flow.
    void set_flow_epsilon(const Scalar flow_epsilon)
        {
        m_flow_epsilon = flow_epsilon;
        }
    //! Trigger checks for orthorhombic checks.
    void force_orthorhombic_box_check(void)
        {
        m_needs_orthorhombic_check = true;
        }

    protected:
    //! Swap min and max slab for a reverse flow.
    //! More efficient than separate calls of set_min_slab() and set_max_slab(),
    //! especially in MPI runs.
    void swap_min_max_slab(void);

    //! Group of particles, which are searched for the velocity exchange
    std::shared_ptr<ParticleGroup> m_group;

    virtual void search_min_max_velocity(void);
    virtual void update_min_max_velocity(void);

    //! Temporary variables to store last found min vel info.
    //!
    //! x: velocity y: mass z: tag as scalar.
    //! \note Transferring the mass is only necessary if velocities are updated in the ghost layer.
    //! This is only sometimes the case, but for the sake of simplicity it will be update here
    //! always. The performance loss should be only minimal.
    Scalar3 m_last_min_vel;

    //! Temporary variables to store last found max vel info
    //!
    //! x: velocity y: mass z: tag as scalar.
    //! \note Transferring the mass is only necessary if velocities are updated in the ghost layer.
    //! This is only sometimes the case, but for the sake of simplicity it will be update here
    //! always. The performance loss should be only minimal.

    Scalar3 m_last_max_vel;

    //! Direction perpendicular to the slabs.
    enum flow_enum::Direction m_slab_direction;
    //! Direction of the induced flow.
    enum flow_enum::Direction m_flow_direction;

    private:
    std::shared_ptr<Variant> m_flow_target;
    Scalar m_flow_epsilon;
    unsigned int m_N_slabs;
    unsigned int m_min_slab;
    unsigned int m_max_slab;

    Scalar m_exchanged_momentum;

    bool m_has_min_slab;
    bool m_has_max_slab;
    bool m_needs_orthorhombic_check;
    //! Verify that the box is orthorhombic.
    //!
    //! Returns if box is orthorhombic, but throws a runtime_error, if the box is not orthorhombic.
    void verify_orthorhombic_box(void);
#ifdef ENABLE_MPI
    struct MPI_SWAP
        {
        MPI_Comm comm;
        int rank;
        int size;
        int gbl_rank;     //!< global rank of zero in the comm.
        bool initialized; //!< initialized struct, manually set.
        MPI_SWAP()
            : comm(MPI_COMM_NULL), rank(MPI_UNDEFINED), size(MPI_UNDEFINED),
              gbl_rank(MPI_UNDEFINED), initialized(false)
            {
            }
        };
    struct MPI_SWAP m_min_swap;
    struct MPI_SWAP m_max_swap;
    void init_mpi_swap(struct MPI_SWAP* ms, const int color);
    void bcast_vel_to_all(struct MPI_SWAP* ms, Scalar3* vel, const MPI_Op op);
    void mpi_exchange_velocity(void);
#endif // ENABLE_MPI
    };

//! Exports the MuellerPlatheFlow class to python
void export_MuellerPlatheFlow(pybind11::module& m);

#endif // __HIPCC__
#endif //__MUELLER_PLATHE_FLOW_H__<|MERGE_RESOLUTION|>--- conflicted
+++ resolved
@@ -12,6 +12,15 @@
 
 #ifndef __MUELLER_PLATHE_FLOW_H__
 #define __MUELLER_PLATHE_FLOW_H__
+
+#ifndef __HIPCC__
+#include "hoomd/ParticleGroup.h"
+#include "hoomd/Updater.h"
+#include "hoomd/Variant.h"
+#include <pybind11/pybind11.h>
+
+#include <cfloat>
+#include <memory>
 
 extern const unsigned int INVALID_TAG;
 extern const Scalar INVALID_VEL;
@@ -27,16 +36,6 @@
         Z      //!< Z-direction
         };
     };
-
-// Above this line shared constructs can be declared.
-#ifndef __HIPCC__
-#include "hoomd/ParticleGroup.h"
-#include "hoomd/Updater.h"
-#include "hoomd/Variant.h"
-#include <pybind11/pybind11.h>
-
-#include <cfloat>
-#include <memory>
 
 //! By exchanging velocities based on their spatial position a flow is created.
 /*! \ingroup computes
@@ -55,20 +54,12 @@
     MuellerPlatheFlow(std::shared_ptr<SystemDefinition> sysdef,
                       std::shared_ptr<ParticleGroup> group,
                       std::shared_ptr<Variant> flow_target,
-<<<<<<< HEAD
                       std::string slab_direction_str,
                       std::string flow_direction_str,
                       const unsigned int N_slabs,
                       const unsigned int min_slab,
                       const unsigned int max_slab,
                       Scalar flow_epsilon);
-=======
-                      const flow_enum::Direction slab_direction,
-                      const flow_enum::Direction flow_direction,
-                      const unsigned int N_slabs,
-                      const unsigned int min_slab,
-                      const unsigned int max_slab);
->>>>>>> 72df9a05
 
     //! Destructor
     virtual ~MuellerPlatheFlow(void);
@@ -76,15 +67,6 @@
     //! Take one timestep forward
     virtual void update(uint64_t timestep);
 
-<<<<<<< HEAD
-    //! Returns a list of log quantities this compute calculates
-    virtual std::vector<std::string> getProvidedLogQuantities(void);
-
-    //! Calculates the requested log value and returns it
-    virtual Scalar getLogValue(const std::string& quantity, uint64_t timestep);
-
-=======
->>>>>>> 72df9a05
     Scalar summed_exchanged_momentum(void) const
         {
         return m_exchanged_momentum;
@@ -102,7 +84,6 @@
         {
         return m_max_slab;
         }
-<<<<<<< HEAD
     std::shared_ptr<Variant> get_flow_target(void) const
         {
         return m_flow_target;
@@ -147,8 +128,6 @@
             return flow_enum::Direction::Z;
             }
         }
-=======
->>>>>>> 72df9a05
 
     void set_min_slab(const unsigned int slab_id);
     void set_max_slab(const unsigned int slab_id);
