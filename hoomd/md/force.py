# Copyright (c) 2009-2019 The Regents of the University of Michigan
# This file is part of the HOOMD-blue project, released under the BSD 3-Clause
# License.

# Maintainer: joaander / All Developers are free to add commands for new
# features

R""" Apply forces to particles.
"""

import hoomd
from hoomd import _hoomd
from hoomd.md import _md
from hoomd.operation import _HOOMDBaseObject
from hoomd.logging import log
from hoomd.typeparam import TypeParameter
from hoomd.typeconverter import OnlyType
from hoomd.parameterdicts import ParameterDict, TypeParameterDict
from hoomd.filter import _ParticleFilter
from hoomd.md.constrain import _ConstraintForce


def ellip_preprocessing(constraint):
    if constraint is not None:
        if (constraint.__class__.__name__ == "constraint_ellipsoid") :
            return act_force
        else:
            raise RuntimeError("Active force constraint is not accepted (currently only accepts ellipsoids)")
    else:
        return None


class _force():
    pass


class _Force(_HOOMDBaseObject):
    '''Constructs the force.

    Note:
        :py:class:`_Force` is the base class for all loggable forces.
        Users should not instantiate this class directly.

    Initializes some loggable quantities.
    '''

    def _attach(self):
        super()._attach()

    @log
    def energy(self):
        """float: Sum of the energy of the whole system."""
        if self._attached:
            self._cpp_obj.compute(self._simulation.timestep)
            return self._cpp_obj.calcEnergySum()
        else:
            return None

    @log(flag='particle')
    def energies(self):
        """(*N_particles*, ) `numpy.ndarray` of ``numpy.float64``: The energies for all particles."""
        if self._attached:
            self._cpp_obj.compute(self._simulation.timestep)
            return self._cpp_obj.getEnergies()
        else:
            return None

    @log(flag='particle')
    def forces(self):
<<<<<<< HEAD
        """
        The force for all particles.
        """
=======
        """(*N_particles*, 3) `numpy.ndarray` of ``numpy.float64``: The forces for all particles."""
>>>>>>> b6a6194b
        if self._attached:
            self._cpp_obj.compute(self._simulation.timestep)
            return self._cpp_obj.getForces()
        else:
            return None

    @log(flag='particle')
    def torques(self):
<<<<<<< HEAD
        """
        The torque for all particles.
        """
=======
        """(*N_particles*, 3) `numpy.ndarray` of ``numpy.float64``: The torque for all particles."""
>>>>>>> b6a6194b
        if self._attached:
            self._cpp_obj.compute(self._simulation.timestep)
            return self._cpp_obj.getTorques()
        else:
            return None

    @log(flag='particle')
    def virials(self):
<<<<<<< HEAD
        R"""
        The virial for the members in the group.
        """
=======
        """(*N_particles*, ) `numpy.ndarray` of ``numpy.float64``: The virial for all particles."""
>>>>>>> b6a6194b
        if self._attached:
            self._cpp_obj.compute(self._simulation.timestep)
            return self._cpp_obj.getVirials()
        else:
            return None


class constant(_Force):
    R""" Constant force.

    Args:
        fvec (tuple): force vector (in force units)
        tvec (tuple): torque vector (in torque units)
        fx (float): x component of force, retained for backwards compatibility
        fy (float): y component of force, retained for backwards compatibility
        fz (float): z component of force, retained for backwards compatibility
        group (``hoomd.group``): Group for which the force will be set.
        callback (`callable`): A python callback invoked every time the forces are computed

    :py:class:`constant` specifies that a constant force should be added to every
    particle in the simulation or optionally to all particles in a group.

    Note:
        Forces are kept constant during the simulation. If a callback should re-compute
        particle forces every time step, it needs to overwrite the old forces of **all**
        particles with new values.

    Note:
        Per-particle forces take precedence over a particle group, which takes precedence over constant forces for all particles.

    Examples::

        force.constant(fx=1.0, fy=0.5, fz=0.25)
        const = force.constant(fvec=(0.4,1.0,0.5))
        const = force.constant(fvec=(0.4,1.0,0.5),group=fluid)
        const = force.constant(fvec=(0.4,1.0,0.5), tvec=(0,0,1) ,group=fluid)

        def updateForces(timestep):
            global const
            const.setForce(tag=1, fvec=(1.0*timestep,2.0*timestep,3.0*timestep))
        const = force.constant(callback=updateForces)
    """
    def __init__(self, fx=None, fy=None, fz=None, fvec=None, tvec=None, group=None, callback=None):

        if (fx is not None) and (fy is not None) and (fz is not None):
            self.fvec = (fx,fy,fz)
        elif (fvec is not None):
            self.fvec = fvec
        else:
            self.fvec = (0,0,0)

        if (tvec is not None):
            self.tvec = tvec
        else:
            self.tvec = (0,0,0)

        if (self.fvec == (0,0,0)) and (self.tvec == (0,0,0) and callback is None):
            hoomd.context.current.device.cpp_msg.warning("The constant force specified has no non-zero components\n")

        # initialize the base class
        Force.__init__(self)

        # create the c++ mirror class
        if (group is not None):
            self.cppForce = _hoomd.ConstForceCompute(hoomd.context.current.system_definition,
                group.cpp_group,
                self.fvec[0],
                self.fvec[1],
                self.fvec[2],
                self.tvec[0],
                self.tvec[1],
                self.tvec[2])
        else:
            self.cppForce = _hoomd.ConstForceCompute(hoomd.context.current.system_definition,
                self.fvec[0],
                self.fvec[1],
                self.fvec[2],
                self.tvec[0],
                self.tvec[1],
                self.tvec[2])

        if callback is not None:
            self.cppForce.setCallback(callback)

        hoomd.context.current.system.addCompute(self.cppForce, self.force_name)

    R""" Change the value of the constant force.

    Args:
        fx (float) New x-component of the force (in force units)
        fy (float) New y-component of the force (in force units)
        fz (float) New z-component of the force (in force units)
        fvec (tuple) New force vector
        tvec (tuple) New torque vector
        group Group for which the force will be set
        tag (int) Particle tag for which the force will be set
            .. versionadded:: 2.3

     Using setForce() requires that you saved the created constant force in a variable. i.e.

     Examples:
        const = force.constant(fx=0.4, fy=1.0, fz=0.5)

        const.setForce(fx=0.2, fy=0.1, fz=-0.5)
        const.setForce(fx=0.2, fy=0.1, fz=-0.5, group=fluid)
        const.setForce(fvec=(0.2,0.1,-0.5), tvec=(0,0,1), group=fluid)
    """
    def setForce(self, fx=None, fy=None, fz=None, fvec=None, tvec=None, group=None, tag=None):

        if (fx is not None) and (fy is not None) and (fx is not None):
            self.fvec = (fx,fy,fz)
        elif fvec is not None:
            self.fvec = fvec
        else:
            self.fvec = (0,0,0)

        if tvec is not None:
            self.tvec = tvec
        else:
            self.tvec = (0,0,0)

        if (fvec==(0,0,0)) and (tvec==(0,0,0)):
            hoomd.context.current.device.cpp_msg.warning("You are setting the constant force to have no non-zero components\n")

        self.check_initialization()
        if (group is not None):
            self.cppForce.setGroupForce(group.cpp_group, self.fvec[0], self.fvec[1], self.fvec[2],
                                                          self.tvec[0], self.tvec[1], self.tvec[2])
        elif (tag is not None):
            self.cppForce.setParticleForce(tag, self.fvec[0], self.fvec[1], self.fvec[2],
                                                 self.tvec[0], self.tvec[1], self.tvec[2])
        else:
            self.cppForce.setForce(self.fvec[0], self.fvec[1], self.fvec[2], self.tvec[0], self.tvec[1], self.tvec[2])

    R""" Set a python callback to be called before the force is evaluated

    Args:
        callback (`callable`) The callback function

     Examples:
        const = force.constant(fx=0.4, fy=1.0, fz=0.5)

        def updateForces(timestep):
            global const
            const.setForce(tag=1, fvec=(1.0*timestep,2.0*timestep,3.0*timestep))

        const.set_callback(updateForces)
        run(100)

        # Reset the callback
        const.set_callback(None)
    """
    def set_callback(self, callback=None):
        self.cppForce.setCallback(callback)

    # there are no coeffs to update in the constant force compute
    def update_coeffs(self):
        pass


class Active(_Force):
    R""" Active force.

    Attributes:
        filter (:py:mod:`hoomd.filter`): Subset of particles on which to apply active forces.
        seed (int): required user-specified seed number for random number generator.
        constraint (:py:class:`hoomd.md.update.constraint_ellipsoid`): specifies a constraint surface, to which particles are confined, such as update.constraint_ellipsoid.
        rotation_diff (float): rotational diffusion constant, :math:`D_r`, for all particles in the group.
        active_force (tuple): active force vector in reference to the orientation of a particle. It is defined per particle type and stays constant during the simulation.
        active_torque (tuple): active torque vector in reference to the orientation of a particle. It is defined per particle type and stays constant during the simulation.

    :py:class:`Active` specifies that an active force should be added to all particles.
    Obeys :math:`\delta {\bf r}_i = \delta t v_0 \hat{p}_i`, where :math:`v_0` is the active velocity. In 2D
    :math:`\hat{p}_i = (\cos \theta_i, \sin \theta_i)` is the active force vector for particle :math:`i` and the
    diffusion of the active force vector follows :math:`\delta \theta / \delta t = \sqrt{2 D_r / \delta t} \Gamma`,
    where :math:`D_r` is the rotational diffusion constant, and the gamma function is a unit-variance random variable,
    whose components are uncorrelated in time, space, and between particles.
    In 3D, :math:`\hat{p}_i` is a unit vector in 3D space, and diffusion follows
    :math:`\delta \hat{p}_i / \delta t = \sqrt{2 D_r / \delta t} \Gamma (\hat{p}_i (\cos \theta - 1) + \hat{p}_r \sin \theta)`, where
    :math:`\hat{p}_r` is an uncorrelated random unit vector. The persistence length of an active particle's path is
    :math:`v_0 / D_r`.
    The rotational diffusion is applied to the orientation vector/quaternion of each particle. This implies that both the active
    force and the active torque vectors in the particle frame stay constant during the simulation. Hence, the active forces in the system
    frame are composed of the forces in particle frame and the current orientation of the particle.

    Examples::


        all = filter.All()
        ellipsoid = update.constraint_ellipsoid(group=groupA, P=(0,0,0), rx=3, ry=4, rz=5)
        active = hoomd.md.force.Active(filter=hoomd.filter.All(), seed=1,rotation_diff=0.01,constraint=ellipsoid)
        active.active_force['A','B'] = (1,0,0)
        active.active_torque['A','B'] = (0,0,0)
    """

    def __init__(self, filter, seed, constraint=None, rotation_diff=0.1):
        # store metadata
        param_dict = ParameterDict(
            filter=_ParticleFilter,
            seed=int(seed),
            rotation_diff=float(rotation_diff),
            constraint=OnlyType(_ConstraintForce, allow_none=True,
                                preprocess=ellip_preprocessing),
            )
        param_dict.update(dict(constraint=constraint,
                               rotation_diff=rotation_diff, seed=seed, filter=filter))
        # set defaults
        self._param_dict.update(param_dict)

        active_force = TypeParameter(
            'active_force', type_kind='particle_types', param_dict=TypeParameterDict((1, 0, 0), len_keys=1))
        active_torque = TypeParameter(
            'active_torque', type_kind='particle_types', param_dict=TypeParameterDict((0, 0, 0), len_keys=1))

        self._extend_typeparam([active_force, active_torque])

    def _attach(self):
        # initialize the reflected c++ class
        if isinstance(self._simulation.device, hoomd.device.CPU):
            my_class = _md.ActiveForceCompute
        else:
            my_class = _md.ActiveForceComputeGPU

        self._cpp_obj = my_class(
            self._simulation.state._cpp_sys_def,
            self._simulation.state.get_group(self.filter),
            self.seed, self.rotation_diff,
            _hoomd.make_scalar3(0, 0, 0), 0, 0, 0)

        # Attach param_dict and typeparam_dict
        super()._attach()


class dipole(_Force):
    R""" Treat particles as dipoles in an electric field.

    Args:
        field_x (float): x-component of the field (units?)
        field_y (float): y-component of the field (units?)
        field_z (float): z-component of the field (units?)
        p (float): magnitude of the particles' dipole moment in the local z direction

    Examples::

        force.external_field_dipole(field_x=0.0, field_y=1.0 ,field_z=0.5, p=1.0)
        const_ext_f_dipole = force.external_field_dipole(field_x=0.0, field_y=1.0 ,field_z=0.5, p=1.0)
    """
    def __init__(self, field_x,field_y,field_z,p):

        # initialize the base class
        Force.__init__(self)

        # create the c++ mirror class
        self.cppForce = _md.ConstExternalFieldDipoleForceCompute(hoomd.context.current.system_definition, field_x, field_y, field_z, p)

        hoomd.context.current.system.addCompute(self.cppForce, self.force_name)

        # store metadata
        self.field_x = field_x
        self.field_y = field_y
        self.field_z = field_z

    def set_params(field_x, field_y,field_z,p):
        R""" Change the constant field and dipole moment.

        Args:
            field_x (float): x-component of the field (units?)
            field_y (float): y-component of the field (units?)
            field_z (float): z-component of the field (units?)
            p (float): magnitude of the particles' dipole moment in the local z direction

        Examples::

            const_ext_f_dipole = force.external_field_dipole(field_x=0.0, field_y=1.0 ,field_z=0.5, p=1.0)
            const_ext_f_dipole.setParams(field_x=0.1, field_y=0.1, field_z=0.0, p=1.0))

        """
        self.check_initialization()

        self.cppForce.setParams(field_x,field_y,field_z,p)

    # there are no coeffs to update in the constant ExternalFieldDipoleForceCompute
    def update_coeffs(self):
        pass<|MERGE_RESOLUTION|>--- conflicted
+++ resolved
@@ -67,13 +67,7 @@
 
     @log(flag='particle')
     def forces(self):
-<<<<<<< HEAD
-        """
-        The force for all particles.
-        """
-=======
         """(*N_particles*, 3) `numpy.ndarray` of ``numpy.float64``: The forces for all particles."""
->>>>>>> b6a6194b
         if self._attached:
             self._cpp_obj.compute(self._simulation.timestep)
             return self._cpp_obj.getForces()
@@ -82,13 +76,7 @@
 
     @log(flag='particle')
     def torques(self):
-<<<<<<< HEAD
-        """
-        The torque for all particles.
-        """
-=======
         """(*N_particles*, 3) `numpy.ndarray` of ``numpy.float64``: The torque for all particles."""
->>>>>>> b6a6194b
         if self._attached:
             self._cpp_obj.compute(self._simulation.timestep)
             return self._cpp_obj.getTorques()
@@ -97,13 +85,7 @@
 
     @log(flag='particle')
     def virials(self):
-<<<<<<< HEAD
-        R"""
-        The virial for the members in the group.
-        """
-=======
         """(*N_particles*, ) `numpy.ndarray` of ``numpy.float64``: The virial for all particles."""
->>>>>>> b6a6194b
         if self._attached:
             self._cpp_obj.compute(self._simulation.timestep)
             return self._cpp_obj.getVirials()
