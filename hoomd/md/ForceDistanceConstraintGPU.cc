// Copyright (c) 2009-2016 The Regents of the University of Michigan
// This file is part of the HOOMD-blue project, released under the BSD 3-Clause License.


// Maintainer: jglaser

#include "ForceDistanceConstraintGPU.h"
#include "ForceDistanceConstraintGPU.cuh"

#include <cuda_runtime.h>

#include <string.h>
namespace py = pybind11;
<<<<<<< HEAD

#include <boost/bind.hpp>
=======
>>>>>>> 4a2611ce

/*! \file ForceDistanceConstraintGPU.cc
    \brief Contains code for the ForceDistanceConstraintGPU class
*/

/*! \param sysdef SystemDefinition containing the ParticleData to compute forces on
*/
ForceDistanceConstraintGPU::ForceDistanceConstraintGPU(std::shared_ptr<SystemDefinition> sysdef)
       : ForceDistanceConstraint(sysdef)
#ifdef CUSOLVER_AVAILABLE
        , m_cusolver_rf_initialized(false),
        m_nnz_L_tot(0), m_nnz_U_tot(0),
        m_csr_val_L(m_exec_conf), m_csr_rowptr_L(m_exec_conf), m_csr_colind_L(m_exec_conf),
        m_csr_val_U(m_exec_conf), m_csr_rowptr_U(m_exec_conf), m_csr_colind_U(m_exec_conf),
        m_P(m_exec_conf), m_Q(m_exec_conf), m_T(m_exec_conf),
        m_nnz(m_exec_conf), m_nnz_tot(0)
#endif
    {
    m_tuner_fill.reset(new Autotuner(32, 1024, 32, 5, 100000, "dist_constraint_fill_matrix_vec", this->m_exec_conf));
    m_tuner_force.reset(new Autotuner(32, 1024, 32, 5, 100000, "dist_constraint_force", this->m_exec_conf));

    #ifdef CUSOLVER_AVAILABLE
    // initialize cuSPARSE
    cusparseCreate(&m_cusparse_handle);

    // cusparse matrix descriptor
    cusparseCreateMatDescr(&m_cusparse_mat_descr);
    cusparseSetMatType(m_cusparse_mat_descr,CUSPARSE_MATRIX_TYPE_GENERAL);
    cusparseSetMatIndexBase(m_cusparse_mat_descr,CUSPARSE_INDEX_BASE_ZERO);
    cusparseSetMatDiagType(m_cusparse_mat_descr, CUSPARSE_DIAG_TYPE_NON_UNIT);

    // L matrix
    cusparseCreateMatDescr(&m_cusparse_mat_descr_L);
    cusparseSetMatType(m_cusparse_mat_descr_L,CUSPARSE_MATRIX_TYPE_GENERAL);
    cusparseSetMatIndexBase(m_cusparse_mat_descr_L,CUSPARSE_INDEX_BASE_ZERO);
    cusparseSetMatDiagType(m_cusparse_mat_descr_L, CUSPARSE_DIAG_TYPE_UNIT);

    // U matrix
    cusparseCreateMatDescr(&m_cusparse_mat_descr_U);
    cusparseSetMatType(m_cusparse_mat_descr_U,CUSPARSE_MATRIX_TYPE_GENERAL);
    cusparseSetMatIndexBase(m_cusparse_mat_descr_U,CUSPARSE_INDEX_BASE_ZERO);
    cusparseSetMatDiagType(m_cusparse_mat_descr_U, CUSPARSE_DIAG_TYPE_NON_UNIT);

    // use mapped memory for matrices
    GPUVector<int> csr_rowptr(m_exec_conf,true);
    m_csr_rowptr.swap(csr_rowptr);

    GPUVector<int> csr_colind(m_exec_conf,true);
    m_csr_colind.swap(csr_colind);
    #endif

    GPUVector<double> sparse_val(m_exec_conf,true);
    m_sparse_val.swap(sparse_val);

    // reallocate base class array
    GPUVector<int> sparse_idxlookup(m_exec_conf, true);
    m_sparse_idxlookup.swap(sparse_idxlookup);
    }

//! Destructor
ForceDistanceConstraintGPU::~ForceDistanceConstraintGPU()
    {
    #ifdef CUSOLVER_AVAILABLE
    // clean up cusparse
    cusparseDestroy(m_cusparse_handle);
    cusparseDestroyMatDescr(m_cusparse_mat_descr);

    if (m_cusolver_rf_initialized)
        {
        cusolverRfDestroy(m_cusolver_rf_handle);
        }

    cusparseDestroyMatDescr(m_cusparse_mat_descr_L);
    cusparseDestroyMatDescr(m_cusparse_mat_descr_U);
    #endif
    }

void ForceDistanceConstraintGPU::fillMatrixVector(unsigned int timestep)
    {
    if (m_prof)
        m_prof->push(m_exec_conf, "fill matrix");

    // fill the matrix in row-major order
    unsigned int n_constraint = m_cdata->getN() + m_cdata->getNGhosts();

    if (m_constraint_reorder)
        {
        // reset flag
        m_constraint_reorder = false;

        // resize lookup matrix
        m_sparse_idxlookup.resize(n_constraint*n_constraint);

        ArrayHandle<int> h_sparse_idxlookup(m_sparse_idxlookup, access_location::host, access_mode::overwrite);

        // reset lookup matrix values to -1
        for (unsigned int i = 0; i < n_constraint*n_constraint; ++i)
            {
            h_sparse_idxlookup.data[i] = -1;
            }
        // access matrix elements
        ArrayHandle<double> d_cmatrix(m_cmatrix, access_location::device, access_mode::overwrite);
        ArrayHandle<double> d_cvec(m_cvec, access_location::device, access_mode::overwrite);


        // reset matrix elements
        cudaMemset(d_cmatrix.data, 0, sizeof(double)*n_constraint*n_constraint);
        cudaMemset(d_cvec.data, 0, sizeof(double)*n_constraint);
        }

        {
        // access matrix elements
        ArrayHandle<double> d_cmatrix(m_cmatrix, access_location::device, access_mode::overwrite);
        ArrayHandle<double> d_cvec(m_cvec, access_location::device, access_mode::overwrite);

        // access GPU constraint table on device
        const GPUArray<ConstraintData::members_t>& gpu_constraint_list = this->m_cdata->getGPUTable();
        const Index2D& gpu_table_indexer = this->m_cdata->getGPUTableIndexer();

        ArrayHandle<ConstraintData::members_t> d_gpu_clist(gpu_constraint_list, access_location::device, access_mode::read);
        ArrayHandle<unsigned int > d_gpu_n_constraints(this->m_cdata->getNGroupsArray(),
                                                 access_location::device, access_mode::read);
        ArrayHandle<unsigned int> d_gpu_cpos(m_cdata->getGPUPosTable(), access_location::device, access_mode::read);
        ArrayHandle<typeval_t> d_group_typeval(m_cdata->getTypeValArray(), access_location::device, access_mode::read);

        // access particle data
        ArrayHandle<Scalar4> d_pos(m_pdata->getPositions(), access_location::device, access_mode::read);
        ArrayHandle<Scalar4> d_vel(m_pdata->getVelocities(), access_location::device, access_mode::read);
        ArrayHandle<unsigned int> d_rtag(m_pdata->getRTags(), access_location::device, access_mode::read);
        ArrayHandle<Scalar4> d_netforce(m_pdata->getNetForce(), access_location::device, access_mode::read);

        // access sparse matrix
        ArrayHandle<double> d_sparse_val(m_sparse_val, access_location::device, access_mode::overwrite);
        ArrayHandle<int> d_sparse_idxlookup(m_sparse_idxlookup, access_location::device, access_mode::read);

        // launch GPU kernel
        m_tuner_fill->begin();
        gpu_fill_matrix_vector(
            n_constraint,
            m_pdata->getN()+m_pdata->getNGhosts(),
            d_cmatrix.data,
            d_cvec.data,
            d_sparse_val.data,
            d_sparse_idxlookup.data,
            m_condition.getDeviceFlags(),
            m_rel_tol,
            m_constraint_violated.getDeviceFlags(),
            d_pos.data,
            d_vel.data,
            d_netforce.data,
            d_gpu_clist.data,
            gpu_table_indexer,
            d_gpu_n_constraints.data,
            d_gpu_cpos.data,
            d_group_typeval.data,
            m_deltaT,
            m_pdata->getBox(),
            m_tuner_fill->getParam());

        if (m_exec_conf->isCUDAErrorCheckingEnabled())
            CHECK_CUDA_ERROR();

        m_tuner_fill->end();
        }

    if (m_prof)
        m_prof->pop(m_exec_conf);
    }

void ForceDistanceConstraintGPU::solveConstraints(unsigned int timestep)
    {
    // ==1 if the sparsity pattern of the matrix changes (in particular if connectivity changes)
    unsigned int sparsity_pattern_changed = m_condition.readFlags();

    #ifndef CUSOLVER_AVAILABLE
    if (!sparsity_pattern_changed)
        {
        // copy new sparse values to host sparse matrix
        ArrayHandle<double> h_sparse_val(m_sparse_val, access_location::device, access_mode::read);
        cudaMemcpy(m_sparse.valuePtr(), h_sparse_val.data, sizeof(double)*m_sparse.data().size(),cudaMemcpyDeviceToHost);
        }

    // solve on CPU
    ForceDistanceConstraint::solveConstraints(timestep);

    // a sparse matrix should have been constructed, resize values array
    m_sparse_val.resize(m_sparse.data().size());
    #else

    unsigned int n_constraint = m_cdata->getN() + m_cdata->getNGhosts();

    // skip if zero constraints
    if (n_constraint == 0) return;

    if (m_prof)
        m_prof->push(m_exec_conf,"solve");

    // reallocate array of constraint forces
    m_lagrange.resize(n_constraint);

    // resize sparse matrix storage
    m_nnz.resize(n_constraint);

    if (sparsity_pattern_changed)
        {
        // reset flags
        m_condition.resetFlags(0);

            {
            // access matrix and vector
            ArrayHandle<double> d_cmatrix(m_cmatrix, access_location::device, access_mode::read);
            ArrayHandle<double> d_cvec(m_cvec, access_location::device, access_mode::read);

            // access sparse matrix structural data
            ArrayHandle<int> d_nnz(m_nnz, access_location::device, access_mode::overwrite);

            m_nnz_tot = 0;

            // count non zeros
            gpu_count_nnz(n_constraint,
                d_cmatrix.data,
                d_nnz.data,
                m_nnz_tot,
                m_cusparse_handle,
                m_cusparse_mat_descr);

            if (m_exec_conf->isCUDAErrorCheckingEnabled())
                CHECK_CUDA_ERROR();
            }

    m_csr_rowptr.resize(n_constraint+1);
    m_csr_colind.resize(m_nnz_tot);
    m_sparse_val.resize(m_nnz_tot);

            {
            // access matrix and vector
            ArrayHandle<double> d_cmatrix(m_cmatrix, access_location::device, access_mode::read);
            ArrayHandle<double> d_cvec(m_cvec, access_location::device, access_mode::read);

            // access sparse matrix structural data
            ArrayHandle<int> d_nnz(m_nnz, access_location::device, access_mode::overwrite);
            ArrayHandle<int> d_csr_colind(m_csr_colind, access_location::device, access_mode::overwrite);
            ArrayHandle<int> d_csr_rowptr(m_csr_rowptr, access_location::device, access_mode::overwrite);
            ArrayHandle<double> d_sparse_val(m_sparse_val, access_location::device, access_mode::overwrite);

            // count zeros and convert matrix
            gpu_dense2sparse(n_constraint,
                d_cmatrix.data,
                d_nnz.data,
                m_cusparse_handle,
                m_cusparse_mat_descr,
                d_csr_rowptr.data,
                d_csr_colind.data,
                d_sparse_val.data);

            if (m_exec_conf->isCUDAErrorCheckingEnabled())
                CHECK_CUDA_ERROR();
            }

            {
            ArrayHandle<int> h_sparse_idxlookup(m_sparse_idxlookup, access_location::host, access_mode::overwrite);
            ArrayHandle<int> h_csr_rowptr(m_csr_rowptr, access_location::host, access_mode::read);
            ArrayHandle<int> h_csr_colind(m_csr_colind, access_location::host, access_mode::read);

            // reset lookup matrix values to -1
            for (unsigned int i = 0; i < n_constraint*n_constraint; ++i)
                {
                h_sparse_idxlookup.data[i] = -1;
                }

            // construct lookup table
            unsigned int k = 0;
            for (unsigned int i = 0; i < n_constraint; ++i)
                {
                unsigned int start_idx = h_csr_rowptr.data[i];
                unsigned int end_idx = h_csr_rowptr.data[i+1];
                for (unsigned l = k; l < k+end_idx-start_idx; ++l)
                    {
                    // matrix is column-major
                    unsigned int j = h_csr_colind.data[l];

                    // set pointer to index in sparse_val
                    h_sparse_idxlookup.data[j*n_constraint+i] = l;
                    }

                k+=end_idx-start_idx;
                }
            }

        m_exec_conf->msg->notice(6) << "ForceDistanceConstraintGPU: sparsity pattern changed. Solving on CPU" << std::endl;

        if (m_prof)
            m_prof->push(m_exec_conf, "CPU LU");

        /*
         * re-initialize sparse matrix solver on host
         */

        // access sparse matrix on host
        ArrayHandle<int> h_csr_colind(m_csr_colind, access_location::host, access_mode::read);
        ArrayHandle<int> h_csr_rowptr(m_csr_rowptr, access_location::host, access_mode::read);
        ArrayHandle<double> h_sparse_val(m_sparse_val, access_location::host, access_mode::read);

        // resize permutation matrix
        m_Qreorder.resize(n_constraint);

        // initialize cuSolver
        cusolverSpCreate(&m_cusolver_sp_handle);

        // determine reordering matrixQ to minimize zero fill-in
        cusolverSpXcsrsymrcmHost(m_cusolver_sp_handle, n_constraint, m_nnz_tot,
            m_cusparse_mat_descr, h_csr_rowptr.data, h_csr_colind.data,
            &m_Qreorder.front());

        // get size of scratch space for permutation B=Q*A*Q^T
        size_t size_perm = 0;
        cusolverSpXcsrperm_bufferSizeHost(
                m_cusolver_sp_handle, n_constraint, n_constraint, m_nnz_tot,
                m_cusparse_mat_descr, h_csr_rowptr.data, h_csr_colind.data,
                &m_Qreorder.front(), &m_Qreorder.front(),
                &size_perm);

        // identity mapping
        m_mapBfromA.resize(m_nnz_tot);
        for (int i = 0; i < m_nnz_tot; ++i)
            {
            m_mapBfromA[i] = i;
            }

        // allocate scratch space
        m_reorder_work.resize(size_perm);

        // resize B matrix
        m_csr_rowptr_B.resize(n_constraint+1);
        m_csr_colind_B.resize(m_nnz_tot);
        m_csr_val_B.resize(m_nnz_tot);

        // copy over A values
        memcpy(&m_csr_rowptr_B.front(), h_csr_rowptr.data, sizeof(int)*(n_constraint+1));
        memcpy(&m_csr_colind_B.front(), h_csr_colind.data, sizeof(int)*m_nnz_tot);

        // apply permutation
        cusolverSpXcsrpermHost(m_cusolver_sp_handle, n_constraint, n_constraint, m_nnz_tot,
            m_cusparse_mat_descr, &m_csr_rowptr_B.front(), &m_csr_colind_B.front(), &m_Qreorder.front(),
            &m_Qreorder.front(), &m_mapBfromA.front(), &m_reorder_work.front());

        // B = A(mapBfromA)
        for (int i = 0; i < m_nnz_tot; ++i)
            {
            m_csr_val_B[i] = h_sparse_val.data[ m_mapBfromA[i] ];
            }

        /*
         * solve A*x = b using LU(B)
         */

        // create data structure for LU factorization
        cusolverSpCreateCsrluInfoHost(&m_cusolver_csrlu_info);

        // analyze
        cusolverSpXcsrluAnalysisHost(m_cusolver_sp_handle, n_constraint, m_nnz_tot,
            m_cusparse_mat_descr, &m_csr_rowptr_B.front(), &m_csr_colind_B.front(), m_cusolver_csrlu_info);

        size_t size_internal = 0;
        size_t size_lu = 0;

        // workspace
        cusolverSpDcsrluBufferInfoHost(m_cusolver_sp_handle, n_constraint, m_nnz_tot,
            m_cusparse_mat_descr, &m_csr_val_B.front(), &m_csr_rowptr_B.front(), &m_csr_colind_B.front(),
            m_cusolver_csrlu_info, &size_internal, &size_lu);

        // reallocate
        m_lu_work.resize(size_lu);

        // solve
        const double pivot_thresh(1.0);

        cusolverSpDcsrluFactorHost(m_cusolver_sp_handle, n_constraint, m_nnz_tot, m_cusparse_mat_descr,
            &m_csr_val_B.front(), &m_csr_rowptr_B.front(), &m_csr_colind_B.front(),
            m_cusolver_csrlu_info, pivot_thresh, &m_lu_work.front());

        // check for singularity
        const double tol(1e-14);
        int singularity = 0;

        cusolverSpDcsrluZeroPivotHost(m_cusolver_sp_handle, m_cusolver_csrlu_info, tol, &singularity);

        if (0 <= singularity)
            {
            m_exec_conf->msg->error() << "Singular constraint matrix." << std::endl;
            throw std::runtime_error("Error computing constraint forces\n");
            }

        /*
         * extract P, Q, L and U from P*B*Q^T = L*U
         * L has unit diagonal
         */
        cusolverSpXcsrluNnzHost(m_cusolver_sp_handle, &m_nnz_L_tot, &m_nnz_U_tot, m_cusolver_csrlu_info);

        // reallocate
        m_Plu.resize(n_constraint);
        m_Qlu.resize(n_constraint);

        m_csr_val_L.resize(m_nnz_L_tot);
        m_csr_rowptr_L.resize(n_constraint+1);
        m_csr_colind_L.resize(m_nnz_L_tot);

        m_csr_val_U.resize(m_nnz_U_tot);
        m_csr_rowptr_U.resize(n_constraint+1);
        m_csr_colind_U.resize(m_nnz_U_tot);

        // access L, U sparse matrices on host
        ArrayHandle<double> h_csr_val_L(m_csr_val_L, access_location::host, access_mode::overwrite);
        ArrayHandle<int> h_csr_rowptr_L(m_csr_rowptr_L, access_location::host, access_mode::overwrite);
        ArrayHandle<int> h_csr_colind_L(m_csr_colind_L, access_location::host, access_mode::overwrite);

        ArrayHandle<double> h_csr_val_U(m_csr_val_U, access_location::host, access_mode::overwrite);
        ArrayHandle<int> h_csr_rowptr_U(m_csr_rowptr_U, access_location::host, access_mode::overwrite);
        ArrayHandle<int> h_csr_colind_U(m_csr_colind_U, access_location::host, access_mode::overwrite);

        // extract
        cusolverSpDcsrluExtractHost(m_cusolver_sp_handle, &m_Plu.front(), &m_Qlu.front(),
            m_cusparse_mat_descr_L, h_csr_val_L.data, h_csr_rowptr_L.data, h_csr_colind_L.data,
            m_cusparse_mat_descr_U, h_csr_val_U.data, h_csr_rowptr_U.data, h_csr_colind_U.data,
            m_cusolver_csrlu_info, &m_lu_work.front());

        // clean up cusolverSp
        cusolverSpDestroyCsrluInfoHost(m_cusolver_csrlu_info);
        cusolverSpDestroy(m_cusolver_sp_handle);

        /* P = Plu*Qreorder
         * Q = Qlu*Qreorder
         *
         * then the factorization is complete (P*A*Q^T = L*U)
         */

        // reallocate
        m_P.resize(n_constraint);
        m_Q.resize(n_constraint);

        // access P,Q
        ArrayHandle<int> h_P(m_P, access_location::host, access_mode::overwrite);
        ArrayHandle<int> h_Q(m_Q, access_location::host, access_mode::overwrite);

        // P = Plu*Qreorder
        // Q = Qlu*Qreorder
        for (unsigned int i = 0; i < n_constraint; ++i)
            {
            h_P.data[i] = m_Qreorder[m_Plu[i]];
            h_Q.data[i] = m_Qreorder[m_Qlu[i]];
            }

        if (!m_cusolver_rf_initialized)
            {
            // initialize cusolverRF
            cusolverRfCreate(&m_cusolver_rf_handle);
            m_cusolver_rf_initialized = true;

            // set parameters
            // nzero is the value below which zero pivot is flagged.
            // nboost is the value which is substitured for zero pivot.
            double nzero = 0.0;
            double nboost= 0.0;

            cusolverRfSetNumericProperties(m_cusolver_rf_handle, nzero, nboost);

            // choose algorithm
            const cusolverRfFactorization_t fact_alg = CUSOLVERRF_FACTORIZATION_ALG0; // default
            const cusolverRfTriangularSolve_t solve_alg = CUSOLVERRF_TRIANGULAR_SOLVE_ALG1; // default

            cusolverRfSetAlgs(m_cusolver_rf_handle, fact_alg, solve_alg);

            // matrix mode: L and U are CSR, L has implicit unit diagonal
            cusolverRfSetMatrixFormat(m_cusolver_rf_handle, CUSOLVERRF_MATRIX_FORMAT_CSR,
                CUSOLVERRF_UNIT_DIAGONAL_ASSUMED_L);

            // fast mode for matrix assembling (I found it to crash on my notebook)
            //cusolverRfSetResetValuesFastMode(m_cusolver_rf_handle, CUSOLVERRF_RESET_VALUES_FAST_MODE_ON);
            }

        /*
         * assemble P*A*Q = L*U
         */
        cusolverRfSetupHost(n_constraint, m_nnz_tot, h_csr_rowptr.data, h_csr_colind.data, h_sparse_val.data,
            m_nnz_L_tot, h_csr_rowptr_L.data, h_csr_colind_L.data, h_csr_val_L.data,
            m_nnz_U_tot, h_csr_rowptr_U.data, h_csr_colind_U.data, h_csr_val_U.data,
            h_P.data,
            h_Q.data,
            m_cusolver_rf_handle);

        /*
         * analyze sparsity pattern
         */
        cusolverRfAnalyze(m_cusolver_rf_handle);

        if (m_prof)
            m_prof->pop(m_exec_conf);

        } // end if sparsity pattern changed

    if (m_prof)
        m_prof->push(m_exec_conf, "refactor");

    // reallocate work space for cusolverRf
    m_T.resize(n_constraint);

    // access sparse matrix structural data
    ArrayHandle<int> d_csr_colind(m_csr_colind, access_location::device, access_mode::read);
    ArrayHandle<int> d_csr_rowptr(m_csr_rowptr, access_location::device, access_mode::read);
    ArrayHandle<double> d_sparse_val(m_sparse_val, access_location::device, access_mode::read);

    // permutations
    ArrayHandle<int> d_P(m_P, access_location::device, access_mode::read);
    ArrayHandle<int> d_Q(m_Q, access_location::device, access_mode::read);

    // import matrix to cusolverRf
    cusolverRfResetValues(n_constraint, m_nnz_tot, d_csr_rowptr.data, d_csr_colind.data, d_sparse_val.data,
        d_P.data, d_Q.data, m_cusolver_rf_handle);

    // refactor using updated values
    cusolverRfRefactor(m_cusolver_rf_handle);

    // solve A*x = b

    // access work space
    ArrayHandle<double> d_T(m_T, access_location::device, access_mode::readwrite);

    // access solution vector
    ArrayHandle<double> d_lagrange(m_lagrange, access_location::device, access_mode::overwrite);

    // copy RHS into solution vector
    ArrayHandle<double> d_vec(m_cvec, access_location::device, access_mode::read);
    cudaMemcpy(d_lagrange.data, d_vec.data, sizeof(double)*n_constraint,cudaMemcpyDeviceToDevice);

    int nrhs = 1;
    // solve
    cusolverRfSolve(m_cusolver_rf_handle, d_P.data, d_Q.data, nrhs, d_T.data, n_constraint,
        d_lagrange.data, n_constraint);

    if (m_prof)
        m_prof->pop(m_exec_conf);

    if (m_prof)
        m_prof->pop(m_exec_conf);
    #endif
    }

void ForceDistanceConstraintGPU::computeConstraintForces(unsigned int timestep)
    {
    if (m_prof)
        m_prof->push(m_exec_conf,"constraint forces");

    // access solution vector
    ArrayHandle<double> d_lagrange(m_lagrange, access_location::device, access_mode::read);

    // access particle data arrays
    ArrayHandle<Scalar4> d_pos(m_pdata->getPositions(), access_location::device, access_mode::read);

    // access force and virial arrays
    ArrayHandle<Scalar4> d_force(m_force, access_location::device, access_mode::overwrite);
    ArrayHandle<Scalar> d_virial(m_virial, access_location::device, access_mode::overwrite);

    // access GPU constraint table on device
    const GPUArray<ConstraintData::members_t>& gpu_constraint_list = this->m_cdata->getGPUTable();
    const Index2D& gpu_table_indexer = this->m_cdata->getGPUTableIndexer();

    ArrayHandle<ConstraintData::members_t> d_gpu_clist(gpu_constraint_list, access_location::device, access_mode::read);
    ArrayHandle<unsigned int > d_gpu_n_constraints(this->m_cdata->getNGroupsArray(),
                                             access_location::device, access_mode::read);
    ArrayHandle<unsigned int> d_gpu_cpos(m_cdata->getGPUPosTable(), access_location::device, access_mode::read);

    const BoxDim& box = m_pdata->getBox();

    unsigned int n_ptl = m_pdata->getN();

    // compute constraint forces by solving linear system of equations
    m_tuner_force->begin();
    gpu_compute_constraint_forces(d_pos.data,
        d_gpu_clist.data,
        gpu_table_indexer,
        d_gpu_n_constraints.data,
        d_gpu_cpos.data,
        d_force.data,
        d_virial.data,
        m_virial_pitch,
        box,
        n_ptl,
        m_tuner_force->getParam(),
        d_lagrange.data);

    if (m_exec_conf->isCUDAErrorCheckingEnabled())
        CHECK_CUDA_ERROR();

    m_tuner_force->end();

    if (m_prof)
        m_prof->pop(m_exec_conf);

    }

void export_ForceDistanceConstraintGPU(py::module& m)
    {
    py::class_< ForceDistanceConstraintGPU, std::shared_ptr<ForceDistanceConstraintGPU> >(m, "ForceDistanceConstraintGPU", py::base<ForceDistanceConstraint>())
        .def(py::init< std::shared_ptr<SystemDefinition> >())
        ;
    }<|MERGE_RESOLUTION|>--- conflicted
+++ resolved
@@ -11,11 +11,6 @@
 
 #include <string.h>
 namespace py = pybind11;
-<<<<<<< HEAD
-
-#include <boost/bind.hpp>
-=======
->>>>>>> 4a2611ce
 
 /*! \file ForceDistanceConstraintGPU.cc
     \brief Contains code for the ForceDistanceConstraintGPU class
