--- conflicted
+++ resolved
@@ -35,17 +35,11 @@
     typedef typename evaluator::param_type param_type;
     typedef typename evaluator::field_type field_type;
 
-<<<<<<< HEAD
-        //! Sets parameters of the evaluator
-        void getParams(pybind11::tuple typ);
-        void setParams(unsigned int type, const param_type& params);
-        void setParamsPython(pybind11::tuple typ, pybind11::dict params);
-        void setField(field_type field);
-=======
     //! Sets parameters of the evaluator
-    void setParams(unsigned int type, param_type params);
+    void getParams(pybind11::tuple typ);
+    void setParams(unsigned int type, const param_type& params);
+    void setParamsPython(pybind11::tuple typ, pybind11::dict params);
     void setField(field_type field);
->>>>>>> 40d1c3d2
 
     protected:
     GPUArray<param_type> m_params; //!< Array of per-type parameters
@@ -203,7 +197,6 @@
     h_params.data[type] = params;
     }
 
-<<<<<<< HEAD
 template<class evaluator>
 void PotentialExternal<evaluator>::setParamsPython(pybind11::tuple type, pybind11::dict params)
     {
@@ -213,9 +206,6 @@
 
 template<class evaluator>
 void PotentialExternal<evaluator>::setField(field_type field)
-=======
-template<class evaluator> void PotentialExternal<evaluator>::setField(field_type field)
->>>>>>> 40d1c3d2
     {
     ArrayHandle<field_type> h_field(m_field, access_location::host, access_mode::overwrite);
     *(h_field.data) = field;
@@ -227,18 +217,10 @@
 */
 template<class T> void export_PotentialExternal(pybind11::module& m, const std::string& name)
     {
-<<<<<<< HEAD
     pybind11::class_<T, ForceCompute, std::shared_ptr<T> >(m, name.c_str())
-                  .def(pybind11::init< std::shared_ptr<SystemDefinition>>())
-                  .def("setParams", &T::setParamsPython)
-                  .def("setField", &T::setField)
-                  ;
-=======
-    pybind11::class_<T, ForceCompute, std::shared_ptr<T>>(m, name.c_str())
-        .def(pybind11::init<std::shared_ptr<SystemDefinition>>())
-        .def("setParams", &T::setParams)
+        .def(pybind11::init< std::shared_ptr<SystemDefinition>>())
+        .def("setParams", &T::setParamsPython)
         .def("setField", &T::setField);
->>>>>>> 40d1c3d2
     }
 
 #endif