# Copyright (c) 2009-2019 The Regents of the University of Michigan
# This file is part of the HOOMD-blue project, released under the BSD 3-Clause License.

# Maintainer: joaander / All Developers are free to add commands for new features

R""" Bond potentials."""

from hoomd import _hoomd
from hoomd.md import _md
<<<<<<< HEAD
from hoomd.md.force import _Force
from hoomd.md import force
from hoomd.typeparam import TypeParameter
from hoomd.parameterdicts import TypeParameterDict
=======
from hoomd.md.force import Force
from hoomd.md import force
from hoomd.data.typeparam import TypeParameter
from hoomd.data.parameterdicts import TypeParameterDict
>>>>>>> d5d513db
import hoomd

import math


<<<<<<< HEAD
class _Bond(_Force):
    """Constructs the bond potential.

    A bond in hoomd reflects a PotentialBond in c++. It is responsible for all
    high-level management that happens behind the scenes for hoomd writers.
    1) The instance of the c++ bond force itself is tracked and added to the
    System
    2) methods are provided for disabling the force from being added to the net
    force on each particle
    """
    def attach(self, simulation):
        """Create the c++ mirror class."""
        if not simulation.device.cpp_exec_conf.isCUDAEnabled():
=======
class Bond(Force):
    """Constructs the bond potential.

    Note:
        :py:class:`Bond` is the base class for all bond potentials.
        Users should not instantiate this class directly.
    """
    def _attach(self):
        """Create the c++ mirror class."""
        if isinstance(self._simulation.device, hoomd.device.CPU):
>>>>>>> d5d513db
            cpp_cls = getattr(_md, self._cpp_class_name)
        else:
            cpp_cls = getattr(_md, self._cpp_class_name + "GPU")

        # TODO remove string argument
<<<<<<< HEAD
        self._cpp_obj = cpp_cls(simulation.state._cpp_sys_def, "")

        super().attach(simulation)


class Harmonic(_Bond):
    R""" Harmonic bond potential.

    Args:
        name (str): Name of the bond instance.

=======
        self._cpp_obj = cpp_cls(self._simulation.state._cpp_sys_def, "")

        super()._attach()

class Harmonic(Bond):
    R""" Harmonic bond potential.

>>>>>>> d5d513db
    :py:class:`Harmonic` specifies a harmonic potential energy between the two
    particles in each defined bond.

    .. math::

        V(r) = \frac{1}{2} k \left( r - r_0 \right)^2

    where :math:`\vec{r}` is the vector pointing from one particle to the other
    in the bond.

    Attributes:
        params (TypeParameter[``bond type``, dict]):
            The parameter of the harmonic bonds for each particle type. 
            The dictionary has the following keys: 

<<<<<<< HEAD
    - :math:`k` - force constant ``k`` (in units of energy/distance^2)
    - :math:`r_0` - bond rest length ``r0`` (in distance units)
=======
            * ``k`` (`float`, **required**) - potential constant 
              (in units of energy/distance^2)

            * ``r0`` (`float`, **required**) - rest length 
              (in units distance)

    Examples::

        harmonic = bond.Harmonic()
        harmonic.params['polymer'] = dict(k=3.0, r0=2.38)
        harmonic.params['backbone'] = dict(k=10.0, r0=1.0)
>>>>>>> d5d513db
    """
    _cpp_class_name = "PotentialBondHarmonic"
    def __init__(self):
        params = TypeParameter("params", "bond_types",
                               TypeParameterDict(k=float, r0=float, len_keys=1)
                               )
        self._add_typeparam(params)


<<<<<<< HEAD
class FENE(_Bond):
    R""" FENE bond potential.

    Args:
        name (str): Name of the bond instance.

=======
class FENE(Bond):
    R""" FENE bond potential.

>>>>>>> d5d513db
    :py:class:`FENE` specifies a FENE potential energy between the two particles
    in each defined bond.

    .. math::

        V(r) = - \frac{1}{2} k r_0^2 \ln \left( 1 - \left( \frac{r -
               \Delta}{r_0} \right)^2 \right) + V_{\mathrm{WCA}}(r)

    where :math:`\vec{r}` is the vector pointing from one particle to the other
    in the bond, :math:`\Delta = (d_i + d_j)/2 - 1`, :math:`d_i` is the diameter
    of particle :math:`i`, and

    .. math::
        :nowrap:

        \begin{eqnarray*}
        V_{\mathrm{WCA}}(r)  = & 4 \varepsilon \left[ \left( \frac{\sigma}{r -
                                 \Delta} \right)^{12} - \left( \frac{\sigma}{r -
                                 \Delta} \right)^{6} \right]  + \varepsilon
                               & r-\Delta < 2^{\frac{1}{6}}\sigma\\
                             = & 0
                               & r-\Delta \ge 2^{\frac{1}{6}}\sigma
        \end{eqnarray*}

<<<<<<< HEAD
    Coefficients:

    - :math:`k` - attractive force strength ``k`` (in units of
        energy/distance^2)
    - :math:`r_0` - size parameter ``r0`` (in distance units)
    - :math:`\varepsilon` - repulsive force strength ``epsilon`` (in energy
        units)
    - :math:`\sigma` - repulsive force interaction distance ``sigma`` (in
        distance units)
=======
    Attributes:
        params (TypeParameter[``bond type``, dict]):
            The parameter of the FENE potential bonds. 
            The dictionary has the following keys: 

            * ``k`` (`float`, **required**) - attractive force strength
              (in units of energy/distance^2)

            * ``r0`` (`float`, **required**) - size parameter
              (in units distance)

            * ``epsilon`` (`float`, **required**) - repulsive force strength
              (in units of energy)

            * ``sigma`` (`float`, **required**) - repulsive force interaction distance
              (in units of distance)

    Examples::

        bond_potential = bond.FENE()
        bond_potential.params['molecule'] = dict(k=3.0, r0=2.38, epsilon=1.0, sigma=1.0)
        bond_potential.params['backbone'] = dict(k=10.0, r0=1.0, epsilon=0.8, sigma=1.2)

>>>>>>> d5d513db
    """
    _cpp_class_name = "PotentialBondFENE"

    def __init__(self):
        params = TypeParameter("params", "bond_types",
                               TypeParameterDict(k=float,
                                                 r0=float,
                                                 epsilon=float,
                                                 sigma=float,
                                                 len_keys=1)
                               )
        self._add_typeparam(params)


def _table_eval(r, rmin, rmax, V, F, width):
      dr = (rmax - rmin) / float(width-1);
      i = int(round((r - rmin)/dr))
      return (V[i], F[i])

class table(force._force):
    R""" Tabulated bond potential.

    Args:
        width (int): Number of points to use to interpolate V and F
        name (str): Name of the potential instance

    :py:class:`table` specifies that a tabulated bond potential should be applied between the two particles in each
    defined bond.

    The force :math:`\vec{F}` is (in force units) and the potential :math:`V(r)` is (in energy units):

    .. math::
        :nowrap:

        \begin{eqnarray*}
        \vec{F}(\vec{r})     = & 0                           & r < r_{\mathrm{min}} \\
                             = & F_{\mathrm{user}}(r)\hat{r} & r < r_{\mathrm{max}} \\
                             = & 0                           & r \ge r_{\mathrm{max}} \\
                             \\
        V(r)       = & 0                    & r < r_{\mathrm{min}} \\
                   = & V_{\mathrm{user}}(r) & r < r_{\mathrm{max}} \\
                   = & 0                    & r \ge r_{\mathrm{max}} \\
        \end{eqnarray*}

    where :math:`\vec{r}` is the vector pointing from one particle to the other in the bond.  Care should be taken to
    define the range of the bond so that it is not possible for the distance between two bonded particles to be outside the
    specified range.  On the CPU, this will throw an error.  On the GPU, this will throw an error if GPU error checking is enabled.

    :math:`F_{\mathrm{user}}(r)` and :math:`V_{\mathrm{user}}(r)` are evaluated on *width* grid points between
    :math:`r_{\mathrm{min}}` and :math:`r_{\mathrm{max}}`. Values are interpolated linearly between grid points.
    For correctness, you must specify the force defined by: :math:`F = -\frac{\partial V}{\partial r}`

    The following coefficients must be set for each bond type:

    - :math:`F_{\mathrm{user}}(r)` and :math:`V_{\mathrm{user}}(r)` - evaluated by ``func`` (see example)
    - coefficients passed to ``func`` - ``coeff`` (see example)
    - :math:`r_{\mathrm{min}}` - ``rmin`` (in distance units)
    - :math:`r_{\mathrm{max}}` - ``rmax`` (in distance units)

    The table *width* is set once when bond.table is specified.
    There are two ways to specify the other parameters.

    .. rubric:: Set table from a given function

    When you have a functional form for V and F, you can enter that
    directly into python. :py:class:`table` will evaluate the given function over *width* points between *rmin* and *rmax*
    and use the resulting values in the table::

        def harmonic(r, rmin, rmax, kappa, r0):
           V = 0.5 * kappa * (r-r0)**2;
           F = -kappa*(r-r0);
           return (V, F)

        btable = bond.table(width=1000)
        btable.bond_coeff.set('bond1', func=harmonic, rmin=0.2, rmax=5.0, coeff=dict(kappa=330, r0=0.84))
        btable.bond_coeff.set('bond2', func=harmonic, rmin=0.2, rmax=5.0, coeff=dict(kappa=30, r0=1.0))

    .. rubric:: Set a table from a file

    When you have no function for for *V* or *F*, or you otherwise have the data listed in a file, :py:class:`table` can use the given
    values directly. You must first specify the number of rows in your tables when initializing bond.table. Then use
    :py:meth:`set_from_file()` to read the file::

        btable = bond.table(width=1000)
        btable.set_from_file('polymer', 'btable.file')

    Note:
        For potentials that diverge near r=0, make sure to set ``rmin`` to a reasonable value. If a potential does
        not diverge near r=0, then a setting of ``rmin=0`` is valid.

    Note:
        Ensure that ``rmin`` and ``rmax`` cover the range of possible bond lengths. When gpu error checking is on, a error will
        be thrown if a bond distance is outside than this range.
    """
    def __init__(self, width, name=None):

        # initialize the base class
        force._force.__init__(self, name);


        # create the c++ mirror class
        if not hoomd.context.current.device.cpp_exec_conf.isCUDAEnabled():
            self.cpp_force = _md.BondTablePotential(hoomd.context.current.system_definition, int(width), self.name);
        else:
            self.cpp_force = _md.BondTablePotentialGPU(hoomd.context.current.system_definition, int(width), self.name);

        hoomd.context.current.system.addCompute(self.cpp_force, self.force_name);

        # setup the coefficients matrix
        self.bond_coeff = coeff();

        # stash the width for later use
        self.width = width;

    def update_bond_table(self, btype, func, rmin, rmax, coeff):
        # allocate arrays to store V and F
        Vtable = _hoomd.std_vector_scalar();
        Ftable = _hoomd.std_vector_scalar();

        # calculate dr
        dr = (rmax - rmin) / float(self.width-1);

        # evaluate each point of the function
        for i in range(0, self.width):
            r = rmin + dr * i;
            (V,F) = func(r, rmin, rmax, **coeff);

            # fill out the tables
            Vtable.append(V);
            Ftable.append(F);

        # pass the tables on to the underlying cpp compute
        self.cpp_force.setTable(btype, Vtable, Ftable, rmin, rmax);


    def update_coeffs(self):
        # check that the bond coefficients are valid
        if not self.bond_coeff.verify(["func", "rmin", "rmax", "coeff"]):
            hoomd.context.current.device.cpp_msg.error("Not all bond coefficients are set for bond.table\n");
            raise RuntimeError("Error updating bond coefficients");

        # set all the params
        ntypes = hoomd.context.current.system_definition.getBondData().getNTypes();
        type_list = [];
        for i in range(0,ntypes):
            type_list.append(hoomd.context.current.system_definition.getBondData().getNameByType(i));


        # loop through all of the unique type bonds and evaluate the table
        for i in range(0,ntypes):
            func = self.bond_coeff.get(type_list[i], "func");
            rmin = self.bond_coeff.get(type_list[i], "rmin");
            rmax = self.bond_coeff.get(type_list[i], "rmax");
            coeff = self.bond_coeff.get(type_list[i], "coeff");

            self.update_bond_table(i, func, rmin, rmax, coeff);

    def set_from_file(self, bondname, filename):
        R""" Set a bond pair interaction from a file.

        Args:
            bondname (str): Name of bond
            filename (str): Name of the file to read

        The provided file specifies V and F at equally spaced r values.
        Example::

            #r  V    F
            1.0 2.0 -3.0
            1.1 3.0 -4.0
            1.2 2.0 -3.0
            1.3 1.0 -2.0
            1.4 0.0 -1.0
            1.5 -1.0 0.0

        The first r value sets ``rmin``, the last sets ``rmax``. Any line with # as the first non-whitespace character is
        is treated as a comment. The ``r`` values must monotonically increase and be equally spaced. The table is read
        directly into the grid points used to evaluate :math:`F_{\mathrm{user}}(r)` and :math:`V_{\mathrm{user}}(r)`.
        """

        # open the file
        f = open(filename);

        r_table = [];
        V_table = [];
        F_table = [];

        # read in lines from the file
        for line in f.readlines():
            line = line.strip();

            # skip comment lines
            if line[0] == '#':
                continue;

            # split out the columns
            cols = line.split();
            values = [float(f) for f in cols];

            # validate the input
            if len(values) != 3:
                hoomd.context.current.device.cpp_msg.error("bond.table: file must have exactly 3 columns\n");
                raise RuntimeError("Error reading table file");

            # append to the tables
            r_table.append(values[0]);
            V_table.append(values[1]);
            F_table.append(values[2]);

        # validate input
        if self.width != len(r_table):
            hoomd.context.current.device.cpp_msg.error("bond.table: file must have exactly " + str(self.width) + " rows\n");
            raise RuntimeError("Error reading table file");

        # extract rmin and rmax
        rmin_table = r_table[0];
        rmax_table = r_table[-1];

        # check for even spacing
        dr = (rmax_table - rmin_table) / float(self.width-1);
        for i in range(0,self.width):
            r = rmin_table + dr * i;
            if math.fabs(r - r_table[i]) > 1e-3:
                hoomd.context.current.device.cpp_msg.error("bond.table: r must be monotonically increasing and evenly spaced\n");
                raise RuntimeError("Error reading table file");

        self.bond_coeff.set(bondname, func=_table_eval, rmin=rmin_table, rmax=rmax_table, coeff=dict(V=V_table, F=F_table, width=self.width))<|MERGE_RESOLUTION|>--- conflicted
+++ resolved
@@ -7,37 +7,15 @@
 
 from hoomd import _hoomd
 from hoomd.md import _md
-<<<<<<< HEAD
-from hoomd.md.force import _Force
-from hoomd.md import force
-from hoomd.typeparam import TypeParameter
-from hoomd.parameterdicts import TypeParameterDict
-=======
 from hoomd.md.force import Force
 from hoomd.md import force
 from hoomd.data.typeparam import TypeParameter
 from hoomd.data.parameterdicts import TypeParameterDict
->>>>>>> d5d513db
 import hoomd
 
 import math
 
 
-<<<<<<< HEAD
-class _Bond(_Force):
-    """Constructs the bond potential.
-
-    A bond in hoomd reflects a PotentialBond in c++. It is responsible for all
-    high-level management that happens behind the scenes for hoomd writers.
-    1) The instance of the c++ bond force itself is tracked and added to the
-    System
-    2) methods are provided for disabling the force from being added to the net
-    force on each particle
-    """
-    def attach(self, simulation):
-        """Create the c++ mirror class."""
-        if not simulation.device.cpp_exec_conf.isCUDAEnabled():
-=======
 class Bond(Force):
     """Constructs the bond potential.
 
@@ -48,25 +26,11 @@
     def _attach(self):
         """Create the c++ mirror class."""
         if isinstance(self._simulation.device, hoomd.device.CPU):
->>>>>>> d5d513db
             cpp_cls = getattr(_md, self._cpp_class_name)
         else:
             cpp_cls = getattr(_md, self._cpp_class_name + "GPU")
 
         # TODO remove string argument
-<<<<<<< HEAD
-        self._cpp_obj = cpp_cls(simulation.state._cpp_sys_def, "")
-
-        super().attach(simulation)
-
-
-class Harmonic(_Bond):
-    R""" Harmonic bond potential.
-
-    Args:
-        name (str): Name of the bond instance.
-
-=======
         self._cpp_obj = cpp_cls(self._simulation.state._cpp_sys_def, "")
 
         super()._attach()
@@ -74,7 +38,6 @@
 class Harmonic(Bond):
     R""" Harmonic bond potential.
 
->>>>>>> d5d513db
     :py:class:`Harmonic` specifies a harmonic potential energy between the two
     particles in each defined bond.
 
@@ -90,10 +53,6 @@
             The parameter of the harmonic bonds for each particle type. 
             The dictionary has the following keys: 
 
-<<<<<<< HEAD
-    - :math:`k` - force constant ``k`` (in units of energy/distance^2)
-    - :math:`r_0` - bond rest length ``r0`` (in distance units)
-=======
             * ``k`` (`float`, **required**) - potential constant 
               (in units of energy/distance^2)
 
@@ -105,7 +64,6 @@
         harmonic = bond.Harmonic()
         harmonic.params['polymer'] = dict(k=3.0, r0=2.38)
         harmonic.params['backbone'] = dict(k=10.0, r0=1.0)
->>>>>>> d5d513db
     """
     _cpp_class_name = "PotentialBondHarmonic"
     def __init__(self):
@@ -115,18 +73,9 @@
         self._add_typeparam(params)
 
 
-<<<<<<< HEAD
-class FENE(_Bond):
-    R""" FENE bond potential.
-
-    Args:
-        name (str): Name of the bond instance.
-
-=======
 class FENE(Bond):
     R""" FENE bond potential.
 
->>>>>>> d5d513db
     :py:class:`FENE` specifies a FENE potential energy between the two particles
     in each defined bond.
 
@@ -151,17 +100,6 @@
                                & r-\Delta \ge 2^{\frac{1}{6}}\sigma
         \end{eqnarray*}
 
-<<<<<<< HEAD
-    Coefficients:
-
-    - :math:`k` - attractive force strength ``k`` (in units of
-        energy/distance^2)
-    - :math:`r_0` - size parameter ``r0`` (in distance units)
-    - :math:`\varepsilon` - repulsive force strength ``epsilon`` (in energy
-        units)
-    - :math:`\sigma` - repulsive force interaction distance ``sigma`` (in
-        distance units)
-=======
     Attributes:
         params (TypeParameter[``bond type``, dict]):
             The parameter of the FENE potential bonds. 
@@ -185,7 +123,6 @@
         bond_potential.params['molecule'] = dict(k=3.0, r0=2.38, epsilon=1.0, sigma=1.0)
         bond_potential.params['backbone'] = dict(k=10.0, r0=1.0, epsilon=0.8, sigma=1.2)
 
->>>>>>> d5d513db
     """
     _cpp_class_name = "PotentialBondFENE"
 
