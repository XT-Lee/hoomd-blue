// Copyright (c) 2009-2016 The Regents of the University of Michigan
// This file is part of the HOOMD-blue project, released under the BSD 3-Clause License.


// Maintainer: joaander

/*! \file SystemDefinition.cc
    \brief Defines SystemDefinition
*/
#include "SystemDefinition.h"

#include "SnapshotSystemData.h"

#ifdef ENABLE_MPI
#include "Communicator.h"
#endif

namespace py = pybind11;

using namespace std;

/*! \post All shared pointers contained in SystemDefinition are NULL
*/
SystemDefinition::SystemDefinition()
    {
    }

/*! \param N Number of particles to allocate
    \param box Initial box particles are in
    \param n_types Number of particle types to set
    \param n_bond_types Number of bond types to create
    \param n_angle_types Number of angle types to create
    \param n_dihedral_types Number of diehdral types to create
    \param n_improper_types Number of improper types to create
    \param exec_conf The ExecutionConfiguration HOOMD is to be run on

    Creating SystemDefinition with this constructor results in
     - ParticleData constructed with the arguments \a N, \a box, \a n_types, and \a exec_conf->
     - BondData constructed with the arguments \a n_bond_types
     - All other data structures are default constructed.
*/
SystemDefinition::SystemDefinition(unsigned int N,
                                   const BoxDim &box,
                                   unsigned int n_types,
                                   unsigned int n_bond_types,
                                   unsigned int n_angle_types,
                                   unsigned int n_dihedral_types,
                                   unsigned int n_improper_types,
                                   std::shared_ptr<ExecutionConfiguration> exec_conf,
                                   std::shared_ptr<DomainDecomposition> decomposition)
    {
    m_n_dimensions = 3;
    m_particle_data = std::shared_ptr<ParticleData>(new ParticleData(N, box, n_types, exec_conf, decomposition));
    m_bond_data = std::shared_ptr<BondData>(new BondData(m_particle_data, n_bond_types));

    m_angle_data = std::shared_ptr<AngleData>(new AngleData(m_particle_data, n_angle_types));
    m_dihedral_data = std::shared_ptr<DihedralData>(new DihedralData(m_particle_data, n_dihedral_types));
    m_improper_data = std::shared_ptr<ImproperData>(new ImproperData(m_particle_data, n_improper_types));
    m_constraint_data = std::shared_ptr<ConstraintData>(new ConstraintData(m_particle_data, 0));
<<<<<<< HEAD
=======
    m_pair_data = std::shared_ptr<PairData>(new PairData(m_particle_data, 0));
>>>>>>> c62a2fcb
    m_integrator_data = std::shared_ptr<IntegratorData>(new IntegratorData());
    }

/*! Evaluates the snapshot and initializes the respective *Data classes using
   its contents (box dimensions and sub-snapshots)
    \param snapshot Snapshot to use
    \param exec_conf Execution configuration to run on
    \param decomposition (optional) The domain decomposition layout
*/
template <class Real>
SystemDefinition::SystemDefinition(std::shared_ptr< SnapshotSystemData<Real> > snapshot,
                                   std::shared_ptr<ExecutionConfiguration> exec_conf,
                                   std::shared_ptr<DomainDecomposition> decomposition)
    {
    setNDimensions(snapshot->dimensions);

    m_particle_data = std::shared_ptr<ParticleData>(new ParticleData(snapshot->particle_data,
                 snapshot->global_box,
                 exec_conf,
                 decomposition));

    #ifdef ENABLE_MPI
    // in MPI simulations, broadcast dimensionality from rank zero
    if (m_particle_data->getDomainDecomposition())
        bcast(m_n_dimensions, 0,exec_conf->getMPICommunicator());
    #endif

    m_bond_data = std::shared_ptr<BondData>(new BondData(m_particle_data, snapshot->bond_data));

    m_angle_data = std::shared_ptr<AngleData>(new AngleData(m_particle_data, snapshot->angle_data));

    m_dihedral_data = std::shared_ptr<DihedralData>(new DihedralData(m_particle_data, snapshot->dihedral_data));

    m_improper_data = std::shared_ptr<ImproperData>(new ImproperData(m_particle_data, snapshot->improper_data));

    m_constraint_data = std::shared_ptr<ConstraintData>(new ConstraintData(m_particle_data, snapshot->constraint_data));
<<<<<<< HEAD
=======
    m_pair_data = std::shared_ptr<PairData>(new PairData(m_particle_data, snapshot->pair_data));
>>>>>>> c62a2fcb
    m_integrator_data = std::shared_ptr<IntegratorData>(new IntegratorData(snapshot->integrator_data));
    }

/*! Sets the dimensionality of the system.  When quantities involving the dof of
    the system are computed, such as T, P, etc., the dimensionality is needed.
    Therefore, the dimensionality must be set before any temperature/pressure
    computes, thermostats/barostats, etc. are added to the system.
    \param n_dimensions Number of dimensions
*/
void SystemDefinition::setNDimensions(unsigned int n_dimensions)
    {
    if (!(n_dimensions == 2 || n_dimensions == 3))
        {
        m_particle_data->getExecConf()->msg->error() << "hoomd supports only 2D or 3D simulations" << endl;
        throw runtime_error("Error setting dimensions");
        }
    m_n_dimensions = n_dimensions;
    }

/*! \param particles True if particle data should be saved
 *  \param bonds True if bond data should be saved
 *  \param angles True if angle data should be saved
 *  \param dihedrals True if dihedral data should be saved
 *  \param impropers True if improper data should be saved
 *  \param constraints True if constraint data should be saved
 *  \param integrators True if integrator data should be saved
 *  \param pairs True if pair data should be saved
 */
template <class Real>
std::shared_ptr< SnapshotSystemData<Real> > SystemDefinition::takeSnapshot(bool particles,
                                                   bool bonds,
                                                   bool angles,
                                                   bool dihedrals,
                                                   bool impropers,
                                                   bool constraints,
                                                   bool integrators,
                                                   bool pairs)
    {
    std::shared_ptr< SnapshotSystemData<Real> > snap(new SnapshotSystemData<Real>);

    // always save dimensions and global box
    snap->dimensions = m_n_dimensions;
    snap->global_box = m_particle_data->getGlobalBox();

    if (particles)
        {
        m_particle_data->takeSnapshot(snap->particle_data);
        snap->has_particle_data = true;
        }
    else
        snap->has_particle_data = false;

    if (bonds)
        {
        m_bond_data->takeSnapshot(snap->bond_data);
        snap->has_bond_data = true;
        }
    else
        snap->has_bond_data = false;

    if (angles)
        {
        m_angle_data->takeSnapshot(snap->angle_data);
        snap->has_angle_data = true;
        }
    else
        snap->has_angle_data = false;

    if (dihedrals)
        {
        m_dihedral_data->takeSnapshot(snap->dihedral_data);
        snap->has_dihedral_data = true;
        }
    else
        snap->has_dihedral_data = false;

    if (impropers)
        {
        m_improper_data->takeSnapshot(snap->improper_data);
        snap->has_improper_data = true;
        }
    else
        snap->has_improper_data = false;

    if (constraints)
        {
        m_constraint_data->takeSnapshot(snap->constraint_data);
        snap->has_constraint_data = true;
        }
    else
        snap->has_constraint_data = false;

    if (pairs)
        {
        m_pair_data->takeSnapshot(snap->pair_data);
        snap->has_pair_data = true;
        }
    else
        snap->has_pair_data = false;

    if (integrators)
        {
        for (unsigned int i = 0; i < m_integrator_data->getNumIntegrators(); ++i)
            snap->integrator_data.push_back(m_integrator_data->getIntegratorVariables(i));
        }
    else
        snap->has_integrator_data = false;

    return snap;
    }

//! Re-initialize the system from a snapshot
template <class Real>
void SystemDefinition::initializeFromSnapshot(std::shared_ptr< SnapshotSystemData<Real> > snapshot)
    {
    std::shared_ptr<const ExecutionConfiguration> exec_conf = m_particle_data->getExecConf();

    m_n_dimensions = snapshot->dimensions;

    #ifdef ENABLE_MPI
    // in MPI simulations, broadcast dimensionality from rank zero
    if (m_particle_data->getDomainDecomposition())
        bcast(m_n_dimensions, 0,exec_conf->getMPICommunicator());
    #endif

    if (snapshot->has_particle_data)
        {
        m_particle_data->setGlobalBox(snapshot->global_box);
        m_particle_data->initializeFromSnapshot(snapshot->particle_data);
        }

    if (snapshot->has_bond_data)
        m_bond_data->initializeFromSnapshot(snapshot->bond_data);

    if (snapshot->has_angle_data)
        m_angle_data->initializeFromSnapshot(snapshot->angle_data);

    if (snapshot->has_dihedral_data)
        m_dihedral_data->initializeFromSnapshot(snapshot->dihedral_data);

    if (snapshot->has_improper_data)
        m_improper_data->initializeFromSnapshot(snapshot->improper_data);

    if (snapshot->has_constraint_data)
        m_constraint_data->initializeFromSnapshot(snapshot->constraint_data);

    if (snapshot->has_pair_data)
        m_pair_data->initializeFromSnapshot(snapshot->pair_data);

    // it is an error to load variables for more integrators than are
    // currently registered
    if (snapshot->has_integrator_data)
        {
        unsigned int n_integrators = m_integrator_data->getNumIntegrators();
        if (n_integrators != snapshot->integrator_data.size())
            {
            exec_conf->msg->error() << "init.restart_from_snapshot: Snapshot contains data for "
                                    << snapshot->integrator_data.size() << " integrators," << std::endl
                                    << "but " << n_integrators << " are currently registered."
                                    << std::endl << std::endl;
            throw std::runtime_error("Error initializing from snapshot");
            }

        for (unsigned int i = 0; i < n_integrators; ++i)
            m_integrator_data->setIntegratorVariables(i, snapshot->integrator_data[i]);
        }
    }

// instantiate both float and double methods
template SystemDefinition::SystemDefinition(std::shared_ptr< SnapshotSystemData<float> > snapshot,
                                                   std::shared_ptr<ExecutionConfiguration> exec_conf,
                                                   std::shared_ptr<DomainDecomposition> decomposition);
template std::shared_ptr< SnapshotSystemData<float> > SystemDefinition::takeSnapshot<float>(bool particles,
                                                                                              bool bonds,
                                                                                              bool angles,
                                                                                              bool dihedrals,
                                                                                              bool impropers,
                                                                                              bool constraints,
<<<<<<< HEAD
                                                                                              bool integrators);
=======
                                                                                              bool integrators,
                                                                                              bool pairs);
>>>>>>> c62a2fcb
template void SystemDefinition::initializeFromSnapshot<float>(std::shared_ptr< SnapshotSystemData<float> > snapshot);

template SystemDefinition::SystemDefinition(std::shared_ptr< SnapshotSystemData<double> > snapshot,
                                                   std::shared_ptr<ExecutionConfiguration> exec_conf,
                                                   std::shared_ptr<DomainDecomposition> decomposition);
template std::shared_ptr< SnapshotSystemData<double> > SystemDefinition::takeSnapshot<double>(bool particles,
                                                                                              bool bonds,
                                                                                              bool angles,
                                                                                              bool dihedrals,
                                                                                              bool impropers,
                                                                                              bool constraints,
<<<<<<< HEAD
                                                                                              bool integrators);
=======
                                                                                              bool integrators,
                                                                                              bool pairs);
>>>>>>> c62a2fcb
template void SystemDefinition::initializeFromSnapshot<double>(std::shared_ptr< SnapshotSystemData<double> > snapshot);

void export_SystemDefinition(py::module& m)
    {
    py::class_<SystemDefinition, std::shared_ptr<SystemDefinition> >(m,"SystemDefinition")
    .def(py::init<>())
    .def(py::init<unsigned int, const BoxDim&, unsigned int, unsigned int, unsigned int, unsigned int, unsigned int, std::shared_ptr<ExecutionConfiguration> >())
    .def(py::init<unsigned int, const BoxDim&, unsigned int, unsigned int, unsigned int, unsigned int, unsigned int, std::shared_ptr<ExecutionConfiguration>, std::shared_ptr<DomainDecomposition> >())
    .def(py::init<std::shared_ptr< SnapshotSystemData<float> >, std::shared_ptr<ExecutionConfiguration>, std::shared_ptr<DomainDecomposition> >())
    .def(py::init<std::shared_ptr< SnapshotSystemData<float> >, std::shared_ptr<ExecutionConfiguration> >())
    .def(py::init<std::shared_ptr< SnapshotSystemData<double> >, std::shared_ptr<ExecutionConfiguration>, std::shared_ptr<DomainDecomposition> >())
    .def(py::init<std::shared_ptr< SnapshotSystemData<double> >, std::shared_ptr<ExecutionConfiguration> >())
    .def("setNDimensions", &SystemDefinition::setNDimensions)
    .def("getNDimensions", &SystemDefinition::getNDimensions)
    .def("getParticleData", &SystemDefinition::getParticleData)
    .def("getBondData", &SystemDefinition::getBondData)
    .def("getAngleData", &SystemDefinition::getAngleData)
    .def("getDihedralData", &SystemDefinition::getDihedralData)
    .def("getImproperData", &SystemDefinition::getImproperData)
    .def("getConstraintData", &SystemDefinition::getConstraintData)
    .def("getIntegratorData", &SystemDefinition::getIntegratorData)
    .def("getPairData", &SystemDefinition::getPairData)
    .def("takeSnapshot_float", &SystemDefinition::takeSnapshot<float>)
    .def("takeSnapshot_double", &SystemDefinition::takeSnapshot<double>)
    .def("initializeFromSnapshot", &SystemDefinition::initializeFromSnapshot<float>)
    .def("initializeFromSnapshot", &SystemDefinition::initializeFromSnapshot<double>)
    ;
    }<|MERGE_RESOLUTION|>--- conflicted
+++ resolved
@@ -57,10 +57,7 @@
     m_dihedral_data = std::shared_ptr<DihedralData>(new DihedralData(m_particle_data, n_dihedral_types));
     m_improper_data = std::shared_ptr<ImproperData>(new ImproperData(m_particle_data, n_improper_types));
     m_constraint_data = std::shared_ptr<ConstraintData>(new ConstraintData(m_particle_data, 0));
-<<<<<<< HEAD
-=======
     m_pair_data = std::shared_ptr<PairData>(new PairData(m_particle_data, 0));
->>>>>>> c62a2fcb
     m_integrator_data = std::shared_ptr<IntegratorData>(new IntegratorData());
     }
 
@@ -97,10 +94,7 @@
     m_improper_data = std::shared_ptr<ImproperData>(new ImproperData(m_particle_data, snapshot->improper_data));
 
     m_constraint_data = std::shared_ptr<ConstraintData>(new ConstraintData(m_particle_data, snapshot->constraint_data));
-<<<<<<< HEAD
-=======
     m_pair_data = std::shared_ptr<PairData>(new PairData(m_particle_data, snapshot->pair_data));
->>>>>>> c62a2fcb
     m_integrator_data = std::shared_ptr<IntegratorData>(new IntegratorData(snapshot->integrator_data));
     }
 
@@ -279,12 +273,8 @@
                                                                                               bool dihedrals,
                                                                                               bool impropers,
                                                                                               bool constraints,
-<<<<<<< HEAD
-                                                                                              bool integrators);
-=======
                                                                                               bool integrators,
                                                                                               bool pairs);
->>>>>>> c62a2fcb
 template void SystemDefinition::initializeFromSnapshot<float>(std::shared_ptr< SnapshotSystemData<float> > snapshot);
 
 template SystemDefinition::SystemDefinition(std::shared_ptr< SnapshotSystemData<double> > snapshot,
@@ -296,12 +286,8 @@
                                                                                               bool dihedrals,
                                                                                               bool impropers,
                                                                                               bool constraints,
-<<<<<<< HEAD
-                                                                                              bool integrators);
-=======
                                                                                               bool integrators,
                                                                                               bool pairs);
->>>>>>> c62a2fcb
 template void SystemDefinition::initializeFromSnapshot<double>(std::shared_ptr< SnapshotSystemData<double> > snapshot);
 
 void export_SystemDefinition(py::module& m)
