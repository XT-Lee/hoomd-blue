--- conflicted
+++ resolved
@@ -96,7 +96,7 @@
     // periodic boundary conditions will be handeled in another test
     shared_ptr<SystemDefinition> sysdef_3(new SystemDefinition(3, BoxDim(1000.0), 1, 0, 0, 0, 0, exec_conf));
     shared_ptr<ParticleData> pdata_3 = sysdef_3->getParticleData();
-<<<<<<< HEAD
+    pdata_3->setFlags(~PDataFlags(0));
 
     {
     ArrayHandle<Scalar4> h_pos(pdata_3->getPositions(), access_location::host, access_mode::readwrite);
@@ -105,15 +105,6 @@
     h_pos.data[1].x = Scalar(1.0); h_pos.data[1].y = h_pos.data[1].z = 0.0;
     h_pos.data[2].x = Scalar(2.0); h_pos.data[2].y = h_pos.data[2].z = 0.0;
     }
-=======
-    pdata_3->setFlags(~PDataFlags(0));
-
-    ParticleDataArrays arrays = pdata_3->acquireReadWrite();
-    arrays.x[0] = arrays.y[0] = arrays.z[0] = 0.0;
-    arrays.x[1] = Scalar(1.0); arrays.y[1] = arrays.z[1] = 0.0;
-    arrays.x[2] = Scalar(2.0); arrays.y[2] = arrays.z[2] = 0.0;
-    pdata_3->release();
->>>>>>> 4ad83e67
     shared_ptr<NeighborList> nlist_3(new NeighborList(sysdef_3, Scalar(1.3), Scalar(3.0)));
     shared_ptr<PotentialPairMorse> fc_3 = morse_creator(sysdef_3, nlist_3);
     fc_3->setRcut(0, 0, Scalar(1.3));
