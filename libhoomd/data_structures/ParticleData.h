/*
Highly Optimized Object-oriented Many-particle Dynamics -- Blue Edition
(HOOMD-blue) Open Source Software License Copyright 2009-2015 The Regents of
the University of Michigan All rights reserved.

HOOMD-blue may contain modifications ("Contributions") provided, and to which
copyright is held, by various Contributors who have granted The Regents of the
University of Michigan the right to modify and/or distribute such Contributions.

You may redistribute, use, and create derivate works of HOOMD-blue, in source
and binary forms, provided you abide by the following conditions:

* Redistributions of source code must retain the above copyright notice, this
list of conditions, and the following disclaimer both in the code and
prominently in any materials provided with the distribution.

* Redistributions in binary form must reproduce the above copyright notice, this
list of conditions, and the following disclaimer in the documentation and/or
other materials provided with the distribution.

* All publications and presentations based on HOOMD-blue, including any reports
or published results obtained, in whole or in part, with HOOMD-blue, will
acknowledge its use according to the terms posted at the time of submission on:
http://codeblue.umich.edu/hoomd-blue/citations.html

* Any electronic documents citing HOOMD-Blue will link to the HOOMD-Blue website:
http://codeblue.umich.edu/hoomd-blue/

* Apart from the above required attributions, neither the name of the copyright
holder nor the names of HOOMD-blue's contributors may be used to endorse or
promote products derived from this software without specific prior written
permission.

Disclaimer

THIS SOFTWARE IS PROVIDED BY THE COPYRIGHT HOLDER AND CONTRIBUTORS ``AS IS'' AND
ANY EXPRESS OR IMPLIED WARRANTIES, INCLUDING, BUT NOT LIMITED TO, THE IMPLIED
WARRANTIES OF MERCHANTABILITY, FITNESS FOR A PARTICULAR PURPOSE, AND/OR ANY
WARRANTIES THAT THIS SOFTWARE IS FREE OF INFRINGEMENT ARE DISCLAIMED.

IN NO EVENT SHALL THE COPYRIGHT HOLDER OR CONTRIBUTORS BE LIABLE FOR ANY DIRECT,
INDIRECT, INCIDENTAL, SPECIAL, EXEMPLARY, OR CONSEQUENTIAL DAMAGES (INCLUDING,
BUT NOT LIMITED TO, PROCUREMENT OF SUBSTITUTE GOODS OR SERVICES; LOSS OF USE,
DATA, OR PROFITS; OR BUSINESS INTERRUPTION) HOWEVER CAUSED AND ON ANY THEORY OF
LIABILITY, WHETHER IN CONTRACT, STRICT LIABILITY, OR TORT (INCLUDING NEGLIGENCE
OR OTHERWISE) ARISING IN ANY WAY OUT OF THE USE OF THIS SOFTWARE, EVEN IF
ADVISED OF THE POSSIBILITY OF SUCH DAMAGE.
*/

// Maintainer: joaander

/*! \file ParticleData.h
    \brief Defines the ParticleData class and associated utilities
*/

#ifdef NVCC
#error This header cannot be compiled by nvcc
#endif

#ifndef __PARTICLE_DATA_H__
#define __PARTICLE_DATA_H__

#include "HOOMDMath.h"
#include "GPUArray.h"
#include "GPUVector.h"

#ifdef ENABLE_CUDA
#include "ParticleData.cuh"
#endif

#include "ExecutionConfiguration.h"
#include "BoxDim.h"

#include <boost/shared_ptr.hpp>
#include <boost/signals2.hpp>
#include <boost/function.hpp>
#include <boost/utility.hpp>
#include <boost/dynamic_bitset.hpp>
#include <boost/python.hpp>

#ifdef ENABLE_MPI
#include "Index1D.h"
#endif

#include "DomainDecomposition.h"

#include <stdlib.h>
#include <vector>
#include <string>
#include <bitset>
#include <stack>

/*! \ingroup hoomd_lib
    @{
*/

/*! \defgroup data_structs Data structures
    \brief All classes that are related to the fundamental data
        structures for storing particles.

    \details See \ref page_dev_info for more information
*/

/*! @}
*/

//! Feature-define for HOOMD API
#define HOOMD_SUPPORTS_ADD_REMOVE_PARTICLES

// Forward declaration of Profiler
class Profiler;

class WallData;

// Forward declaration of RigidData
class RigidData;

// Forward declaration of IntegratorData
class IntegratorData;

//! List of optional fields that can be enabled in ParticleData
struct pdata_flag
    {
    //! The enum
    enum Enum
        {
        isotropic_virial=0,        //!< Bit id in PDataFlags for the isotropic virial
        potential_energy,          //!< Bit id in PDataFlags for the potential energy
        pressure_tensor,           //!< Bit id in PDataFlags for the full virial
        rotational_kinetic_energy  //!< Bit id in PDataFlags for the rotational kinetic energy
        };
    };

//! flags determines which optional fields in in the particle data arrays are to be computed / are valid
typedef std::bitset<32> PDataFlags;

//! Defines a simple structure to deal with complex numbers
/*! This structure is useful to deal with complex numbers for such situations
    as Fourier transforms. Note that we do not need any to define any operations and the
    default constructor is good enough
*/
struct CScalar
    {
    Scalar r; //!< Real part
    Scalar i; //!< Imaginary part
    };

//! Sentinel value in \a body to signify that this particle does not belong to a rigid body
const unsigned int NO_BODY = 0xffffffff;

//! Sentinel value in \a r_tag to signify that this particle is not currently present on the local processor
const unsigned int NOT_LOCAL = 0xffffffff;

//! Handy structure for passing around per-particle data
/*! A snapshot is used for two purposes:
 * - Initializing the ParticleData
 * - inside an Analyzer to iterate over the current ParticleData
 *
 * Initializing the ParticleData is accomplished by first filling the particle data arrays with default values
 * (such as type, mass, diameter). Then a snapshot of this initial state is taken and passed to the
 * ParticleDataInitializer, which may modify any of the fields of the snapshot. It then returns it to
 * ParticleData, which in turn initializes its internal arrays from the snapshot using ParticleData::initializeFromSnapshot().
 *
 * To support the second scenario it is necessary that particles can be accessed in global tag order. Therefore,
 * the data in a snapshot is stored in global tag order.
 * \ingroup data_structs
 */
template <class Real>
struct SnapshotParticleData {
    //! Empty snapshot
    SnapshotParticleData()
        : size(0)
        {
        }

    //! constructor
    /*! \param N number of particles to allocate memory for
     */
    SnapshotParticleData(unsigned int N);

    //! Resize the snapshot
    /*! \param N number of particles in snapshot
     */
    void resize(unsigned int N);

    //! Validate the snapshot
    /*! \returns true if the number of elements is consistent
     */
    bool validate() const;

    //! Replicate this snapshot
    /*! \param nx Number of times to replicate the system along the x direction
     *  \param ny Number of times to replicate the system along the y direction
     *  \param nz Number of times to replicate the system along the z direction
     *  \param old_box Old box dimensions
     *  \param new_box Dimensions of replicated box
     */
    void replicate(unsigned int nx, unsigned int ny, unsigned int nz,
        const BoxDim& old_box, const BoxDim& new_box);

<<<<<<< HEAD
    //! Get pos as a numpy array
    boost::python::numeric::array getPosNP();
    //! Get vel as a numpy array
    boost::python::numeric::array getVelNP();
    //! Get accel as a numpy array
    boost::python::numeric::array getAccelNP();
    //! Get type as a numpy array
    boost::python::numeric::array getTypeNP();
    //! Get mass as a numpy array
    boost::python::numeric::array getMassNP();
    //! Get charge as a numpy array
    boost::python::numeric::array getChargeNP();
    //! Get diameter as a numpy array
    boost::python::numeric::array getDiameterNP();
    //! Get image as a numpy array
    boost::python::numeric::array getImageNP();
    //! Get body as a numpy array
    boost::python::numeric::array getBodyNP();
    //! Get orientation as a numpy array
    boost::python::numeric::array getOrientationNP();
    //! Get moment of inertia as a numpy array
    boost::python::numeric::array getMomentInertiaNP();
    //! Get angular momentum as a numpy array
    boost::python::numeric::array getAngmomNP();
=======
    //! Get pos as a Python object
    PyObject* getPosNP();
    //! Get vel as a Python object
    PyObject* getVelNP();
    //! Get accel as a Python object
    PyObject* getAccelNP();
    //! Get type as a Python object
    PyObject* getTypeNP();
    //! Get mass as a Python object
    PyObject* getMassNP();
    //! Get charge as a Python object
    PyObject* getChargeNP();
    //! Get diameter as a Python object
    PyObject* getDiameterNP();
    //! Get image as a Python object
    PyObject* getImageNP();
    //! Get body as a Python object
    PyObject* getBodyNP();
    //! Get orientation as a Python object
    PyObject* getOrientationNP();
>>>>>>> 09722f2a
    //! Get the type names for python
    boost::python::list getTypes();
    //! Set the type names from python
    void setTypes(boost::python::list types);

    std::vector< vec3<Real> > pos;             //!< positions
    std::vector< vec3<Real> > vel;             //!< velocities
    std::vector< vec3<Real> > accel;           //!< accelerations
    std::vector<unsigned int> type;            //!< types
    std::vector<Real> mass;                    //!< masses
    std::vector<Real> charge;                  //!< charges
    std::vector<Real> diameter;                //!< diameters
    std::vector<int3> image;                   //!< images
    std::vector<unsigned int> body;            //!< body ids
    std::vector< quat<Real> > orientation;     //!< orientations
    std::vector< quat<Real> > angmom;          //!< angular momentum quaternion
    std::vector< vec3<Real> > inertia;         //!< principal moments of inertia

    unsigned int size;                         //!< number of particles in this snapshot
    std::vector<std::string> type_mapping;     //!< Mapping between particle type ids and names
    };

//! Structure to store packed particle data
/* pdata_element is used for compact storage of particle data, mainly for communication.
 */
struct pdata_element
    {
    Scalar4 pos;               //!< Position
    Scalar4 vel;               //!< Velocity
    Scalar3 accel;             //!< Acceleration
    Scalar charge;             //!< Charge
    Scalar diameter;           //!< Diameter
    int3 image;                //!< Image
    unsigned int body;         //!< Body id
    Scalar4 orientation;       //!< Orientation
    Scalar4 angmom;            //!< Angular momentum
    Scalar3 inertia;           //!< Principal moments of inertia
    unsigned int tag;          //!< global tag
    };

//! Manages all of the data arrays for the particles
/*! <h1> General </h1>
    ParticleData stores and manages particle coordinates, velocities, accelerations, type,
    and tag information. This data must be available both via the CPU and GPU memories.
    All copying of data back and forth from the GPU is accomplished transparently by GPUArray.

    For performance reasons, data is stored as simple arrays. Once a handle to the particle data
    GPUArrays has been acquired, the coordinates of the particle with
    <em>index</em> \c i can be accessed with <code>pos_array_handle.data[i].x</code>,
    <code>pos_array_handle.data[i].y</code>, and <code>pos_array_handle.data[i].z</code>
    where \c i runs from 0 to <code>getN()</code>.

    Velocities and other properties can be accessed in a similar manner.

    \note Position and type are combined into a single Scalar4 quantity. x,y,z specifies the position and w specifies
    the type. Use __scalar_as_int() / __int_as_scalar() (or __int_as_float() / __float_as_int()) to extract / set
    this integer that is masquerading as a scalar.

    \note Velocity and mass are combined into a single Scalar4 quantity. x,y,z specifies the velocity and w specifies
    the mass.

    \warning Local particles can and will be rearranged in the arrays throughout a simulation.
    So, a particle that was once at index 5 may be at index 123 the next time the data
    is acquired. Individual particles can be tracked through all these changes by their (global) tag.
    The tag of a particle is stored in the \c m_tag array, and the ith element contains the tag of the particle
    with index i. Conversely, the the index of a particle with tag \c tag can be read from
    the element at position \c tag in the a \c m_rtag array.

    In a parallel simulation, the global tag is unique among all processors.

    In order to help other classes deal with particles changing indices, any class that
    changes the order must call notifyParticleSort(). Any class interested in being notified
    can subscribe to the signal by calling connectParticleSort().

    Some fields in ParticleData are not computed and assigned by default because they require additional processing
    time. PDataFlags is a bitset that lists which flags (enumerated in pdata_flag) are enable/disabled. Computes should
    call getFlags() and compute the requested quantities whenever the corresponding flag is set. Updaters and Analyzers
    can request flags be computed via their getRequestedPDataFlags() methods. A particular updater or analyzer should
    return a bitset PDataFlags with only the bits set for the flags that it needs. During a run, System will query
    the updaters and analyzers that are to be executed on the current step. All of the flag requests are combined
    with the binary or operation into a single set of flag requests. System::run() then sets the flags by calling
    setPDataFlags so that the computes produce the requested values during that step.

    These fields are:
     - pdata_flag::isotropic_virial - specify that the net_virial should be/is computed (getNetVirial)
     - pdata_flag::potential_energy - specify that the potential energy .w component stored in the net force array
       (getNetForce) is valid
     - pdata_flag::pressure_tensor - specify that the full virial tensor is valid

    If these flags are not set, these arrays can still be read but their values may be incorrect.

    If any computation is unable to supply the appropriate values (i.e. rigid body virial can not be computed
    until the second step of the simulation), then it should remove the flag to signify that the values are not valid.
    Any analyzer/updater that expects the value to be set should check the flags that are actually set.

    \note Particles are not checked if their position is actually inside the local box. In fact, when using spatial domain decomposition,
    particles may temporarily move outside the boundaries.

    \ingroup data_structs

    ## Parallel simulations

    In a parallel simulation, the ParticleData contains he local particles only, and getN() returns the current number of
    \a local particles. The method getNGlobal() can be used to query the \a global number of particles on all processors.

    During the simulation particles may enter or leave the box, therefore the number of \a local particles may change.
    To account for this, the size of the particle data arrays is dynamically updated using amortized doubling of the array sizes. To add particles to
    the domain, the addParticles() method is called, and the arrays are resized if necessary. Particles are retrieved
    and removed from the local particle data arrays using removeParticles(). To flag particles for removal, set the
    communication flag (m_comm_flags) for that particle to a non-zero value.

    In addition, since many other classes maintain internal arrays holding data for every particle (such as neighbor lists etc.), these
    arrays need to be resized, too, if the particle number changes. Everytime the particle data arrays are reallocated, a
    maximum particle number change signal is triggered. Other classes can subscribe to this signal using connectMaxParticleNumberChange().
    They may use the current maxium size of the particle arrays, which is returned by getMaxN().  This size changes only infrequently
    (by amortized array resizing). Note that getMaxN() can return a higher number
    than the actual number of particles.

    Particle data also stores temporary particles ('ghost atoms'). These are added after the local particle data (i.e. with indices
    starting at getN()). It keeps track of those particles using the addGhostParticles() and removeAllGhostParticles() methods.
    The caller is responsible for updating the particle data arrays with the ghost particle information.

    ## Anisotropic particles

    Anisotropic particles are handled by storing an orientation quaternion for every particle in the simulation.
    Similarly, a net torque is computed and stored for each particle. The design decision made is to not
    duplicate efforts already made to enable composite bodies of anisotropic particles. So the particle orientation
    is a read only quantity when used by most of HOOMD. To integrate this degree of freedom forward, the particle
    must be part of a composite body (stored and handled by RigidData) (there can be single-particle bodies,
    of course) where integration methods like NVERigid will handle updating the degrees of freedom of the composite
    body and then set the constrained position, velocity, and orientation of the constituent particles.

    To enable correct initialization of the composite body moment of inertia, each particle is also assigned
    an individual moment of inertia which is summed up correctly to determine the composite body's total moment of
    inertia.

    Access the orientation quaternion of each particle with the GPUArray gotten from getOrientationArray(), the net
    torque with getTorqueArray(). Individual inertia tensor values can be accessed with getMomentsOfInertia() and
    setMomentsOfInertia()

    ## Origin shifting

    Parallel MC simulations randomly translate all particles by a fixed vector at periodic intervals. This motion
    is not physical, it is merely the easiest way to shift the origin of the cell list / domain decomposition
    boundaries. Analysis routines (i.e. MSD) and movies are complicated by the random motion of all particles.

    ParticleData can track this origin and subtract it from all particles. This subtraction is done when taking a
    snapshot. Putting the subtraction there naturally puts the correction there for all analysis routines and file I/O
    while leaving the shifted particles in place for computes, updaters, and integrators. On the restoration from
    a snapshot, the origin needs to be cleared.

    Two routines support this: translateOrigin() and resetOrigin(). The position of the origin is tracked by
    ParticleData internally. translateOrigin() moves it by a given vector. resetOrigin() zeroes it. TODO: This might
    not be sufficient for simulations where the box size changes. We'll see in testing.
*/
class ParticleData : boost::noncopyable
    {
    public:
        //! Construct with N particles in the given box
        ParticleData(unsigned int N,
                     const BoxDim &global_box,
                     unsigned int n_types,
                     boost::shared_ptr<ExecutionConfiguration> exec_conf,
                     boost::shared_ptr<DomainDecomposition> decomposition
                        = boost::shared_ptr<DomainDecomposition>()
                     );

        //! Construct using a ParticleDataSnapshot
        template<class Real>
        ParticleData(const SnapshotParticleData<Real>& snapshot,
                     const BoxDim& global_box,
                     boost::shared_ptr<ExecutionConfiguration> exec_conf,
                     boost::shared_ptr<DomainDecomposition> decomposition
                        = boost::shared_ptr<DomainDecomposition>()
                     );

        //! Destructor
        virtual ~ParticleData();

        //! Get the simulation box
        const BoxDim& getBox() const;

        //! Set the global simulation box
        void setGlobalBox(const BoxDim &box);

        //! Set the global simulation box Lengths
        void setGlobalBoxL(const Scalar3 &L)
            {
            BoxDim box(L);
            setGlobalBox(box);
            }

        //! Get the global simulation box
        const BoxDim& getGlobalBox() const;

        //! Access the execution configuration
        boost::shared_ptr<const ExecutionConfiguration> getExecConf() const
            {
            return m_exec_conf;
            }

        //! Get the number of particles
        /*! \return Number of particles in the box
        */
        inline unsigned int getN() const
            {
            return m_nparticles;
            }

        //! Get the currrent maximum number of particles
        /*\ return Maximum number of particles that can be stored in the particle array
        * this number has to be larger than getN() + getNGhosts()
        */
        inline unsigned int getMaxN() const
            {
            return m_max_nparticles;
            }

        //! Get current number of ghost particles
        /*\ return Number of ghost particles
        */
        inline unsigned int getNGhosts() const
            {
            return m_nghosts;
            }

        //! Get the global number of particles in the simulation
        /*!\ return Global number of particles
         */
        inline unsigned int getNGlobal() const
            {
            return m_nglobal;
            }

        //! Set global number of particles
        /*! \param nglobal Global number of particles
         */
        void setNGlobal(unsigned int nglobal);

        //! Get the number of particle types
        /*! \return Number of particle types
            \note Particle types are indexed from 0 to NTypes-1
        */
        unsigned int getNTypes() const
            {
            return m_type_mapping.size();
            }

        //! Get the origin for the particle system
        /*! \return origin of the system
        */
        Scalar3 getOrigin()
            {
            return m_origin;
            }

        //! Get the origin image for the particle system
        /*! \return image of the origin of the system
        */
        int3 getOriginImage()
            {
            return m_o_image;
            }

        //! Get the maximum diameter of the particle set
        /*! \return Maximum Diameter Value
        */
        Scalar getMaxDiameter() const
            {
            Scalar maxdiam = 0;
            ArrayHandle< Scalar > h_diameter(getDiameters(), access_location::host, access_mode::read);
            for (unsigned int i = 0; i < m_nparticles; i++) if (h_diameter.data[i] > maxdiam) maxdiam = h_diameter.data[i];
            #ifdef ENABLE_MPI
            if (m_decomposition)
                {
                MPI_Allreduce(MPI_IN_PLACE,&maxdiam, 1, MPI_HOOMD_SCALAR, MPI_MAX, m_exec_conf->getMPICommunicator());
                }
            #endif
            return maxdiam;
            }

        //! Return positions and types
        const GPUArray< Scalar4 >& getPositions() const { return m_pos; }

        //! Return velocities and masses
        const GPUArray< Scalar4 >& getVelocities() const { return m_vel; }

        //! Return accelerations
        const GPUArray< Scalar3 >& getAccelerations() const { return m_accel; }

        //! Return charges
        const GPUArray< Scalar >& getCharges() const { return m_charge; }

        //! Return diameters
        const GPUArray< Scalar >& getDiameters() const { return m_diameter; }

        //! Return images
        const GPUArray< int3 >& getImages() const { return m_image; }

        //! Return tags
        const GPUArray< unsigned int >& getTags() const { return m_tag; }

        //! Return reverse-lookup tags
        const GPUVector< unsigned int >& getRTags() const { return m_rtag; }

        //! Return body ids
        const GPUArray< unsigned int >& getBodies() const { return m_body; }

        /*!
         * Access methods to stand-by arrays for fast swapping in of reordered particle data
         *
         * \warning An array that is swapped in has to be completely initialized.
         *          In parallel simulations, the ghost data needs to be initalized as well,
         *          or all ghosts need to be removed and re-initialized before and after reordering.
         *
         * USAGE EXAMPLE:
         * \code
         * m_comm->migrateParticles(); // migrate particles and remove all ghosts
         *     {
         *      ArrayHandle<Scalar4> h_pos_alt(m_pdata->getAltPositions(), access_location::host, access_mode::overwrite)
         *      ArrayHandle<Scalar4> h_pos(m_pdata->getPositions(), access_location::host, access_mode::read);
         *      for (int i=0; i < getN(); ++i)
         *          h_pos_alt.data[i] = h_pos.data[permutation[i]]; // apply some permutation
         *     }
         * m_pdata->swapPositions(); // swap in reordered data at no extra cost
         * notifyParticleSort();     // ensures that ghosts will be restored at next communication step
         * \endcode
         */

        //! Return positions and types (alternate array)
        const GPUArray< Scalar4 >& getAltPositions() const { return m_pos_alt; }

        //! Swap in positions
        inline void swapPositions() { m_pos.swap(m_pos_alt); }

        //! Return velocities and masses (alternate array)
        const GPUArray< Scalar4 >& getAltVelocities() const { return m_vel_alt; }

        //! Swap in velocities
        inline void swapVelocities() { m_vel.swap(m_vel_alt); }

        //! Return accelerations (alternate array)
        const GPUArray< Scalar3 >& getAltAccelerations() const { return m_accel_alt; }

        //! Swap in accelerations
        inline void swapAccelerations() { m_accel.swap(m_accel_alt); }

        //! Return charges (alternate array)
        const GPUArray< Scalar >& getAltCharges() const { return m_charge_alt; }

        //! Swap in accelerations
        inline void swapCharges() { m_charge.swap(m_charge_alt); }

        //! Return diameters (alternate array)
        const GPUArray< Scalar >& getAltDiameters() const { return m_diameter_alt; }

        //! Swap in diameters
        inline void swapDiameters() { m_diameter.swap(m_diameter_alt); }

        //! Return images (alternate array)
        const GPUArray< int3 >& getAltImages() const { return m_image_alt; }

        //! Swap in images
        inline void swapImages() { m_image.swap(m_image_alt); }

        //! Return tags (alternate array)
        const GPUArray< unsigned int >& getAltTags() const { return m_tag_alt; }

        //! Swap in tags
        inline void swapTags() { m_tag.swap(m_tag_alt); }

        //! Return body ids (alternate array)
        const GPUArray< unsigned int >& getAltBodies() const { return m_body_alt; }

        //! Swap in bodies
        inline void swapBodies() { m_body.swap(m_body_alt); }

        //! Get the net force array (alternate array)
        const GPUArray< Scalar4 >& getAltNetForce() const { return m_net_force_alt; }

        //! Swap in net force
        inline void swapNetForce() { m_net_force.swap(m_net_force_alt); }

        //! Get the net virial array (alternate array)
        const GPUArray< Scalar >& getAltNetVirial() const { return m_net_virial_alt; }

        //! Swap in net virial
        inline void swapNetVirial() { m_net_virial.swap(m_net_virial_alt); }

        //! Get the net torque array (alternate array)
        const GPUArray< Scalar4 >& getAltNetTorqueArray() const { return m_net_torque_alt; }

        //! Swap in net torque
        inline void swapNetTorque() { m_net_torque.swap(m_net_torque_alt); }

        //! Get the orientations (alternate array)
        const GPUArray< Scalar4 >& getAltOrientationArray() const { return m_orientation_alt; }

        //! Swap in orientations
        inline void swapOrientations() { m_orientation.swap(m_orientation_alt); }

        //! Get the angular momenta (alternate array)
        const GPUArray< Scalar4 >& getAltAngularMomentumArray() const { return m_angmom_alt; }

        //! Get the moments of inertia array (alternate array)
        const GPUArray< Scalar3 >& getAltMomentsOfInertiaArray() const { return m_inertia_alt; }

        //! Swap in angular momenta
        inline void swapAngularMomenta() { m_angmom.swap(m_angmom_alt); }

        //! Swap in moments of inertia
        inline void swapMomentsOfInertia() { m_inertia.swap(m_inertia_alt); }

        //! Set the profiler to profile CPU<-->GPU memory copies
        /*! \param prof Pointer to the profiler to use. Set to NULL to deactivate profiling
        */
        void setProfiler(boost::shared_ptr<Profiler> prof)
            {
            m_prof=prof;
            }

        //! Connects a function to be called every time the particles are rearranged in memory
        boost::signals2::connection connectParticleSort(const boost::function<void ()> &func);

        //! Notify listeners that the particles have been rearranged in memory
        void notifyParticleSort();

        //! Connects a function to be called every time the box size is changed
        boost::signals2::connection connectBoxChange(const boost::function<void ()> &func);

        //! Connects a function to be called every time the global number of particles changes
        boost::signals2::connection connectGlobalParticleNumberChange(const boost::function< void()> &func);

        //! Connects a function to be called every time the local maximum particle number changes
        boost::signals2::connection connectMaxParticleNumberChange(const boost::function< void()> &func);

        //! Connects a function to be called every time the ghost particles are reinitialized
        boost::signals2::connection connectGhostParticlesRemoved(const boost::function< void()> &func);

        #ifdef ENABLE_MPI
        //! Connects a function to be called every time a single particle migration is requested
        boost::signals2::connection connectSingleParticleMove(
            const boost::function<void (unsigned int, unsigned int, unsigned int)> &func);
        #endif

        //! Notify listeners that ghost particles have been removed
        void notifyGhostParticlesRemoved();

        //! Connects a funtion to be called every time the number of types changes
        boost::signals2::connection connectNumTypesChange(const boost::function< void()> &func);

        //! Gets the particle type index given a name
        unsigned int getTypeByName(const std::string &name) const;

        //! Gets the name of a given particle type index
        std::string getNameByType(unsigned int type) const;

        //! Rename a type
        void setTypeName(unsigned int type, const std::string& name);

        //! Get the net force array
        const GPUArray< Scalar4 >& getNetForce() const { return m_net_force; }

        //! Get the net virial array
        const GPUArray< Scalar >& getNetVirial() const { return m_net_virial; }

        //! Get the net torque array
        const GPUArray< Scalar4 >& getNetTorqueArray() const { return m_net_torque; }

        //! Get the orientation array
        const GPUArray< Scalar4 >& getOrientationArray() const { return m_orientation; }

        //! Get the angular momentum array
        const GPUArray< Scalar4 >& getAngularMomentumArray() const { return m_angmom; }

        //! Get the angular momentum array
        const GPUArray< Scalar3 >& getMomentsOfInertiaArray() const { return m_inertia; }

        #ifdef ENABLE_MPI
        //! Get the communication flags array
        const GPUArray< unsigned int >& getCommFlags() const { return m_comm_flags; }
        #endif

        #ifdef ENABLE_MPI
        //! Find the processor that owns a particle
        unsigned int getOwnerRank(unsigned int tag) const;
        #endif

        //! Get the current position of a particle
        Scalar3 getPosition(unsigned int tag) const;

        //! Get the current velocity of a particle
        Scalar3 getVelocity(unsigned int tag) const;

        //! Get the current acceleration of a particle
        Scalar3 getAcceleration(unsigned int tag) const;

        //! Get the current image flags of a particle
        int3 getImage(unsigned int tag) const;

        //! Get the current mass of a particle
        Scalar getMass(unsigned int tag) const;

        //! Get the current diameter of a particle
        Scalar getDiameter(unsigned int tag) const;

        //! Get the current charge of a particle
        Scalar getCharge(unsigned int tag) const;

        //! Get the body id of a particle
        unsigned int getBody(unsigned int tag) const;

        //! Get the current type of a particle
        unsigned int getType(unsigned int tag) const;

        //! Get the current index of a particle with a given global tag
        inline unsigned int getRTag(unsigned int tag) const
            {
            assert(tag < m_rtag.size());
            ArrayHandle< unsigned int> h_rtag(m_rtag,access_location::host, access_mode::read);
            unsigned int idx = h_rtag.data[tag];
#ifdef ENABLE_MPI
            assert(m_decomposition || idx < getN());
#endif
            assert(idx < getN() + getNGhosts() || idx == NOT_LOCAL);
            return idx;
            }

        //! Return true if particle is local (= owned by this processor)
        bool isParticleLocal(unsigned int tag) const
             {
             assert(tag < m_rtag.size());
             ArrayHandle< unsigned int> h_rtag(m_rtag,access_location::host, access_mode::read);
             return h_rtag.data[tag] < getN();
             }

        //! Return true if the tag is active
        bool isTagActive(unsigned int tag) const
            {
            std::set<unsigned int>::const_iterator it = m_tag_set.find(tag);
            return it != m_tag_set.end();
            }

        /*! Return the maximum particle tag in the simulation
         * \note If there are zero particles in the simulation, returns UINT_MAX
         */
        unsigned int getMaximumTag() const
            {
            if (m_tag_set.empty())
                return UINT_MAX;
            else
                return *m_tag_set.rbegin();
            }

        //! Get the orientation of a particle with a given tag
        Scalar4 getOrientation(unsigned int tag) const;

        //! Get the angular momentum of a particle with a given tag
        Scalar4 getAngularMomentum(unsigned int tag) const;

        //! Get the moment of inertia of a particle with a given tag
        Scalar3 getMomentsOfInertia(unsigned int tag) const;

        //! Get the net force / energy on a given particle
        Scalar4 getPNetForce(unsigned int tag) const;

        //! Get the net torque on a given particle
        Scalar4 getNetTorque(unsigned int tag) const;

        //! Set the current position of a particle
        /*! \param move If true, particle is automatically placed into correct domain
         */
        void setPosition(unsigned int tag, const Scalar3& pos, bool move=true);

        //! Set the current velocity of a particle
        void setVelocity(unsigned int tag, const Scalar3& vel);

        //! Set the current image flags of a particle
        void setImage(unsigned int tag, const int3& image);

        //! Set the current charge of a particle
        void setCharge(unsigned int tag, Scalar charge);

        //! Set the current mass of a particle
        void setMass(unsigned int tag, Scalar mass);

        //! Set the current diameter of a particle
        void setDiameter(unsigned int tag, Scalar diameter);

        //! Set the body id of a particle
        void setBody(unsigned int tag, int body);

        //! Set the current type of a particle
        void setType(unsigned int tag, unsigned int typ);

        //! Set the orientation of a particle with a given tag
        void setOrientation(unsigned int tag, const Scalar4& orientation);

        //! Set the orientation of a particle with a given tag
        void setAngularMomentum(unsigned int tag, const Scalar4& angmom);

        //! Set the orientation of a particle with a given tag
        void setMomentsOfInertia(unsigned int tag, const Scalar3& mom_inertia);

        //! Get the particle data flags
        PDataFlags getFlags() { return m_flags; }

        //! Set the particle data flags
        /*! \note Setting the flags does not make the requested quantities immediately available. Only after the next
            set of compute() calls will the requested values be computed. The System class talks to the various
            analyzers and updaters to determine the value of the flags for any given time step.
        */
        void setFlags(const PDataFlags& flags) { m_flags = flags; }

        //! Set the external contribution to the virial
        void setExternalVirial(unsigned int i, Scalar v)
            {
            assert(i<6);
            m_external_virial[i] = v;
            };

        //! Get the external contribution to the virial
        Scalar getExternalVirial(unsigned int i)
            {
            assert(i<6);
            return m_external_virial[i];
            }

        //! Remove the given flag
        void removeFlag(pdata_flag::Enum flag) { m_flags[flag] = false; }

        //! Initialize from a snapshot
        template <class Real>
        void initializeFromSnapshot(const SnapshotParticleData<Real> & snapshot);

        //! Take a snapshot
        template <class Real>
        void takeSnapshot(SnapshotParticleData<Real> &snapshot);

        //! Add ghost particles at the end of the local particle data
        void addGhostParticles(const unsigned int nghosts);

        //! Remove all ghost particles from system
        void removeAllGhostParticles()
            {
            notifyGhostParticlesRemoved();
            m_nghosts = 0;
            }

#ifdef ENABLE_MPI
        //! Set domain decomposition information
        void setDomainDecomposition(boost::shared_ptr<DomainDecomposition> decomposition)
            {
            assert(decomposition);
            m_decomposition = decomposition;
            m_box = m_decomposition->calculateLocalBox(m_global_box);
            m_boxchange_signal();
            }

        //! Returns the domain decomin decomposition information
        boost::shared_ptr<DomainDecomposition> getDomainDecomposition()
            {
            return m_decomposition;
            }

        //! Pack particle data into a buffer
        /*! \param out Buffer into which particle data is packed
         *  \param comm_flags Buffer into which communication flags is packed
         *
         *  Packs all particles for which comm_flag>0 into a buffer
         *  and remove them from the particle data
         *
         *  The output buffers are automatically resized to accomodate the data.
         *
         *  \post The particle data arrays remain compact. Any ghost atoms
         *        are invalidated. (call removeAllGhostAtoms() before or after
         *        this method).
         */
        void removeParticles(std::vector<pdata_element>& out, std::vector<unsigned int>& comm_flags);

        //! Add new local particles
        /*! \param in List of particle data elements to fill the particle data with
         */
        void addParticles(const std::vector<pdata_element>& in);

        #ifdef ENABLE_CUDA
        //! Pack particle data into a buffer (GPU version)
        /*! \param out Buffer into which particle data is packed
         *  \param comm_flags Buffer into which communication flags is packed
         *
         *  Pack all particles for which comm_flag >0 into a buffer
         *  and remove them from the particle data
         *
         *  The output buffers are automatically resized to accomodate the data.
         *
         *  \post The particle data arrays remain compact. Any ghost atoms
         *        are invalidated. (call removeAllGhostAtoms() before or after
         *        this method).
         */
        void removeParticlesGPU(GPUVector<pdata_element>& out, GPUVector<unsigned int>& comm_flags);

        //! Remove particles from local domain and add new particle data (GPU version)
        /*! \param in List of particle data elements to fill the particle data with
         */
        void addParticlesGPU(const GPUVector<pdata_element>& in);
        #endif // ENABLE_CUDA

#endif // ENABLE_MPI

        //! Add a single particle to the simulation
        unsigned int addParticle(unsigned int type);

        //! Remove a particle from the simulation
        void removeParticle(unsigned int tag);

        //! Return the nth active global tag
        unsigned int getNthTag(unsigned int n);

        //! Add particle types
        /*! \param Name of type to add
         *
         * Adds the name to the list of types and
         * returns the id of the newly added type
         */
        unsigned int addType(const std::string& type_name);

        //! Translate the box origin
        /*! \param a vector to apply in the translation
        */
        void translateOrigin(const Scalar3& a)
            {
            m_origin += a;
            // wrap the origin back into the box to prevent it from getting too large
            m_global_box.wrap(m_origin, m_o_image);
            }

        //! Rest the box origin
        /*! \post The origin is 0,0,0
        */
        void resetOrigin()
            {
            m_origin = make_scalar3(0,0,0);
            m_o_image = make_int3(0,0,0);
            }

    private:
        BoxDim m_box;                               //!< The simulation box
        BoxDim m_global_box;                        //!< Global simulation box
        boost::shared_ptr<ExecutionConfiguration> m_exec_conf; //!< The execution configuration
#ifdef ENABLE_MPI
        boost::shared_ptr<DomainDecomposition> m_decomposition;       //!< Domain decomposition data
#endif

        std::vector<std::string> m_type_mapping;    //!< Mapping between particle type indices and names

        boost::signals2::signal<void ()> m_sort_signal;       //!< Signal that is triggered when particles are sorted in memory
        boost::signals2::signal<void ()> m_boxchange_signal;  //!< Signal that is triggered when the box size changes
        boost::signals2::signal<void ()> m_max_particle_num_signal; //!< Signal that is triggered when the maximum particle number changes
        boost::signals2::signal<void ()> m_ghost_particles_removed_signal; //!< Signal that is triggered when ghost particles are removed
        boost::signals2::signal<void ()> m_global_particle_num_signal; //!< Signal that is triggered when the global number of particles changes
        boost::signals2::signal<void ()> m_num_types_signal;  //!< Signal that is triggered when the number of types changes

        #ifdef ENABLE_MPI
        boost::signals2::signal<void (unsigned int, unsigned int, unsigned int)> m_ptl_move_signal; //!< Signal when particle moves between domains
        #endif

        unsigned int m_nparticles;                  //!< number of particles
        unsigned int m_nghosts;                     //!< number of ghost particles
        unsigned int m_max_nparticles;              //!< maximum number of particles
        unsigned int m_nglobal;                     //!< global number of particles

        // per-particle data
        GPUArray<Scalar4> m_pos;                    //!< particle positions and types
        GPUArray<Scalar4> m_vel;                    //!< particle velocities and masses
        GPUArray<Scalar3> m_accel;                  //!< particle accelerations
        GPUArray<Scalar> m_charge;                  //!< particle charges
        GPUArray<Scalar> m_diameter;                //!< particle diameters
        GPUArray<int3> m_image;                     //!< particle images
        GPUArray<unsigned int> m_tag;               //!< particle tags
        GPUVector<unsigned int> m_rtag;             //!< reverse lookup tags
        GPUArray<unsigned int> m_body;              //!< rigid body ids
        GPUArray< Scalar4 > m_orientation;          //!< Orientation quaternion for each particle (ignored if not anisotropic)
        GPUArray< Scalar4 > m_angmom;               //!< Angular momementum quaternion for each particle
        GPUArray< Scalar3 > m_inertia;              //!< Principal moments of inertia for each particle
        #ifdef ENABLE_MPI
        GPUArray<unsigned int> m_comm_flags;        //!< Array of communication flags
        #endif

        std::stack<unsigned int> m_recycled_tags;    //!< Global tags of removed particles
        std::set<unsigned int> m_tag_set;            //!< Lookup table for tags by active index
        GPUVector<unsigned int> m_cached_tag_set;    //!< Cached constant-time lookup table for tags by active index
        bool m_invalid_cached_tags;                  //!< true if m_cached_tag_set needs to be rebuilt

        /* Alternate particle data arrays are provided for fast swapping in and out of particle data
           The size of these arrays is updated in sync with the main particle data arrays.

           The primary use case is when particle data has to be re-ordered in-place, i.e.
           a temporary array would otherwise be required. Instead of writing to a temporary
           array and copying to the main particle data subsequently, the re-ordered particle
           data can be written to the alternate arrays, which are then swapped in for
           the real particle data at effectively zero cost.
         */
        GPUArray<Scalar4> m_pos_alt;                //!< particle positions and type (swap-in)
        GPUArray<Scalar4> m_vel_alt;                //!< particle velocities and masses (swap-in)
        GPUArray<Scalar3> m_accel_alt;              //!< particle accelerations (swap-in)
        GPUArray<Scalar> m_charge_alt;              //!< particle charges (swap-in)
        GPUArray<Scalar> m_diameter_alt;            //!< particle diameters (swap-in)
        GPUArray<int3> m_image_alt;                 //!< particle images (swap-in)
        GPUArray<unsigned int> m_tag_alt;           //!< particle tags (swap-in)
        GPUArray<unsigned int> m_body_alt;          //!< rigid body ids (swap-in)
        GPUArray<Scalar4> m_orientation_alt;        //!< orientations (swap-in)
        GPUArray<Scalar4> m_angmom_alt;             //!< angular momenta (swap-in)
        GPUArray<Scalar3> m_inertia_alt;             //!< Principal moments of inertia for each particle (swap-in)
        GPUArray<Scalar4> m_net_force_alt;          //!< Net force (swap-in)
        GPUArray<Scalar> m_net_virial_alt;          //!< Net virial (swap-in)
        GPUArray<Scalar4> m_net_torque_alt;         //!< Net torque (swap-in)

        boost::shared_ptr<Profiler> m_prof;         //!< Pointer to the profiler. NULL if there is no profiler.

        GPUArray< Scalar4 > m_net_force;             //!< Net force calculated for each particle
        GPUArray< Scalar > m_net_virial;             //!< Net virial calculated for each particle (2D GPU array of dimensions 6*number of particles)
        GPUArray< Scalar4 > m_net_torque;            //!< Net torque calculated for each particle

        Scalar m_external_virial[6];                 //!< External potential contribution to the virial
        const float m_resize_factor;                 //!< The numerical factor with which the particle data arrays are resized
        PDataFlags m_flags;                          //!< Flags identifying which optional fields are valid

        Scalar3 m_origin;                            //!< Tracks the position of the origin of the coordinate system
        int3 m_o_image;                              //!< Tracks the origin image

        #ifdef ENABLE_CUDA
        mgpu::ContextPtr m_mgpu_context;             //!< moderngpu context
        #endif

        //! Helper function to allocate particle data
        void allocate(unsigned int N);

        //! Helper function to allocate alternate particle data
        void allocateAlternateArrays(unsigned int N);

        //! Helper function for amortized array resizing
        void resize(unsigned int new_nparticles);

        //! Helper function to reallocate particle data
        void reallocate(unsigned int max_n);

        //! Helper function to rebuild the active tag cache if necessary
        void maybe_rebuild_tag_cache();

        //! Helper function to check that particles of a snapshot are in the box
        /*! \return true If and only if all particles are in the simulation box
         * \param Snapshot to check
         */
        template <class Real>
        bool inBox(const SnapshotParticleData<Real>& snap);
    };


//! Exports the BoxDim class to python
void export_BoxDim();
//! Exports ParticleData to python
void export_ParticleData();
//! Export SnapshotParticleData to python
void export_SnapshotParticleData();

#endif<|MERGE_RESOLUTION|>--- conflicted
+++ resolved
@@ -198,32 +198,6 @@
     void replicate(unsigned int nx, unsigned int ny, unsigned int nz,
         const BoxDim& old_box, const BoxDim& new_box);
 
-<<<<<<< HEAD
-    //! Get pos as a numpy array
-    boost::python::numeric::array getPosNP();
-    //! Get vel as a numpy array
-    boost::python::numeric::array getVelNP();
-    //! Get accel as a numpy array
-    boost::python::numeric::array getAccelNP();
-    //! Get type as a numpy array
-    boost::python::numeric::array getTypeNP();
-    //! Get mass as a numpy array
-    boost::python::numeric::array getMassNP();
-    //! Get charge as a numpy array
-    boost::python::numeric::array getChargeNP();
-    //! Get diameter as a numpy array
-    boost::python::numeric::array getDiameterNP();
-    //! Get image as a numpy array
-    boost::python::numeric::array getImageNP();
-    //! Get body as a numpy array
-    boost::python::numeric::array getBodyNP();
-    //! Get orientation as a numpy array
-    boost::python::numeric::array getOrientationNP();
-    //! Get moment of inertia as a numpy array
-    boost::python::numeric::array getMomentInertiaNP();
-    //! Get angular momentum as a numpy array
-    boost::python::numeric::array getAngmomNP();
-=======
     //! Get pos as a Python object
     PyObject* getPosNP();
     //! Get vel as a Python object
@@ -244,7 +218,11 @@
     PyObject* getBodyNP();
     //! Get orientation as a Python object
     PyObject* getOrientationNP();
->>>>>>> 09722f2a
+    //! Get moment of inertia as a numpy array
+    PyObject* getMomentInertiaNP();
+    //! Get angular momentum as a numpy array
+    PyObject* getAngmomNP();
+
     //! Get the type names for python
     boost::python::list getTypes();
     //! Set the type names from python
