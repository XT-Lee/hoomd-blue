/*
Highly Optimized Object-oriented Many-particle Dynamics -- Blue Edition
(HOOMD-blue) Open Source Software License Copyright 2008-2011 Ames Laboratory
Iowa State University and The Regents of the University of Michigan All rights
reserved.

HOOMD-blue may contain modifications ("Contributions") provided, and to which
copyright is held, by various Contributors who have granted The Regents of the
University of Michigan the right to modify and/or distribute such Contributions.

You may redistribute, use, and create derivate works of HOOMD-blue, in source
and binary forms, provided you abide by the following conditions:

* Redistributions of source code must retain the above copyright notice, this
list of conditions, and the following disclaimer both in the code and
prominently in any materials provided with the distribution.

* Redistributions in binary form must reproduce the above copyright notice, this
list of conditions, and the following disclaimer in the documentation and/or
other materials provided with the distribution.

* All publications and presentations based on HOOMD-blue, including any reports
or published results obtained, in whole or in part, with HOOMD-blue, will
acknowledge its use according to the terms posted at the time of submission on:
http://codeblue.umich.edu/hoomd-blue/citations.html

* Any electronic documents citing HOOMD-Blue will link to the HOOMD-Blue website:
http://codeblue.umich.edu/hoomd-blue/

* Apart from the above required attributions, neither the name of the copyright
holder nor the names of HOOMD-blue's contributors may be used to endorse or
promote products derived from this software without specific prior written
permission.

Disclaimer

THIS SOFTWARE IS PROVIDED BY THE COPYRIGHT HOLDER AND CONTRIBUTORS ``AS IS'' AND
ANY EXPRESS OR IMPLIED WARRANTIES, INCLUDING, BUT NOT LIMITED TO, THE IMPLIED
WARRANTIES OF MERCHANTABILITY, FITNESS FOR A PARTICULAR PURPOSE, AND/OR ANY
WARRANTIES THAT THIS SOFTWARE IS FREE OF INFRINGEMENT ARE DISCLAIMED.

IN NO EVENT SHALL THE COPYRIGHT HOLDER OR CONTRIBUTORS BE LIABLE FOR ANY DIRECT,
INDIRECT, INCIDENTAL, SPECIAL, EXEMPLARY, OR CONSEQUENTIAL DAMAGES (INCLUDING,
BUT NOT LIMITED TO, PROCUREMENT OF SUBSTITUTE GOODS OR SERVICES; LOSS OF USE,
DATA, OR PROFITS; OR BUSINESS INTERRUPTION) HOWEVER CAUSED AND ON ANY THEORY OF
LIABILITY, WHETHER IN CONTRACT, STRICT LIABILITY, OR TORT (INCLUDING NEGLIGENCE
OR OTHERWISE) ARISING IN ANY WAY OUT OF THE USE OF THIS SOFTWARE, EVEN IF
ADVISED OF THE POSSIBILITY OF SUCH DAMAGE.
*/

// Maintainer: joaander

/*! \file GPUFlags.h
    \brief Defines the GPUFlags class
*/

#ifdef NVCC
#error This header cannot be compiled by nvcc
#endif

#ifndef __GPUFLAGS_H__
#define __GPUFLAGS_H__

// for vector types
#ifdef ENABLE_CUDA
#include <cuda_runtime.h>
#endif

#include "ExecutionConfiguration.h"

#include <iostream>
#include <stdexcept>

//! Class for managing a small set of flags set on the GPU
/*!
\b Overview:

GPUFlags is an efficient container for a small set of flags. It is optimized for use when a given set of flags is
set via a kernel call on the GPU and then read on the host. The host may also reset the flag to a known value.

\b Implementation details:
Like GPUArray, GPUFlags keeps around an ExecutionConfiguration to keep the GPU alive, and the flags are "mirrored" on the
host and device. In order to optimize for the fastest performance of the host reading flags that were set on the GPU,
the flags are stored in host mapped memory (on devices that support it). GPUFlags inserts synchronization points 1) when
resetFlags() is called to reset the value of the flags (otherwise a running kernel may overwrite the reset value) and
2) when reading the flags on the host with readFlags(). These synchronizations cost about 5-10 microseconds, so do
not read or reset the flags more times than is needed.

\ingroup data_structs
*/
template<class T> class GPUFlags
    {
    public:
        //! Constructs a NULL GPUFlags
        GPUFlags();
        //! Constructs a GPUFlags attached to a GPU
        GPUFlags(boost::shared_ptr<const ExecutionConfiguration> exec_conf);
        //! Frees memory
        ~GPUFlags();
        
        //! Copy constructor
        GPUFlags(const GPUFlags& from);
        //! = operator
        GPUFlags& operator=(const GPUFlags& rhs);
        
        //! Swap the pointers in two GPUFlags
        inline void swap(GPUFlags& from);
        
        //! Test if the GPUFlags is NULL
        bool isNull() const
            {
            return (h_data == NULL);
            }
            
        //! Read the flags on the host
        inline const T readFlags();

        //! Reset the flags on the host
        inline void resetFlags(const T flags);

#ifdef ENABLE_CUDA
        //! Get the flags on the device
        T* getDeviceFlags()
            {
            return d_data;
            }
#endif
    
    private:
        boost::shared_ptr<const ExecutionConfiguration> m_exec_conf;    //!< execution configuration for working with CUDA
        bool m_mapped;          //!< Set to true when using host mapped memory
        
#ifdef ENABLE_CUDA
        mutable T* d_data;      //!< Pointer to allocated device memory
#endif
        mutable T* h_data;      //!< Pointer to allocated host memory
        
        //! Helper function to allocate memory
        inline void allocate();
        //! Helper function to free memory
        inline void deallocate();
        //! Helper function to clear memory
        inline void memclear();
        
    };

//******************************************
// GPUFlags implementation
// *****************************************

template<class T> GPUFlags<T>::GPUFlags() :
        m_mapped(false),
#ifdef ENABLE_CUDA
        d_data(NULL),
#endif
        h_data(NULL)
    {
    }

/*! \param exec_conf Shared pointer to the execution configuration for managing CUDA initialization and shutdown
*/
template<class T> GPUFlags<T>::GPUFlags(boost::shared_ptr<const ExecutionConfiguration> exec_conf) :
        m_exec_conf(exec_conf), m_mapped(false),
#ifdef ENABLE_CUDA
        d_data(NULL),
#endif
        h_data(NULL)
    {
#ifdef ENABLE_CUDA 
    // set mapping if requested and supported 
    if (m_exec_conf->isCUDAEnabled() && m_exec_conf->dev_prop.canMapHostMemory) 
        m_mapped = true; 
    else 
        m_mapped = false; 
#else 
    m_mapped = false; 
#endif 

    // allocate and clear memory
    allocate();
    memclear();
    }

template<class T> GPUFlags<T>::~GPUFlags()
    {
    deallocate();
    }

template<class T> GPUFlags<T>::GPUFlags(const GPUFlags& from) : m_exec_conf(from.m_exec_conf), m_mapped(false),
#ifdef ENABLE_CUDA
        d_data(NULL),
#endif
        h_data(NULL)
    {
    // allocate and clear new memory the same size as the data in from
    allocate();
    memclear();
    
    // copy over the data to the new GPUFlags
    this->resetFlags(from.readFlags);
    }

template<class T> GPUFlags<T>& GPUFlags<T>::operator=(const GPUFlags& rhs)
    {
    if (this != &rhs) // protect against invalid self-assignment
        {
        // free current memory
        deallocate();
        
        // copy over basic elements
        m_mapped = rhs.m_mapped;
        m_exec_conf = rhs.m_exec_conf;
        
        // allocate and clear new memory the same size as the data in rhs
        allocate();
        memclear();
        
        // copy over the data to the new GPUFlags
        this->resetFlags(rhs.readFlags());
        }
        
    return *this;
    }

/*! \param from GPUFlags to swap \a this with

    a.swap(b) will result in the equivalent of:
    \code
GPUFlags c(a);
a = b;
b = c;
    \endcode

    But it will be done in a super-efficent way by just swapping the internal pointers, thus avoiding all the expensive
    memory deallocations/allocations and copies using the copy constructor and assignment operator.
*/
template<class T> void GPUFlags<T>::swap(GPUFlags& from)
    {
    std::swap(m_mapped, from.m_mapped);
    std::swap(m_exec_conf, from.m_exec_conf);
#ifdef ENABLE_CUDA
    std::swap(d_data, from.d_data);
#endif
    std::swap(h_data, from.h_data);
    }

/*! \pre pointers are not allocated
    \post All memory pointers needed for GPUFlags are allocated
*/
template<class T> void GPUFlags<T>::allocate()
    {
    // sanity check
    assert(h_data == NULL);

    // allocate memory
#ifdef ENABLE_CUDA
    assert(d_data == NULL);
    if (m_exec_conf && m_exec_conf->isCUDAEnabled())
        {
        if (m_mapped)
            {
            #ifdef ENABLE_MPI
            void *ptr = NULL;
<<<<<<< HEAD
	    // need to use hooks provided by MPI library
=======
            // need to use hooks provided by MPI library
>>>>>>> de307978
            int retval = posix_memalign(&ptr, getpagesize(), sizeof(T));
            if (retval != 0)
                {
                m_exec_conf->msg->error() << "Error allocating aligned memory" << std::endl;
                throw std::runtime_error("Error allocating GPUArray.");
                }
            h_data = (T *) ptr;
            cudaHostRegister(h_data, sizeof(T), cudaHostRegisterMapped);
            #else
            cudaHostAlloc(&h_data, sizeof(T), cudaHostAllocMapped);
            #endif
            CHECK_CUDA_ERROR();
            cudaHostGetDevicePointer(&d_data, h_data, 0);
            CHECK_CUDA_ERROR();
            }
        else
            {
            #ifdef ENABLE_MPI
            void *ptr = NULL;
            int retval = posix_memalign(&ptr, getpagesize(), sizeof(T));
            if (retval != 0)
                {
                m_exec_conf->msg->error() << "Error allocating aligned memory" << std::endl;
                throw std::runtime_error("Error allocating GPUArray.");
                }
            h_data = (T *) ptr;
            cudaHostRegister(h_data, sizeof(T), cudaHostRegisterDefault);
            #else
            cudaHostAlloc(&h_data, sizeof(T), cudaHostAllocDefault);
            #endif
            CHECK_CUDA_ERROR();
            cudaMalloc(&d_data, sizeof(T));
            CHECK_CUDA_ERROR();
            }
        }
    else
        {
        h_data = new T;
        }
#else
    h_data = new T;
#endif
    }

/*! \post All allocated memory is freed
*/
template<class T> void GPUFlags<T>::deallocate()
    {
    // don't do anything if the pointers have not been allocated
    if (h_data == NULL)
        return;
        
    // free memory
#ifdef ENABLE_CUDA
    if (m_exec_conf && m_exec_conf->isCUDAEnabled())
        {
        assert(d_data);
        #ifdef ENABLE_MPI
        cudaHostUnregister(h_data);
        CHECK_CUDA_ERROR();
        free(h_data);
        #else
        cudaFreeHost(h_data);
        CHECK_CUDA_ERROR();
        #endif
        if (!m_mapped)
<<<<<<< HEAD
	    {
=======
            {
>>>>>>> de307978
            cudaFree(d_data);
            CHECK_CUDA_ERROR();
            }
        }
    else
        {
        delete h_data;
        }
#else
    delete h_data;
#endif
        
    // set pointers to NULL
    h_data = NULL;
#ifdef ENABLE_CUDA
    d_data = NULL;
#endif
    }

/*! \pre allocate() has been called
    \post All allocated memory is set to 0
*/
template<class T> void GPUFlags<T>::memclear()
    {
    // don't do anything if nothing is allocated
    if (h_data == NULL)
        return;
        
    assert(h_data);
    
#ifdef ENABLE_CUDA
    // wait for the device to catch up
    if (m_exec_conf && m_exec_conf->isCUDAEnabled() && m_mapped)
        {
        cudaThreadSynchronize();
        }
#endif

    // clear memory
    memset(h_data, 0, sizeof(T));
#ifdef ENABLE_CUDA
    if (m_exec_conf && m_exec_conf->isCUDAEnabled() && !m_mapped)
        {
        assert(d_data);
        cudaMemset(d_data, 0, sizeof(T));
        }
#endif
    }

/*! \returns Current value of the flags
    \note readFlags implicitly syncrhonizes with the GPU execution stream. If there are any previous asynch kernel
    launches that may set the flags, readFlags() will wait until they complete and will return any flags possibly
    set by those kernels.
*/
template<class T> const T GPUFlags<T>::readFlags()
    {
#ifdef ENABLE_CUDA
    if (m_mapped)
        {
        // synch to wait for kernels
        cudaThreadSynchronize();
        }
    else
        {
        if (m_exec_conf->isCUDAEnabled())
            {
            // memcpy the results to the host
            cudaMemcpy(h_data, d_data, sizeof(T), cudaMemcpyDeviceToHost);
            }
        }
#endif    

    // return value of flags
    return *h_data;
    }

/*! \param flags Value of flags to set
    \note resetFlags synchronizes with the GPU execution stream. It waits for all prior kernel launches to complete
    before actually resetting the flags so that a possibly executing kernel doesn't unintentionally overwrite the
    intended reset value.
*/
template<class T> void GPUFlags<T>::resetFlags(const T flags)
    {
    if (m_mapped)
        { 
#ifdef ENABLE_CUDA
        // synch to wait for kernels
        cudaThreadSynchronize();
#endif
        // set the flags
        *h_data = flags;
        }
    else
        {
        // set the flags
        *h_data = flags;
#ifdef ENABLE_CUDA
        if (m_exec_conf->isCUDAEnabled())
            {
            // copy to the device
            cudaMemcpy(d_data, h_data, sizeof(T), cudaMemcpyHostToDevice);
            }
#endif
        }
    }

#endif
<|MERGE_RESOLUTION|>--- conflicted
+++ resolved
@@ -261,11 +261,7 @@
             {
             #ifdef ENABLE_MPI
             void *ptr = NULL;
-<<<<<<< HEAD
-	    // need to use hooks provided by MPI library
-=======
             // need to use hooks provided by MPI library
->>>>>>> de307978
             int retval = posix_memalign(&ptr, getpagesize(), sizeof(T));
             if (retval != 0)
                 {
@@ -332,11 +328,7 @@
         CHECK_CUDA_ERROR();
         #endif
         if (!m_mapped)
-<<<<<<< HEAD
-	    {
-=======
-            {
->>>>>>> de307978
+            {
             cudaFree(d_data);
             CHECK_CUDA_ERROR();
             }
