--- conflicted
+++ resolved
@@ -749,11 +749,7 @@
     export_BerendsenGPU();
     export_Enforce2DUpdaterGPU();
     export_FIREEnergyMinimizerGPU();
-<<<<<<< HEAD
-=======
-    export_FIREEnergyMinimizerRigidGPU();
     export_ConstraintEllipsoidGPU();
->>>>>>> 2c663f7f
 #endif
 
 #ifdef ENABLE_MPI
