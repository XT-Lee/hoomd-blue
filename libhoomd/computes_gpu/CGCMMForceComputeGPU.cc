--- conflicted
+++ resolved
@@ -215,14 +215,9 @@
                              this->m_nlist->getNListArray().getPitch(),
                              m_pdata->getNTypes(),
                              m_r_cut * m_r_cut,
-<<<<<<< HEAD
                              m_block_size,
                              m_exec_conf->getComputeCapability()/10);
     if (exec_conf->isCUDAErrorCheckingEnabled())
-=======
-                             m_block_size);
-    if(m_exec_conf->isCUDAErrorCheckingEnabled())
->>>>>>> 442646be
         CHECK_CUDA_ERROR();
 
     Scalar avg_neigh = m_nlist->estimateNNeigh();
