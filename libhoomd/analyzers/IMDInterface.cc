/*
Highly Optimized Object-oriented Many-particle Dynamics -- Blue Edition
(HOOMD-blue) Open Source Software License Copyright 2008-2011 Ames Laboratory
Iowa State University and The Regents of the University of Michigan All rights
reserved.

HOOMD-blue may contain modifications ("Contributions") provided, and to which
copyright is held, by various Contributors who have granted The Regents of the
University of Michigan the right to modify and/or distribute such Contributions.

You may redistribute, use, and create derivate works of HOOMD-blue, in source
and binary forms, provided you abide by the following conditions:

* Redistributions of source code must retain the above copyright notice, this
list of conditions, and the following disclaimer both in the code and
prominently in any materials provided with the distribution.

* Redistributions in binary form must reproduce the above copyright notice, this
list of conditions, and the following disclaimer in the documentation and/or
other materials provided with the distribution.

* All publications and presentations based on HOOMD-blue, including any reports
or published results obtained, in whole or in part, with HOOMD-blue, will
acknowledge its use according to the terms posted at the time of submission on:
http://codeblue.umich.edu/hoomd-blue/citations.html

* Any electronic documents citing HOOMD-Blue will link to the HOOMD-Blue website:
http://codeblue.umich.edu/hoomd-blue/

* Apart from the above required attributions, neither the name of the copyright
holder nor the names of HOOMD-blue's contributors may be used to endorse or
promote products derived from this software without specific prior written
permission.

Disclaimer

THIS SOFTWARE IS PROVIDED BY THE COPYRIGHT HOLDER AND CONTRIBUTORS ``AS IS'' AND
ANY EXPRESS OR IMPLIED WARRANTIES, INCLUDING, BUT NOT LIMITED TO, THE IMPLIED
WARRANTIES OF MERCHANTABILITY, FITNESS FOR A PARTICULAR PURPOSE, AND/OR ANY
WARRANTIES THAT THIS SOFTWARE IS FREE OF INFRINGEMENT ARE DISCLAIMED.

IN NO EVENT SHALL THE COPYRIGHT HOLDER OR CONTRIBUTORS BE LIABLE FOR ANY DIRECT,
INDIRECT, INCIDENTAL, SPECIAL, EXEMPLARY, OR CONSEQUENTIAL DAMAGES (INCLUDING,
BUT NOT LIMITED TO, PROCUREMENT OF SUBSTITUTE GOODS OR SERVICES; LOSS OF USE,
DATA, OR PROFITS; OR BUSINESS INTERRUPTION) HOWEVER CAUSED AND ON ANY THEORY OF
LIABILITY, WHETHER IN CONTRACT, STRICT LIABILITY, OR TORT (INCLUDING NEGLIGENCE
OR OTHERWISE) ARISING IN ANY WAY OUT OF THE USE OF THIS SOFTWARE, EVEN IF
ADVISED OF THE POSSIBILITY OF SUCH DAMAGE.
*/

// Maintainer: joaander

/*! \file IMDInterface.cc
    \brief Defines the IMDInterface class
*/

#ifdef WIN32
#pragma warning( push )
#pragma warning( disable : 4103 4244 )
#endif

#include <boost/python.hpp>
#include <boost/shared_array.hpp>
using namespace boost::python;
using namespace boost;

#include "IMDInterface.h"
#include "SignalHandler.h"

#ifdef ENABLE_MPI
#include "Communicator.h"
#endif

#include "vmdsock.h"
#include "imd.h"

#include <stdexcept>

using namespace std;

/*! After construction, IMDInterface is listening for connections on port \a port.
    analyze() must be called to handle any incoming connections.
    \param sysdef SystemDefinition containing the ParticleData that will be transmitted to VMD
    \param port port number to listen for connections on
    \param pause Set to true to pause the simulation and waith for IMD_GO before continuing
    \param rate Initial rate at which to send data
    \param force Constant force used to apply forces received from VMD
    \param force_scale Factor by which to scale all forces from IMD
*/
IMDInterface::IMDInterface(boost::shared_ptr<SystemDefinition> sysdef,
                           int port,
                           bool pause,
                           unsigned int rate,
                           boost::shared_ptr<ConstForceCompute> force,
                           float force_scale)
    : Analyzer(sysdef)
    {
    m_exec_conf->msg->notice(5) << "Constructing IMDInterface: " << port << " " << pause << " " << rate << " " << force_scale << endl;

    if (port <= 0)
        {
        m_exec_conf->msg->error() << "analyze.imd: Invalid port specified" << endl;
        throw runtime_error("Error initializing IMDInterface");
        }

    // initialize state
    m_active = false;
    m_paused = pause;
    m_trate = rate;
    m_count = 0;
    m_force = force;
    m_force_scale = force_scale;
    m_port = port;
    if (m_force)
        m_force->setForce(0,0,0);

    // TCP socket will be initialized later
    m_is_initialized = false;
    }

void IMDInterface::initConnection()
    {
    int err = 0;
    
    // start by initializing memory
    m_tmp_coords = new float[m_pdata->getNGlobal() * 3];
    
    // intialize the listening socket
    vmdsock_init();
    m_listen_sock = vmdsock_create();
    
    // check for errors
    if (m_listen_sock == NULL)
        {
        m_exec_conf->msg->error() << "analyze.imd: Unable to create listening socket" << endl;
        throw runtime_error("Error initializing IMDInterface");
        }
        
    // bind the socket and start listening for connections on that port
    m_connected_sock = NULL;
    err = vmdsock_bind(m_listen_sock, m_port);
    
    if (err == -1)
        {
        m_exec_conf->msg->error() << "analyze.imd: Unable to bind listening socket" << endl;
        throw runtime_error("Error initializing IMDInterface");
        }
        
    err = vmdsock_listen(m_listen_sock);
    
    if (err == -1)
        {
        m_exec_conf->msg->error() << "analyze.imd: Unable to listen on listening socket" << endl;
        throw runtime_error("Error initializing IMDInterface");
        }
        
    m_exec_conf->msg->notice(2) << "analyze.imd: listening on port " << m_port << endl;
    
    m_is_initialized = true;
    }

IMDInterface::~IMDInterface()
    {
    m_exec_conf->msg->notice(5) << "Destroying IMDInterface" << endl;
 
    if (m_is_initialized)
        {
        // free all used memory
        delete[] m_tmp_coords;
        vmdsock_destroy(m_connected_sock);
        vmdsock_destroy(m_listen_sock);
        
        m_tmp_coords = NULL;
        m_connected_sock = NULL;
        m_listen_sock = NULL;
        }
    }

/*! If there is no active connection, analyze() will check to see if a connection attempt
    has been made since the last call. If so, it will attempt to handshake with VMD and
    on success will start transmitting data every time analyze() is called

    \param timestep Current time step of the simulation
*/
void IMDInterface::analyze(unsigned int timestep)
    {
    if (m_prof)
        m_prof->push("IMD");
  
#ifdef ENABLE_MPI
    bool is_root = true;
    if (m_comm)
        is_root = m_comm->isRoot(); 

    if (is_root && ! m_is_initialized)
        initConnection();

    if (is_root)
<<<<<<< HEAD
=======
#else
    if (! m_is_initialized)
        initConnection();
>>>>>>> 2cbc80ff
#endif
        {
        m_count++;
        
        do
            {
            // establish a connection if one has not been made
            if (m_connected_sock == NULL)
                establishConnectionAttempt();
            
            // dispatch incoming commands
            if (m_connected_sock)
                {
                do
                    {
                    dispatch();
                    }
                    while (m_connected_sock && messagesAvailable());
                }
            
            // quit if cntrl-C was pressed
            if (g_sigint_recvd)
                {
                g_sigint_recvd = 0;
                throw runtime_error("SIG INT received while paused in IMD");
                }
            }
            while (m_paused);
        } 

#ifdef ENABLE_MPI
    unsigned char send_coords = 0;
    if (is_root && m_connected_sock && m_active && (m_trate == 0 || m_count % m_trate == 0))
        send_coords = 1;

    if (m_comm)
        {
        broadcast(*m_comm->getMPICommunicator(), send_coords, m_pdata->getDomainDecomposition()->getRoot());
        }

    if (send_coords)
        sendCoords(timestep);
#else
    // send data when active, connected, and the rate matches
    if (m_connected_sock && m_active && (m_trate == 0 || m_count % m_trate == 0))
        sendCoords(timestep);
#endif    

    if (m_prof)
        m_prof->pop();
    }

/*! \pre \a m_connected_sock is connected and handshaking has occured
*/
void IMDInterface::dispatch()
    {
    assert(m_connected_sock != NULL);
    
    // wait for messages, but only when paused
    int timeout = 0;
    if (m_paused)
        timeout = 5;
    
    // begin by checking to see if any commands have been received
    int length;
    int res = vmdsock_selread(m_connected_sock, timeout);
    // check to see if there are any errors
    if (res == -1)
        {
        m_exec_conf->msg->notice(3) << "analyze.imd: connection appears to have been terminated" << endl;
        processDeadConnection();
        return;
        }
    // if a command is waiting
    if (res == 1)
        {
        // receive the header
        IMDType header = imd_recv_header(m_connected_sock, &length);

        switch (header)
            {
            case IMD_DISCONNECT:
                processIMD_DISCONNECT();
                break;
            case IMD_GO:
                processIMD_GO();
                break;
            case IMD_KILL:
                processIMD_KILL();
                break;
            case IMD_MDCOMM:
                processIMD_MDCOMM(length);
                break;
            case IMD_TRATE:
                processIMD_TRATE(length);
                break;
            case IMD_PAUSE:
                processIMD_PAUSE();
                break;
            case IMD_IOERROR:
                processIMD_IOERROR();
                break;
            default:
                m_exec_conf->msg->notice(3) << "analyze.imd: received an unimplemented command (" << header << "), disconnecting" << endl;
                processDeadConnection();
                break;
            }
        }
    // otherwise no message was received, do nothing
    }

/*! \pre m_connected_sock is connected
*/
bool IMDInterface::messagesAvailable()
    {
    int res = vmdsock_selread(m_connected_sock, 0);
    
    if (res == -1)
        {
        m_exec_conf->msg->notice(3) << "analyze.imd: connection appears to have been terminated" << endl;
        processDeadConnection();
        return false;
        }
    if (res == 1)
        return true;
    else
        return false;
    }

void IMDInterface::processIMD_DISCONNECT()
    {
    // cleanly disconnect and continue running the simulation. This is no different than what we do with a dead
    // connection
    processDeadConnection();
    }

void IMDInterface::processIMD_GO()
    {
    // unpause and start transmitting data
    m_paused = false;
    m_active = true;
    m_exec_conf->msg->notice(3) << "analyze.imd: Received IMD_GO, transmitting data now" << endl;
    }

void IMDInterface::processIMD_KILL()
    {
    // disconnect (no different from handling a dead connection)
    processDeadConnection();
    // terminate the simulation
    m_exec_conf->msg->notice(3) << "analyze.imd: Received IMD_KILL message, stopping the simulation" << endl;
    throw runtime_error("Received IMD_KILL message");
    }

void IMDInterface::processIMD_MDCOMM(unsigned int n)
    {
    // mdcomm is not currently handled
    shared_array<int32> indices(new int32[n]);
    shared_array<float> forces(new float[3*n]);
    
    int err = imd_recv_mdcomm(m_connected_sock, n, &indices[0], &forces[0]);
    
    if (err)
        {
        m_exec_conf->msg->error() << "analyze.imd: Error receiving mdcomm data, disconnecting" << endl;
        processDeadConnection();
        return;
        }

#ifdef ENABLE_MPI
    if (m_comm)
        {
        m_exec_conf->msg->warning() << "analyze.imd: mdcomm currently not supported in MPI simulations." << endl;
        }
#endif
   
    if (m_force)
        {
        ArrayHandle< unsigned int > h_rtag(m_pdata->getRTags(), access_location::host, access_mode::read);
        m_force->setForce(0,0,0);
        for (unsigned int i = 0; i < n; i++)
            {
            unsigned int j = h_rtag.data[indices[i]];
            m_force->setParticleForce(j,
                                      forces[3*i+0]*m_force_scale,
                                      forces[3*i+1]*m_force_scale,
                                      forces[3*i+2]*m_force_scale);
            }
        }
    else
        {
        m_exec_conf->msg->warning() << "analyze.imd: Receiving forces over IMD, but no force was given to analyze.imd. Doing nothing" << endl;
        }
    }
    
void IMDInterface::processIMD_TRATE(int rate)
    {
    m_exec_conf->msg->notice(3) << "analyze.imd: Received IMD_TRATE, setting trate to " << rate << endl;
    m_trate = rate;
    }

void IMDInterface::processIMD_PAUSE()
    {
    if (!m_paused)
        {
        m_exec_conf->msg->notice(3) << "analyze.imd: Received IMD_PAUSE, pausing simulation" << endl;
        m_paused = true;
        }
    else
        {
        m_exec_conf->msg->notice(3) << "analyze.imd: Received IMD_PAUSE, unpausing simulation" << endl;
        m_paused = false;
        }
    }

void IMDInterface::processIMD_IOERROR()
    {
    // disconnect (no different from handling a dead connection)
    processDeadConnection();
    // terminate the simulation
    m_exec_conf->msg->error() << "analyze.imd: Received IMD_IOERROR message, dropping the connection" << endl;
    }

void IMDInterface::processDeadConnection()
    {
    vmdsock_destroy(m_connected_sock);
    m_connected_sock = NULL;
    m_active = false;
    m_paused = false;
    if (m_force)
        m_force->setForce(0,0,0);
    }

/*! \pre \a m_connected_sock is not connected
    \pre \a m_listen_sock is listening
    
    \a m_listen_sock is checked for any incoming connections. If an incoming connection is found, a handshake is made
    and \a m_connected_sock is set. If no connection is established, \a m_connected_sock is set to NULL.
*/
void IMDInterface::establishConnectionAttempt()
    {
    assert(m_listen_sock != NULL);
    assert(m_connected_sock == NULL);
    
    // wait for messages, but only when paused
    int timeout = 0;
    if (m_paused)
        timeout = 5;
    
    // check to see if there is an incoming connection
    if (vmdsock_selread(m_listen_sock, timeout) > 0)
        {
        // create the connection
        m_connected_sock = vmdsock_accept(m_listen_sock);
        if (imd_handshake(m_connected_sock))
            {
            vmdsock_destroy(m_connected_sock);
            m_connected_sock = NULL;
            return;
            }
        else
            {
            m_exec_conf->msg->notice(2) << "analyze.imd: accepted connection" << endl;
            }
        }
    }

/*! \param timestep Current time step of the simulation
    \pre A connection has been established

    Sends the current coordinates to VMD for display.
*/
void IMDInterface::sendCoords(unsigned int timestep)
    {
    // take a snapshot of the particle data
    SnapshotParticleData snapshot(m_pdata->getNGlobal());
    m_pdata->takeSnapshot(snapshot);

#ifdef ENABLE_MPI
    // return now if not root rank
    if (m_comm)
        if (! m_comm->isRoot()) return;
#endif

    assert(m_connected_sock != NULL);
    
    // setup and send the energies structure
    IMDEnergies energies;
    energies.tstep = timestep;
    energies.T = 0.0f;
    energies.Etot = 0.0f;
    energies.Epot = 0.0f;
    energies.Evdw = 0.0f;
    energies.Eelec = 0.0f;
    energies.Ebond = 0.0f;
    energies.Eangle = 0.0f;
    energies.Edihe = 0.0f;
    energies.Eimpr = 0.0f;
    
    int err = imd_send_energies(m_connected_sock, &energies);
    if (err)
        {
        m_exec_conf->msg->error() << "analyze.imd: I/O error while sending energies, disconnecting" << endl;
        processDeadConnection();
        return;
        }
        
    // copy the particle data to the holding array and send it
    for (unsigned int tag = 0; tag < m_pdata->getNGlobal(); tag++)
        {
        m_tmp_coords[tag*3] = float(snapshot.pos[tag].x);
        m_tmp_coords[tag*3 + 1] = float(snapshot.pos[tag].y);
        m_tmp_coords[tag*3 + 2] = float(snapshot.pos[tag].z);
        }
    err = imd_send_fcoords(m_connected_sock, m_pdata->getNGlobal(), m_tmp_coords);
    
    if (err)
        {
        m_exec_conf->msg->error() << "analyze.imd: I/O error while sending coordinates, disconnecting" << endl;
        processDeadConnection();
        return;
        }
    }

void export_IMDInterface()
    {
    class_<IMDInterface, boost::shared_ptr<IMDInterface>, bases<Analyzer>, boost::noncopyable>
        ("IMDInterface", init< boost::shared_ptr<SystemDefinition>, int, bool, unsigned int, boost::shared_ptr<ConstForceCompute> >())
        ;
    }

#ifdef WIN32
#pragma warning( pop )
#endif
<|MERGE_RESOLUTION|>--- conflicted
+++ resolved
@@ -196,12 +196,9 @@
         initConnection();
 
     if (is_root)
-<<<<<<< HEAD
-=======
 #else
     if (! m_is_initialized)
         initConnection();
->>>>>>> 2cbc80ff
 #endif
         {
         m_count++;
