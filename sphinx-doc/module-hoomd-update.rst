--- conflicted
+++ resolved
@@ -8,19 +8,13 @@
 .. autosummary::
     :nosignatures:
 
-<<<<<<< HEAD
-    hoomd.update.BoxResize
-=======
+    BoxResize
     CustomUpdater
->>>>>>> 51581582
 
 .. rubric:: Details
 
 .. automodule:: hoomd.update
     :synopsis: Modify the system state periodically.
-<<<<<<< HEAD
     :members:
     :imported-members:
-=======
-    :members: CustomUpdater
->>>>>>> 51581582
+    :members: BoxResize, CustomUpdater