# HOOMD-blue Change Log

[TOC]

## v2.0.0

*Bug fixes*

* Angles, dihedrals, and impropers no longer initialize with one default type.
* Fixed a bug where integrate.brownian gave the same x,y, and z velocity components.

*New features*

* Distance constraints `constrain.distance` - constrain pairs of particles to a fixed separation distance
* `context.initialize()` can now be called multiple times - useful in jupyter notebooks
* Manage multiple simulations in a single job script with `SimulationContext` as a python context manager.
* `util.quiet_status() / util.unquiet_status()` allow users to control if line status messages are output.
* Support executing hoomd in Jupyter (ipython) notebooks. Notice, warning, and error messages now show up in the
  notebook output blocks.
* `analyze.log` can now register python callback functions as sources for logged quantities.
* The GSD file format (http://gsd.readthedocs.org/en/latest/) is fully implemented in hoomd
    * `dump.gsd` writes GSD trajectories and restart files (use `truncate=true` for restarts).
    * `init.read_gsd` reads GSD file and initializes the system, and can start the simulation
       from any frame in the GSD file.
    * `data.gsd_snapshot` reads a GSD file into a snapshot which can be modified before system
      initialization with `init.read_snapshot`.
    * The GSD file format is capable of storing all particle and topology data fields in hoomd,
      either static at frame 0, or varying over the course of the trajectory. The number of
      particles, types, bonds, etc. can also vary over the trajectory.
* `force.active` applies an active force (optionally with rotational diffusion) to a group of particles
* `update.constrain_ellipsoid` constrains particles to an ellipsoid
* `integrate.langevin` and `ingetgrate.brownian` now apply rotational noise and damping to anisotropic particles
<<<<<<< HEAD
* Support dynamically updating groups. `group.force_update()` forces the group to rebuild according
  to the original selection criteria. For example, this can be used to periodically update a cuboid
  group to include particles only in the specified region.
=======
* `pair.reaction_field` implements a pair force for a screened electrostatic interaction of a charge pair in a dielectric medium.
>>>>>>> 4c8c515d

*Changes that require job script modifications*

* `context.initialize()` is now required before any other hoomd script command.
* `init.reset()` no longer exists. Use `context.initialize()` or activate a `SimulationContext`.
* Any scripts that relied on undocumented members of the `globals` module will fail. These variables have been moved to the `context` module and members of the currently active `SimulationContext`.
* bonds, angles, dihedrals, and impropers no longer use the `set_coeff` syntax. Use `bond_coeff.set`, `angle_coeff.set`,
  `dihedral_coeff.set`, and `improper_coeff.set` instead.

*Other changes*

* CMake minimum version is now 2.8
* Convert particle type names to `str` to allow unicode type name input
* `__version__` is now available in the top level package
* `boost::iostreams` is no longer a build dependency

*Removed*

* Removed `integrate.bdnvt`: use `integrate.langevin`
* Removed `mtk=False` option from `integrate.nvt` - The MTK NVT integrator is now the only implementation.

## v1.3.3

Released 2016/03/06

*Bug fixes*

* Fix problem incluing `hoomd.h` in plugins
* Fix random memory errors when using walls

## v1.3.2

Released 2016/02/08

*Bug fixes*

* Fix wrong access to system.box
* Fix kinetic energy logging in MPI
* Fix particle out of box error if particles are initialized on the boundary in MPI
* Add integrate.brownian to the documentation index
* Fix misc doc typos
* Fix runtime errors with boost 1.60.0
* Fix corrupt metadata dumps in MPI runs

## v1.3.1

Released 2016/1/14

*Bug fixes*

* Fix invalid MPI communicator error with Intel MPI
* Fix python 3.5.1 seg fault

## v1.3.0

Released 2015/12/8

*New features*

* Automatically load balanced domain decomposition simulations.
* Anisotropic particle integrators.
* Gay-Berne pair potential.
* Dipole pair potential.
* Brownian dynamics `integrate.brownian`
* Langevin dynamics `integrate.langevin` (formerly `bdnvt`)
* `nlist.stencil` to compute neighbor lists using stencilled cell lists.
* Add single value scale, `min_image`, and `make_fraction` to `data.boxdim`
* `analyze.log` can optionally not write a file and now supports querying current quantity values.
* Rewritten wall potentials.
    * Walls are now sums of planar, cylindrical, and spherical half-spaces.
    * Walls are defined and can be modified in job scripts.
    * Walls execute on the GPU.
    * Walls support per type interaction parameters.
    * Implemented for: lj, gauss, slj, yukawa, morse, force_shifted_lj, and mie potentials.
* External electric field potential: `external.e_field`

*Bug fixes*

* Fixed a bug where NVT integration hung when there were 0 particles in some domains.
* Check SLURM environment variables for local MPI rank identification
* Fixed a typo in the box math documentation
* Fixed a bug where exceptions weren't properly passed up to the user script
* Fixed a bug in the velocity initialization example
* Fixed an openmpi fork() warning on some systems
* Fixed segfaults in PPPM
* Fixed a bug where compute.thermo failed after reinitializing a system
* Support list and dict-like objects in init.create_random_polymers.
* Fall back to global rank to assign GPUs if local rank is not available

*Deprecated commands*

* `integrate.bdnvt` is deprecated. Use `integrate.langevin` instead.
* `dump.bin` and `init.bin` are now removed. Use XML files for restartable jobs.

*Changes that may break existing scripts*

* `boxdim.wrap` now returns the position and image in a tuple, where it used to return just the position.
* `wall.lj` has a new API
* `dump.bin` and `init.bin` have been removed.

## v1.2.1

Released 2015/10/22

*Bug fixes*

* Fix a crash when adding or removing particles and reinitializing
* Fix a bug where simulations hung on sm 5.x GPUs with CUDA 7.5
* Fix compile error with long tests enabled
* Issue a warning instead of an error for memory allocations greater than 4 GiB.
* Fix invalid RPATH when building inside `zsh`.
* Fix incorrect simulations with `integrate.npt_rigid`
* Label mie potential correctly in user documentation

## v1.2.0

Released 2015/09/30

*New features*

* Performance improvements for systems with large particle size disparity
* Bounding volume hierarchy (tree) neighbor list computation
* Neighbor lists have separate `r_cut` values for each pair of types
* addInfo callback for dump.pos allows user specified information in pos files

*Bug fixes*

* Fix `test_pair_set_energy` unit test, which failed on numpy < 1.9.0
* Analyze.log now accepts unicode strings.
* Fixed a bug where calling `restore_snapshot()` during a run zeroed potential parameters.
* Fix segfault on exit with python 3.4
* Add `cite.save()` to documentation
* Fix a problem were bond forces are computed incorrectly in some MPI configurations
* Fix bug in pair.zbl
* Add pair.zbl to the documentation
* Use `HOOMD_PYTHON_LIBRARY` to avoid problems with modified CMake builds that preset `PYTHON_LIBRARY`

## v1.1.1

Released 2015/07/21

*Bug fixes*

* `dump.xml(restart=True)` now works with MPI execution
* Added missing documentation for `meta.dump_metadata`
* Build all unit tests by default
* Run all script unit tests through `mpirun -n 1`

## v1.1.0

Released 2015/07/14

*New features*

* Allow builds with ninja.
* Allow K=0 FENE bonds.
* Allow number of particles types to change after initialization.
```system.particles.types.add('newType')```
* Allow number of particles to change after initialization.
```
system.particles.add('A')
del system.particles[0]
```
* OPLS dihedral
* Add `phase` keyword to analyzers and dumps to make restartable jobs easier.
* `HOOMD_WALLTIME_STOP` environment variable to stop simulation runs before they hit a wall clock limit.
* `init.read_xml()` Now accepts an initialization and restart file.
* `dump.xml()` can now write restart files.
* Added documentation concepts page on writing restartable jobs.
* New citation management infrastructure. `cite.save()` writes `.bib` files with a list of references to features
  actively used in the current job script.
* Snapshots expose data as numpy arrays for high performance access to particle properties.
* `data.make_snapshot()` makes a new empty snapshot.
* `analyze.callback()` allows multiple python callbacks to operate at different periods.
* `comm.barrier()` and `comm.barrier_all()` allow users to insert barriers into their scripts.
* Mie pair potential.
* `meta.dump_metadata()` writes job metadata information out to a json file.
* `context.initialize()` initializes the execution context.
* Restart option for `dump.xml()`

*Bug fixes*

* Fix slow performance when initializing `pair.slj()`in MPI runs.
* Properly update particle image when setting position from python.
* PYTHON_SITEDIR hoomd shell launcher now calls the python interpreter used at build time.
* Fix compile error on older gcc versions.
* Fix a bug where rigid bodies had 0 velocity when restarting jobs.
* Enable `-march=native` builds in OS X clang builds.
* Fix `group.rigid()` and `group.nonrigid()`.
* Fix image access from the python data access proxies.
* Gracefully exit when launching MPI jobs with mixed execution configurations.

*Changes that may require updated job scripts*

* `context.initialize()` **must** be called before any `comm` method that queries the MPI rank. Call it as early as
  possible in your job script (right after importing `hoomd_script`) to avoid problems.

*Deprecated*

* `init.create_empty()` is deprecated and will be removed in a future version. Use `data.make_snapshot()` and
  `init.read_snapshot()` instead.
* Job scripts that do not call `context.initialize()` will result in a warning message. A future version of HOOMD
  will require that you call `context.initialize()`.

*Removed*

* Several `option` commands for controlling the execution configuration. Replaced with `context.initialize`.

## v1.0.5

Released 2015/05/19

*Bug fixes*

* Fix segfault when changing integrators
* Fix system.box to indicate the correct number of dimensions
* Fix syntax error in comm.get_rank with --nrank
* Enable CUDA enabled builds with the intel compiler
* Use CMake builtin FindCUDA on recent versions of CMake
* GCC_ARCH env var sets the -march command line option to gcc at configure time
* Auto-assign GPU-ids on non-compute exclusive systems even with --mode=gpu
* Support python 3.5 alpha
* Fix a bug where particle types were doubled with boost 1.58.0
* Fix a bug where angle_z=true dcd output was inaccurate near 0 angles
* Properly handle lj.wall potentials with epsilon=0.0 and particles on top of the walls

## v1.0.4

Released 2015/04/07

*Bug fixes*

* Fix invalid virials computed in rigid body simulations when multi-particle bodies crossed box boundaries
* Fix invalid forces/torques for rigid body simulations caused by race conditions
* Fix compile errors on Mac OS X 10.10
* Fix invalid pair force computations caused by race conditions
* Fix invalid neighbour list computations caused by race conditions on Fermi generation GPUs

*Other*

* Extremely long running unit tests are now off by default. Enable with -DHOOMD_SKIP_LONG_TESTS=OFF
* Add additional tests to detect race conditions and memory errors in kernels

## v1.0.3

Released 2015/03/18

**Bug fixes**

* Enable builds with intel MPI
* Silence warnings coming from boost and python headers

## v1.0.2

Released 2015/01/21

**Bug fixes**

* Fixed a bug where `linear_interp` would not take a floating point value for *zero*
* Provide more useful error messages when cuda drivers are not present
* Assume device count is 0 when `cudaGetDeviceCount()` returns an error
* Link to python statically when `ENABLE_STATIC=on`
* Misc documentation updates

## v1.0.1

Released 2014/09/09

**Bug fixes**

1. Fixed bug where error messages were truncated and HOOMD exited with a segmentation fault instead (e.g. on Blue Waters)
1. Fixed bug where plug-ins did not load on Blue Waters
1. Fixed compile error with gcc4.4 and cuda5.0
1. Fixed syntax error in `read_snapshot()`
1. Fixed a bug where `init.read_xml throwing` an error (or any other command outside of `run()`) would hang in MPI runs
1. Search the install path for hoomd_script - enable the hoomd executable to be outside of the install tree (useful with cray aprun)
1. Fixed CMake 3.0 warnings
1. Removed dependancy on tr1/random
1. Fixed a bug where `analyze.msd` ignored images in the r0_file
1. Fixed typos in `pair.gauss` documentation
1. Fixed compile errors on Ubuntu 12.10
1. Fix failure of `integrate.nvt` to reach target temperature in analyze.log. The fix is a new symplectic MTK integrate.nvt integrator. Simulation results in hoomd v1.0.0 are correct, just the temperature and velocity outputs are off slightly.
1. Remove MPI from Mac OS X dmg build.
1. Enable `import hoomd_script as ...`

*Other changes*

1. Added default compile flag -march=native
1. Support CUDA 6.5
1. Binary builds for CentOS/RHEL 6, Fedora 20, Ubuntu 14.04 LTS, and Ubuntu 12.04 LTS.

## Version 1.0.0

Released 2014/05/25

*New features*

* Support for python 3
* New NPT integrator capable of flexible coupling schemes
* Triclinic unit cell support
* MPI domain decomposition
* Snapshot save/restore
* Autotune block sizes at run time
* Improve performance in small simulation boxes
* Improve performance with smaller numbers of particles per GPU
* Full double precision computations on the GPU (compile time option must be enabled, binary builds provided on the download page are single precision)
* Tabulated bond potential `bond.table`
* Tabulated angle potential `angle.table`
* Tabulated dihedral potental `dihedral.table`
* `update.box_resize` now accepts `period=None` to trigger an immediate update of the box without creating a periodic updater
* `update.box_resize` now replaces *None* arguments with the current box parameters
* `init.create_random` and `init.create_random_polymers` can now create random configurations in triclinc and 2D boxes
* `init.create_empty` can now create triclinic boxes
* particle, bond, angle, dihedral, and impropers types can now be named in `init.create_empty`
* `system.replicate` command replicates the simulation box

*Bug fixes*

* Fixed a bug where init.create_random_polymers failed when lx,ly,lz were not equal.
* Fixed a bug in init.create_random_polymers and init.create_random where the separation radius was not accounted for correctly
* Fixed a bug in bond.* where random crashes would occur when more than one bond type was defined
* Fixed a bug where dump.dcd did not write the period to the file

*Changes that may require updated job scripts*

* `integrate.nph`: A time scale `tau_p` for the relaxation of the barostat is now required instead of the barostat mass *W* of the previous release.
The time scale is the relaxation time the barostat would have at an average temperature `T_0 = 1`, and it is related to the internally used
(Andersen) Barostat mass *W* via `W = d N T_0 tau_p^2`, where *d* is the dimensionsality and *N* the number of particles.
* `sorter` and `nlist` are now modules, not variables in the `__main__` namespace.
* Data proxies function correctly in MPI simulations, but are extremely slow. If you use `init.create_empty`, consider separating the generation step out to a single rank short execution that writes an XML file for the main run.
* `update.box_resize(Lx=...)` no longer makes cubic box updates, instead it will keep the current **Ly** and **Lz**. Use the `L=...` shorthand for cubic box updates.
* All `init.*` commands now take `data.boxdim` objects, instead of `hoomd.boxdim` (or *3-tuples*). We strongly encourage the use of explicit argument names for `data.boxdim()`. In particular, if `hoomd.boxdim(123)` was previously used to create a cubic box, it is now required to use `data.boxdim(L=123)` (CORRECT) instead of `data.boxdim(123)` (INCORRECT), otherwise a box with unit dimensions along the y and z axes will be created.
* `system.dimensions` can no longer be set after initialization. System dimensions are now set during initialization via the `data.boxdim` interface. The dimensionality of the system can now be queried through `system.box`.
* `system.box` no longer accepts 3-tuples. It takes `data.boxdim` objects.
* `system.dimensions` no longer exists. Query the dimensionality of the system from `system.box`. Set the dimensionality of the system by passing an appropriate `data.boxdim` to an `init` method.
* `init.create_empty` no longer accepts `n_*_types`. Instead, it now takes a list of strings to name the types.

*Deprecated*

* Support for G80, G200 GPUs.
* `dump.bin` and `read.bin`. These will be removed in v1.1 and replaced with a new binary format.

*Removed*

* OpenMP mult-core execution (replaced with MPI domain decomposition)
* `tune.find_optimal_block_size` (replaced by Autotuner)

## Version 0.11.3

Released 2013/05/10

*Bug fixes*

* Fixed a bug where charge.pppm could not be used after init.reset()
* Data proxies can now set body angular momentum before the first run()
* Fixed a bug where PPPM forces were incorrect on the GPU

## Version 0.11.2

Released 2012/12/19

*New features*

* Block sizes tuned for K20

*Bug fixes*

* Warn user that PPPM ignores rigid body exclusions
* Document that proxy iterators need to be deleted before init.reset()
* Fixed a bug where body angular momentum could not be set
* Fixed a bug where analyze.log would report nan for the pressure tensor in nve and nvt simulations

## Version 0.11.1

Released 2012/11/2

*New features*

* Support for CUDA 5.0
* Binary builds for Fedora 16 and OpenSUSE 12.1
* Automatically specify /usr/bin/gcc to nvcc when the configured gcc is not supported

*Bug fixes*

* Fixed a compile error with gcc 4.7
* Fixed a bug where PPPM forces were incorrect with neighborlist exclusions
* Fixed an issue where boost 1.50 and newer were not detected properly when BOOST_ROOT is set
* Fixed a bug where accessing force data in python prevented init.reset() from working
* Fixed a bug that prevented pair.external from logging energy
* Fixed a unit test that failed randomly

## Version 0.11.0

2012-07-27

*New features*

1. Support for Kepler GPUs (GTX 680)
1. NPH integration (*integrate.nph*)
1. Compute full pressure tensor
1. Example plugin for new bond potentials
1. New syntax for bond coefficients: *_bond_.bond_coeff.set('type', _params_)*
1. New external potential: *external.periodic* applies a periodic potential along one direction (uses include inducing lamellar phases in copolymer systems)
1. Significant performance increases when running *analyze.log*, *analyze.msd*, *update.box_resize*, *update.rescale_temp*, or *update.zero_momentum* with a small period
1. Command line options may now be overwritten by scripts, ex: *options.set_gpu(2)*
1. Added *--user* command line option to allow user defined options to be passed into job scripts, ex: *--user="-N=5 -phi=0.56"*
1. Added *table.set_from_file* method to enable reading table based pair potentials from a file
1. Added *--notice-level* command line option to control how much extra information is printed during a run. Set to 0 to disable, or any value up to 10. At 10, verbose debugging information is printed.
1. Added *--msg-file* command line option which redirects the message output to a file
1. New pair potential *pair.force_shifted_lj* : Implements http://dx.doi.org/10.1063/1.3558787

*Bug fixes*

1. Fixed a bug where FENE bonds were sometimes computed incorrectly
1. Fixed a bug where pressure was computed incorrectly when using pair.dpd or pair.dpdlj
1. Fixed a bug where using OpenMP and CUDA at the same time caused invalid memory accesses
1. Fixed a bug where RPM packages did not work on systems where the CUDA toolkit was not installed
1. Fixed a bug where rigid body velocities were not set from python
1. Disabled OpenMP builds on Mac OS X. HOOMD-blue w/ openmp enabled crashes due to bugs in Apple's OpenMP implementation.
1. Fixed a bug that allowed users to provide invalid rigid body data and cause a seg fault.
1. Fixed a bug where using PPPM resulted in error messages on program exit.

*API changes*

1. Bond potentials rewritten with template evaluators
1. External potentials use template evaluators
1. Complete rewrite of ParticleData - may break existing plugins
1. Bond/Angle/Dihedral data structures rewritten
    * The GPU specific data structures are now generated on the GPU
1. DPDThermo and DPDLJThermo are now processed by the same template class
1. Headers that cannot be included by nvcc now throw an error when they are
1. CUDA 4.0 is the new minimum requirement
1. Rewrote BoxDim to internally handle minimum image conventions
1. HOOMD now only compiles ptx code for the newest architecture, this halves the executable file size
1. New Messenger class for global control of messages printed to the screen / directed to a file.

*Testing changes*

1. Automated test suite now performs tests on OpenMPI + CUDA builds
1. Valgrind tests added back into automated test suite
1. Added CPU test in bd_ridid_updater_tests
1. ctest -S scripts can now set parallel makes (with cmake > 2.8.2)

## Version 0.10.1

2012-02-10

1. Add missing entries to credits page
1. Add `dist_check` option to neighbor list. Can be used to force neighbor list builds at a specified frequency (useful in profiling runs with nvvp).
1. Fix typos in ubuntu compile documentation
1. Add missing header files to hoomd.h
1. Add torque to the python particle data access API
1. Support boost::filesystem API v3
1. Expose name of executing gpu, n_cpu, hoomd version, git sha1, cuda version, and compiler version to python
1. Fix a bug where multiple `nvt_rigid` or `npt_rigid` integrators didn't work correctly
1. Fix missing pages in developer documentation

## Version 0.10.0

2011-12-14

*New features*

1. Added *pair.dpdlj* which uses the DPD thermostat and the Lennard-Jones potential. In previous versions, this could be accomplished by using two pair commands but at the cost of reduced performance.
1. Additional example scripts are now present in the documentation. The example scripts are cross-linked to the commands that are used in them.
1. Most dump commands now accept the form: *dump.ext(filename="filename.ext")* which immediately writes out filename.ext.
1. Added _vis_ parameter to dump.xml which enables output options commonly used in files written for the purposes of visulization. dump.xml also now accepts parameters on the instantiation line. Combined with the previous feature, *dump.xml(filename="file.xml", vis=True)* is now a convenient short hand for what was previously
<pre><code class="python">
xml = dump.xml()
xml.set_params(position = True, mass = True, diameter = True, \
                         type = True, bond = True, angle = True, \
                         dihedral = True, improper = True, charge = True)
xml.write(filename="file.xml")
</code></pre>
1. Specify rigid bodies in XML input files
1. Simulations that contain rigid body constraints applied to groups of particles in BDNVT, NVE, NVT, and NPT ensembles.
    * *integrate.bdnvt_rigid*
    * *integrate.nve_rigid*
    * *integrate.nvt_rigid*
    * *integrate.npt_rigid*
1. Energy minimization of rigid bodies (*integrate.mode_minimize_rigid_fire*)
1. Existing commands are now rigid-body aware
    * update.rescale_temp
    * update.box_resize
    * update.enforce2d
    * update.zero_momentum
1. NVT integration using the Berendsen thermostat (*integrate.berendsen*)
1. Bonds, angles, dihedrals, and impropers can now be created and deleted with the python data access API.
1. Attribution clauses added to the "HOOMD-blue license":http://codeblue.umich.edu/hoomd-blue/doc/page_license.html

*Changes that may break existing job scripts*

1. The _wrap_ option to *dump.dcd* has been changed to _unwrap_full_ and its meaning inverted. *dump.dcd* now offers two options for unwrapping particles, _unwrap_full_ fully unwraps particles into their box image and _unwrap_rigid_ unwraps particles in rigid bodies so that bodies are not broken up across a box boundary.

*Bug/fixes small enhancements*

1. Fixed a bug where launching hoomd on mac os X 10.5 always resulted in a bus error.
1. Fixed a bug where DCD output restricted to a group saved incorrect data.
1. force.constant may now be applied to a group of particles, not just all particles
1. Added C++ plugin example that demonstrates how to add a pair potential in a plugin
1. Fixed a bug where box.resize would always transfer particle data even in a flat portion of the variant
1. OpenMP builds re-enabled on Mac OS X
1. Initial state of integrate.nvt and integrate.npt changed to decrease oscillations at startup.
1. Fixed a bug where the polymer generator would fail to initialize very long polymers
1. Fixed a bug where images were passed to python as unsigned ints.
1. Fixed a bug where dump.pdb wrote coordinates in the wrong order.
1. Fixed a rare problem where a file written by dump.xml would not be read by init.read_xml due to round-off errors.
1. Increased the number of significant digits written out to dump.xml to make them more useful for ad-hoc restart files.
1. Potential energy and pressure computations that slow performance are now only performed on those steps where the values are actually needed.
1. Fixed a typo in the example C++ plugin
1. Mac build instructions updated to work with the latest version of macports
1. Fixed a bug where set_period on any dump was ineffective.
1. print_status_line now handles multiple lines
1. Fixed a bug where using bdnvt tally with per type gammas resulted in a race condition.
1. Fix an issue where ENABLE_CUDA=off builds gave nonsense errors when --mode=gpu was requested.
1. Fixed a bug where dumpl.xml could produce files that init.xml would not read
1. Fixed a typo in the example plugin
1. Fix example that uses hoomd as a library so that it compiles.
1. Update maintainer lines
1. Added message to nlist exclusions that notifies if diameter or body exclusions are set.
1. HOOMD-blue is now hosted in a git repository
1. Added bibtex bibliography to the user documentation
1. Converted user documentation examples to use doxygen auto cross-referencing \example commands
1. Fix a bug where particle data is not released in dump.binary
1. ENABLE_OPENMP can now be set in the ctest builds
1. Tuned block sizes for CUDA 4.0
1. Removed unsupported GPUS from CUDA_ARCH_LIST

## Version 0.9.2

2011-04-04

*Note:* only major changes are listed here.

*New features*

1. *New exclusion option:* Particles can now be excluded from the neighbor list based on diameter consistent with pair.slj.
1. *New pair coeff syntax:* Coefficients for multiple type pairs can be specified conveniently on a single line.
<pre><code class="python">
coeff.set(['A', 'B', 'C', 'D'], ['A', 'B', 'C', 'D'], epsilon=1.0)
</code></pre>
1. *New documentation:* HOOMD-blue's system of units is now fully documented, and every coefficient in the documentation is labeled with the appropriate unit.
1. *Performance improvements:* Performance has been significantly boosted for simulations of medium sized systems (5,000-20,000 particles). Smaller performance boosts were made to larger runs.
1. *CUDA 3.2 support:* HOOMD-blue is now fully tested and performance tuned for use with CUDA 3.2.
1. *CUDA 4.0 support:* HOOMD-blue compiles with CUDA 4.0 and passes initial tests.
1. *New command:* tune.r_buff performs detailed auto-tuning of the r_buff neighborlist parameter.
1. *New installation method:* RPM, DEB, and app bundle packages are now built for easier installation
1. *New command:* charge.pppm computes the full long range electrostatic interaction using the PPPM method

*Bug/fixes small enhancements*

1. Fixed a bug where the python library was linked statically.
1. Added the PYTHON_SITEDIR setting to allow hoomd builds to install into the native python site directory.
1. FIRE energy minimization convergence criteria changed to require both energy *and* force to converge
1. Clarified that groups are static in the documentation
1. Updated doc comments for compatibility with Doxygen#7.3
1. system.particles.types now lists the particle types in the simulation
1. Creating a group of a non-existant type is no longer an error
1. Mention XML file format for walls in wall.lj documentation
1. Analyzers now profile themselves
1. Use "\n" for newlines in dump.xml - improves performance when writing many XML files on a NFS file system
1. Fixed a bug where the neighbor list build could take an exceptionally long time (several seconds) to complete the first build.
1. Fixed a bug where certain logged quantities always reported as 0 on the first step of the simulation.
1. system.box can now be used to read and set the simulation box size from python
1. Numerous internal API updates
1. Fixed a bug the resulted in incorrect behavior when using integrate.npt on the GPU.
1. Removed hoomd launcher shell script. In non-sitedir installs, ${HOOMD_ROOT}/bin/hoomd is now the executable itself
1. Creating unions of groups of non-existent types no longer produces a seg fault
1. hoomd now builds on all cuda architectures. Modify CUDA_ARCH_LIST in cmake to add or remove architectures from the build
1. hoomd now builds with boost#46.0
1. Updated hoomd icons to maize/blue color scheme
1. hoomd xml file format bumped to#3, adds support for charge.
1. FENE and harmonic bonds now handle 0 interaction parameters and 0 length bonds more gracefully
1. The packaged plugin template now actually builds and installs into a recent build of hoomd

## Version 0.9.1

2010-10-08

*Note:* only major changes are listed here.

*New features*

1. *New constraint*: constrain.sphere constrains a group of particles to the surface of a sphere
1. *New pair potential/thermostat*: pair.dpd implements the standard DPD conservative, random, and dissipative forces
1. *New pair potential*: pair.dpd_conservative applies just the conservative DPD potential
1. *New pair potential*: pair.eam implements the Embedded Atom Method (EAM) and supports both *alloy* and *FS* type computations.
1. *Faster performance*: Cell list and neighbor list code has been rewritten for performance.
    * In our benchmarks, *performance increases* ranged from *10-50%* over HOOMD-blue 0.9.0. Simulations with shorter cutoffs tend to attain a higher performance boost than those with longer cutoffs.
    * We recommended that you *re-tune r_buff* values for optimal performance with 0.9.1.
    * Due to the nature of the changes, *identical runs* may produce *different trajectories*.
1. *Removed limitation*: The limit on the number of neighbor list exclusions per particle has been removed. Any number of exclusions can now be added per particle. Expect reduced performance when adding excessive numbers of exclusions.

*Bug/fixes small enhancements*

1. Pressure computation is now correct when constraints are applied.
1. Removed missing files from hoomd.h
1. pair.yukawa is no longer referred to by "gaussian" in the documentation
1. Fermi GPUs are now prioritized over per-Fermi GPUs in systems where both are present
1. HOOMD now compiles against CUDA 3.1
1. Momentum conservation significantly improved on compute#x hardware
1. hoomd plugins can now be installed into user specified directories
1. Setting r_buff=0 no longer triggers exclusion list updates on every step
1. CUDA 2.2 and older are no longer supported
1. Workaround for compiler bug in 3.1 that produces extremely high register usage
1. Disabled OpenMP compile checks on Mac OS X
1. Support for compute 2.1 devices (such as the GTX 460)

## Version 0.9.0

2010-05-18

*Note:* only major changes are listed here.

*New features*

1. *New pair potential*: Shifted LJ potential for particles of varying diameters (pair.slj)
1. *New pair potential*: Tabulated pair potential (pair.table)
1. *New pair potential*: Yukawa potential (pair.yukawa)
1. *Update to pair potentials*: Most pair potentials can now accept different values of r_cut for different type pairs. The r_cut specified in the initial pair.*** command is now treated as the default r_cut, so no changes to scripts are necessary.
1. *Update to pair potentials*: Default pair coeff values are now supported. The parameter alpha for lj now defaults to#0, so there is no longer a need to specify it for a majority of simulations.
1. *Update to pair potentials*: The maximum r_cut needed for the neighbor list is now determined at the start of each run(). In simulations where r_cut may decrease over time, increased performance will result.
1. *Update to pair potentials*: Pair potentials are now specified via template evaluator classes. Adding a new pair potential to hoomd now only requires a small amount of additional code.
1. *Plugin API* : Advanced users/developers can now write, install, and use plugins for hoomd without needing to modify core hoomd source code
1. *Particle data access*: User-level hoomd scripts can now directly access the particle data. For example, one can change all particles in the top half of the box to be type B:
<pre><code class="python">
top = group.cuboid(name="top", zmin=0)
for p in top:
    p.type = 'B'
</code></pre>
    . *All* particle data including position, velocity, type, ''et cetera'', can be read and written in this manner. Computed forces and energies can also be accessed in a similar way.
1. *New script command*: init.create_empty() can be used in conjunction with the particle data access above to completely initialize a system within the hoomd script.
1. *New script command*: dump.bin() writes full binary restart files with the entire system state, including the internal state of integrators.
    - File output can be gzip compressed (if zlib is available) to save space
    - Output can alternate between two different output files for safe crash recovery
1. *New script command*: init.read_bin() reads restart files written by dump.bin()
1. *New option*: run() now accepts a quiet option. When True, it eliminates the status information printouts that go to stdout.
1. *New example script*: Example 6 demonstrates the use of the particle data access routines to initialize a system. It also demonstrates how to initialize velocities from a gaussian distribution
1. *New example script*: Example 7 plots the pair.lj potential energy and force as evaluated by hoomd. It can trivially be modified to plot any potential in hoomd.
1. *New feature*: Two dimensional simulations can now be run in hoomd: #259
1. *New pair potential*: Morse potential for particles of varying diameters (pair.morse)
1. *New command*: run_upto will run a simulation up to a given time step number (handy for breaking long simulations up into many independent jobs)
1. *New feature*: HOOMD on the CPU is now accelerated with OpenMP.
1. *New feature*: integrate.mode_minimize_fire performs energy minimization using the FIRE algorithm
1. *New feature*: analyze.msd can now accept an xml file specifying the initial particle positions (for restarting jobs)
1. *Improved feature*: analyze.imd now supports all IMD commands that VMD sends (pause, kill, change trate, etc.)
1. *New feature*: Pair potentials can now be given names, allowing multiple potentials of the same type to be logged separately. Additionally, potentials that are disabled and not applied to the system dynamics can be optionally logged.
1. *Performance improvements*: Simulation performance has been increased across the board, but especially when running systems with very low particle number densities.
1. *New hardware support*: 0.9.0 and newer support Fermi GPUs
1. *Deprecated hardware support*: 0.9.x might continue run on compute#1 GPUs but that hardware is no longer officially supported
1. *New script command*: group.tag_list() takes a python list of particle tags and creates a group
1. *New script command*: compute.thermo() computes thermodynamic properties of a group of particles for logging
1. *New feature*: dump.dcd can now optionally write out only those particles that belong to a specified group

*Changes that will break jobs scripts written for 0.8.x*

1. Integration routines have changed significantly to enable new use cases. Where scripts previously had commands like:
<pre><code class="python">
integrate.nve(dt=0.005)
</code></pre>
    they now need
<pre><code class="python">
all = group.all()
integrate.mode_standard(dt=0.005)
integrate.nve(group=all)
</code></pre>
    . Integrating only specific groups of particles enables simulations to fix certain particles in place or integrate different parts of the system at different temperatures, among many other possibilities.
1. sorter.set_params no longer takes the ''bin_width'' argument. It is replaced by a new ''grid'' argument, see the documentation for details.
1. conserved_quantity is no longer a quantity available for logging. Instead log the nvt reservoir energy and compute the total conserved quantity in post processing.

*Bug/fixes small enhancements*

1. Fixed a bug where boost#38 is not found on some machines
1. dump.xml now has an option to write particle accelerations
1. Fixed a bug where periods like 1e6 were not accepted by updaters
1. Fixed a bug where bond.fene forces were calculated incorrectly between particles of differing diameters
1. Fixed a bug where bond.fene energies were computed incorrectly when running on the GPU
1. Fixed a bug where comments in hoomd xml files were not ignored as they aught to be: #331
1. It is now possible to prevent bond exclusions from ever being added to the neighbor list: #338
1. init.create_random_polymers can now generate extremely dense systems and will warn the user about large memory usage
1. variant.linear_interp now accepts a user-defined zero (handy for breaking long simulations up into many independent jobs)
1. Improved installation and compilation documentation
1. Integration methods now silently ignore when they are given an empty group
1. Fixed a bug where disabling all forces resulted in some forces still being applied
1. Integrators now behave in a reasonable way when given empty groups
1. Analyzers now accept a floating point period
1. run() now aborts immediately if limit_hours=0 is specified.
1. Pair potentials that diverge at r=0 will no longer result in invalid simulations when the leading coefficients are set to zero.
1. integrate.bdnvt can now tally the energy transferred into/out of the "reservoir", allowing energy conservation to be monitored during bd simulation runs.
1. Most potentials now prevent NaN results when computed for overlapping particles
1. Stopping a simulation from a callback or time limit no longer produces invalid simulations when continued
1. run() commands limited with limit_hours can now be set to only stop on given timestep multiples
1. Worked around a compiler bug where pair.morse would crash on Fermi GPUs
1. ULF stability improvements for G200 GPUs.


## Version 0.8.2

2009-09-10

*Note:* only major changes are listed here.

*New features*

1. Quantities that vary over time can now be specified easily in scripts with the variant.linear_interp command.
1. Box resizing updater (update.box_resize) command that uses the time varying quantity command to grow or shrink the simulation box.
1. Individual run() commands can be limited by wall-clock time
1. Angle forces can now be specified
1. Dihedral forces can now be specified
1. Improper forces can now be specified
1. 1-3 and 1-4 exclusions from the cutoff pair force can now be chosen
1. New command line option: --minimize-cpu-usage cuts the CPU usage of HOOMD down to 10% of one CPU core while only decreasing overall performance by 10%
1. Major changes have been made in the way HOOMD chooses the device on which to run (all require CUDA 2.2 or newer)
   * there are now checks that an appropriate NVIDIA drivers is installed
   * running without any command line options will now correctly revert to running on the CPU if no capable GPUs are installed
   * when no gpu is explicitly specified, the default choice is now prioritized to choose the fastest GPU and one that is not attached to a display first
   * new command line option: --ignore-display-gpu will prevent HOOMD from executing on any GPU attached to a display
   * HOOMD now prints out a short description of the GPU(s) it is running on
   * on linux, devices can be set to compute-exclusive mode and HOOMD will then automatically choose the first free GPU (see the documentation for details)
1. nlist.reset_exclusions command to control the particles that are excluded from the neighbor list


*Bug/fixes small enhancements*

1. Default block size change to improve stability on compute#3 devices
1. ULF workaround on GTX 280 now works with CUDA 2.2
1. Standalone benchmark executables have been removed and replaced by in script benchmarking commands
1. Block size tuning runs can now be performed automatically using the python API and results can be saved on the local machine
1. Fixed a bug where GTX 280 bug workarounds were not properly applied in CUDA 2.2
1. The time step read in from the XML file can now be optionally overwritten with a user-chosen one
1. Added support for CUDA 2.2
1. Fixed a bug where the WCA forces included in bond.fene had an improper cutoff
1. Added support for a python callback to be executed periodically during a run()
1. Removed demos from the hoomd downloads. These will be offered separately on the webpage now to keep the required download size small.
1. documentation improvements
1. Significantly increased performance of dual-GPU runs when build with CUDA 2.2 or newer
1. Numerous stability and performance improvements
1. Temperatures are now calculated based on 3N-3 degrees of freedom. See #283 for a more flexible system that is coming in the future.
1. Emulation mode builds now work on systems without an NVIDIA card (CUDA 2.2 or newer)
1. HOOMD now compiles with CUDA 2.3
1. Fixed a bug where uninitialized memory was written to dcd files
1. Fixed a bug that prevented the neighbor list on the CPU from working properly with non-cubic boxes
1. There is now a compile time hack to allow for more than 4 exclusions per particle
1. Documentation added to aid users in migrating from LAMMPS
1. hoomd_script now has an internal version number useful for third party scripts interfacing with it
1. VMD#8.7 is now found by the live demo scripts
1. live demos now run in vista 64-bit
1. init.create_random_polymers can now create polymers with more than one type of bond

## Version 0.8.1

2009-03-24

*Note:* only major changes are listed here.

*New features*

1. Significant performance enhancements
1. New build option for compiling on UMich CAC clusters: ENABLE_CAC_GPU_ID compiles HOOMD to read in the *$CAC_GPU_ID* environment variable and use it to determine which GPUs to execute on. No --gpu command line required in job scripts any more.
1. Particles can now be assigned a *non-unit mass*
1. *init.reset()* command added to allow for the creation of a looped series of simulations all in python
1. *dump.pdb()* command for writing PDB files
1. pair.lj now comes with an option to *shift* the potential energy to 0 at the cutoff
1. pair.lj now comes with an opiton to *smoothly switch* both the *potential* and *force* to 0 at the cutoff with the XPLOR smoothing function
1. *Gaussian pair potential* computation added (pair.gauss)
1. update and analyze commands can now be given a function to determine a non-linear rate to run at
1. analyze.log, and dump.dcd can now append to existing files

*Changes that will break scripts from 0.8.0*

1. *dump.mol2()* has been changed to be more consistent with other dump commands. In order to get the same result as the previous behavior, replace
<pre><code class="python">
 dump.mol2(filename="file.mol2")
</code></pre>
 with
 <pre><code class="python">
 mol2 = dump.mol2()
 mol2.write(filename="file.mol2")
</code></pre>
1. Grouping commands have been moved to their own package for organizational purposes. *group_all()* must now be called as *group.all()* and similarly for tags and type.

*Bug/fixes small enhancements*

1. Documentation updates
1. DCD file writing no longer crashes HOOMD in windows
1. !FindBoost.cmake is patched upstream. Use CMake 2.6.3 if you need BOOST_ROOT to work correctly
1. Validation tests now run with --gpu_error_checking
1. ULF bug workarounds are now enabled only on hardware where they are needed. This boosts performance on C1060 and newer GPUs.
1. !FindPythonLibs now always finds the shared python libraries, if they exist
1. "make package" now works fine on mac os x
1. Fixed erroneously reported dangerous neighbor list builds when using --mode=cpu
1. Small tweaks to the XML file format.
1. Numerous performance enhancements
1. Workaround for ULF on compute#1 devices in place
1. dump.xml can now be given the option "all=true" to write all fields
1. total momentum can now be logged by analyze.log
1. HOOMD now compiles with boost#38 (and hopefully future versions)
1. Updaters can now be given floating point periods such as 1e5
1. Additional warnings are now printed when HOOMD is about to allocate a large amount of memory due to the specification of an extremely large box size
1. run() now shows up in the documentation index
1. Default sorter period is now 100 on CPUs to improve performance on chips with small caches


## Version 0.8.0

2008-12-22

*Note:* only major changes are listed here.

*New features*

1. Addition of FENE bond potential
1. Addition of update.zero_momentum command to zero a system's linear momentum
1. Brownian dynamics integration implemented
1. Multi-GPU simulations
1. Particle image flags are now tracked. analyze.msd command added to calculate the mean squared displacement.

*Changes that will break scripts from 0.7.x*

1. analyze.log quantity names have changed

*Bug/fixes small enhancements*

1. Performance of the neighbor list has been increased significantly on the GPU (overall performance improvements are approximately 10%)
1. Profile option added to the run() command
1. Warnings are now correctly printed when negative coefficients are given to bond forces
1. Simulations no longer fail on G200 cards
1. Mac OS X binaries will be provided for download: new documentation for installing on Mac OS x has been written
1. Two new demos showcasing large systems
1. Particles leaving the simulation box due to bad initial conditions now generate an error
1. win64 installers will no longer attempt to install on win32 and vice-versa
1. neighborlist check_period now defaults to 1
1. The elapsed time counter in run() now continues counting time over multiple runs.
1. init.create_random_polymers now throws an error if the bond length is too small given the specified separation radii
1. Fixed a bug where a floating point value for the count field in init.create_random_polymers produced an error
1. Additional error checking to test if particles go NaN
1. Much improved status line printing for identifying hoomd_script commands
1. Numerous documentation updates
1. The VS redistributable package no longer needs to be installed to run HOOMD on windows (these files are distributed with HOOMD)
1. Now using new features in doxygen#5.7 to build pdf user documentation for download.
1. Performance enhancements of the Lennard-Jones pair force computation, thanks to David Tarjan
1. A header prefix can be added to log files to make them more gnuplot friendly
1. Log quantities completely revamped. Common quantities (i.e. kinetic energy, potential energy can now be logged in any simulation)
1. Particle groups can now be created. Currently only analyze.msd makes use of them.
1. The CUDA toolkit no longer needs to be installed to run a packaged HOOMD binary in windows.
1. User documentation can now be downloaded as a pdf.
1. Analyzers and updaters now count time 0 as being the time they were created, instead of time step 0.
1. Added job test scripts to aid in validating HOOMD
1. HOOMD will now build with default settings on a linux/unix-like OS where the boost static libraries are not installed, but the dynamic ones are.

----

## Version 0.7.1

2008-09-12

1. Fixed bug where extremely large box dimensions resulted in an argument error - ticket:118
1. Fixed bug where simulations ran incorrectly with extremely small box dimensions - ticket:138

----

## Version 0.7.0

2008-08-12

*Note:* only major changes are listed here.

1. Stability and performance improvements.
1. Cleaned up the hoomd_xml file format.
1. Improved detection of errors in hoomd_xml files significantly.
1. Users no longer need to manually specify HOOMD_ROOT, unless their installation is non-standard
1. Particle charge can now be read in from a hoomd_xml file
1. Consistency changes in the hoomd_xml file format: HOOMD 0.6.0 XML files are not compatible. No more compatibility breaking changes are planned after 0.7.0
1. Enabled parallel builds in MSVC for faster compilation times on multicore systems
1. Numerous small bug fixes
1. New force compute for implementing walls
1. Documentation updates
1. Support for CUDA 2.0
1. Bug fixed allowing simulations with no integrator
1. Support for boost#35.0
1. Cleaned up GPU code interface
1. NVT integrator now uses tau (period) instead of Q (the mass of the extra degree of freedom).
1. Added option to NVE integration to limit the distance a particle moves in a single time step
1. Added code to dump system snapshots in the DCD file format
1. Particle types can be named by strings
1. A snapshot of the initial configuration can now be written in the .mol2 file format
1. The default build settings now enable most of the optional features
1. Separated the user and developer documentation
1. Mixed polymer systems can now be generated inside HOOMD
1. Support for CMake 2.6.0
1. Wrote the user documentation
1. GPU selection from the command line
1. Implementation of the job scripting system
1. GPU can now handle neighbor lists that overflow
1. Energies are now calculated
1. Added a logger for logging energies during a simulation run
1. Code now actually compiles on Mac OS X
1. Benchmark and demo scripts now use the new scripting system
1. Consistent error message format that is more visible.
1. Multiple types of bonds each with the own coefficients are now supported
1. Added python scripts to convert from HOOMD's XML file format to LAMMPS input and dump files
1. Fixed a bug where empty xml nodes in input files resulted in an error message
1. Fixed a bug where HOOMD seg faulted when a particle left the simulation , vis=True)* is now a convenient short hand for what was previously
box now works fine on mac os x
1. Fixed erroneously reported dangerous neighbor list builds when using --mode=cpu
1. Small tweaks to the XML file format.
1. Numerous performance enhancements
1. Workaround for ULF on compute#1 devices in place
1. dump.xml can now be given the option<|MERGE_RESOLUTION|>--- conflicted
+++ resolved
@@ -30,13 +30,10 @@
 * `force.active` applies an active force (optionally with rotational diffusion) to a group of particles
 * `update.constrain_ellipsoid` constrains particles to an ellipsoid
 * `integrate.langevin` and `ingetgrate.brownian` now apply rotational noise and damping to anisotropic particles
-<<<<<<< HEAD
 * Support dynamically updating groups. `group.force_update()` forces the group to rebuild according
   to the original selection criteria. For example, this can be used to periodically update a cuboid
   group to include particles only in the specified region.
-=======
 * `pair.reaction_field` implements a pair force for a screened electrostatic interaction of a charge pair in a dielectric medium.
->>>>>>> 4c8c515d
 
 *Changes that require job script modifications*
 
